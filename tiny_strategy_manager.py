"""
Depending on the type of planning (e.g., career, daily activities, relationship management), different nodes and edges are highlighted or prioritized during the analysis.
GOAP (Goal-Oriented Action Planning)
Purpose: To create a series of actions that lead to achieving a specific goal.
Implementation Strategy:
Design a GOAP system that operates on a set of possible actions, each with conditions and effects that are defined generically enough to apply to various goals.
Implement action selection based on the current state of the world and the desired end state, using a cost function that might include time, resource expenditure, emotional cost, etc., which can adapt to the type of goal.
Utility Evaluation
Purpose: To assess and rank possible actions based on their expected utility.
Implementation Strategy:
Define a utility function that inputs various factors like character preferences, potential rewards, risks, and long-term impacts.
This function should dynamically weigh these factors according to the current planning focus—whether it's deciding on a daily activity or a life-changing decision like a job change.

This module integrates the GOAP system and the graph manager to formulate comprehensive strategies based on events.
"""

from tiny_goap_system import GOAPPlanner
<<<<<<< HEAD

# from tiny_graph_manager import GraphManager # GraphManager might not be needed directly for get_daily_actions if character object is rich
from tiny_utility_functions import (
    calculate_action_utility,
    Goal,
)  # evaluate_utility seems to be for plans
from tiny_characters import Character  # Assuming Character class is imported
from actions import Action  # Use the modified Action from actions.py
=======
# from tiny_graph_manager import GraphManager # GraphManager might not be needed directly for get_daily_actions if character object is rich
from tiny_utility_functions import calculate_action_utility, Goal # evaluate_utility seems to be for plans
from tiny_characters import Character # Assuming Character class is imported
from actions import Action # Use the modified Action from actions.py
>>>>>>> e93d93c7

# Define placeholder/simplified Action classes for use within StrategyManager if not using complex ones from actions.py
# These are structured to be compatible with calculate_action_utility

<<<<<<< HEAD

class EatAction(Action):
    def __init__(self, name="Eat", cost=0.1, effects=None, item_name="food"):
        super().__init__(
            name=f"{name} {item_name}",
            preconditions={},
            effects=effects if effects else [],
            cost=cost,
        )
        self.item_name = item_name


class SleepAction(Action):
    def __init__(
        self, name="Sleep", cost=0.0, effects=None
    ):  # Sleeping might have time cost, but 0 for this model
        super().__init__(
            name=name, preconditions={}, effects=effects if effects else [], cost=cost
        )


class WorkAction(Action):
    def __init__(self, name="Work", cost=0.3, effects=None):
        super().__init__(
            name=name, preconditions={}, effects=effects if effects else [], cost=cost
        )


class NoOpAction(Action):
    def __init__(self, name="NoOp", cost=0.0, effects=None):
        super().__init__(
            name=name, preconditions={}, effects=effects if effects else [], cost=cost
        )


class WanderAction(Action):  # Example generic action
    def __init__(self, name="Wander", cost=0.1, effects=None):
        super().__init__(
            name=name, preconditions={}, effects=effects if effects else [], cost=cost
        )
=======
class EatAction(Action):
    def __init__(self, name="Eat", cost=0.1, effects=None, item_name="food"):
        super().__init__(name=f"{name} {item_name}", preconditions={}, effects=effects if effects else [], cost=cost)
        self.item_name = item_name

class SleepAction(Action):
    def __init__(self, name="Sleep", cost=0.0, effects=None): # Sleeping might have time cost, but 0 for this model
        super().__init__(name=name, preconditions={}, effects=effects if effects else [], cost=cost)

class WorkAction(Action):
    def __init__(self, name="Work", cost=0.3, effects=None):
        super().__init__(name=name, preconditions={}, effects=effects if effects else [], cost=cost)

class NoOpAction(Action):
    def __init__(self, name="NoOp", cost=0.0, effects=None):
        super().__init__(name=name, preconditions={}, effects=effects if effects else [], cost=cost)

class WanderAction(Action): # Example generic action
    def __init__(self, name="Wander", cost=0.1, effects=None):
        super().__init__(name=name, preconditions={}, effects=effects if effects else [], cost=cost)
>>>>>>> e93d93c7


class StrategyManager:
    """
    The StrategyManager class is responsible for managing the strategies used in goal-oriented action planning and utility evaluation.
    """

    def __init__(self):
        self.goap_planner = GOAPPlanner()
        self.graph_manager = GraphManager()

    def get_character_state_dict(self, character: Character) -> dict:
<<<<<<< HEAD
        """
        Extracts a simplified dictionary representation of the character's state
        relevant for utility calculations.
        """
        state = {}
        # Basic needs - assuming direct attribute access or simple getters
        # Normalize hunger/energy to 0-1 range if they aren't already.
        # For utility function: higher hunger = more need; lower energy = more need.
        state["hunger"] = (
            getattr(character, "hunger_level", 0.0) / 10.0
            if hasattr(character, "hunger_level")
            else 0.5
        )  # Assuming hunger 0-10
        state["energy"] = (
            getattr(character, "energy", 0.0) / 10.0
            if hasattr(character, "energy")
            else 0.5
        )  # Assuming energy 0-10
        state["money"] = float(getattr(character, "wealth_money", 0))

        # Add other relevant states if needed by utility function's need fulfillment logic
        # e.g., social_wellbeing, mental_health
        state["social_wellbeing"] = (
            getattr(character, "social_wellbeing", 5.0) / 10.0
            if hasattr(character, "social_wellbeing")
            else 0.5
        )
        state["mental_health"] = (
            getattr(character, "mental_health", 5.0) / 10.0
            if hasattr(character, "mental_health")
            else 0.5
        )

        return state

    def get_daily_actions(
        self, character: Character, current_goal: Goal = None
    ) -> list[Action]:
        """
        Generates a list of potential daily actions for a character,
        calculates their utility, and returns them sorted by utility.
        """
        potential_actions = []

        # --- Action Generation ---
        # 1. Generic Actions
        potential_actions.append(NoOpAction())
        potential_actions.append(
            WanderAction(effects=[{"attribute": "energy", "change_value": -0.05}])
        )  # Wandering costs a little energy
=======
        """
        Extracts a simplified dictionary representation of the character's state
        relevant for utility calculations.
        """
        state = {}
        # Basic needs - assuming direct attribute access or simple getters
        # Normalize hunger/energy to 0-1 range if they aren't already.
        # For utility function: higher hunger = more need; lower energy = more need.
        state['hunger'] = getattr(character, 'hunger_level', 0.0) / 10.0 if hasattr(character, 'hunger_level') else 0.5 # Assuming hunger 0-10
        state['energy'] = getattr(character, 'energy', 0.0) / 10.0 if hasattr(character, 'energy') else 0.5 # Assuming energy 0-10
        state['money'] = float(getattr(character, 'wealth_money', 0))
        
        # Add other relevant states if needed by utility function's need fulfillment logic
        # e.g., social_wellbeing, mental_health
        state['social_wellbeing'] = getattr(character, 'social_wellbeing', 5.0) / 10.0 if hasattr(character, 'social_wellbeing') else 0.5
        state['mental_health'] = getattr(character, 'mental_health', 5.0) / 10.0 if hasattr(character, 'mental_health') else 0.5
        
        return state

    def get_daily_actions(self, character: Character, current_goal: Goal = None) -> list[Action]:
        """
        Generates a list of potential daily actions for a character,
        calculates their utility, and returns them sorted by utility.
        """
        potential_actions = []
        
        # --- Action Generation ---
        # 1. Generic Actions
        potential_actions.append(NoOpAction())
        potential_actions.append(WanderAction(effects=[{"attribute": "energy", "change_value": -0.05}])) # Wandering costs a little energy
>>>>>>> e93d93c7

        # 2. Contextual Actions
        # Assumed Character object structure:
        # - character.inventory: an object with get_food_items() -> list of FoodItem objects
        #   - FoodItem has .name and .calories (or similar attribute for hunger satisfaction)
        # - character.energy: float/int, current energy level (e.g., 0-10, or 0.0-1.0)
        # - character.hunger_level: float/int, current hunger (e.g., 0-10, 0 is not hungry, 10 is very hungry)
        # - character.location: an object with .name (e.g., "Home", "Cafe")
        # - character.job: a string or an object indicating job (e.g., "Farmer", None)

<<<<<<< HEAD
        LOW_ENERGY_THRESHOLD = 0.3  # Assuming energy is normalized 0-1 for this check
        HIGH_HUNGER_THRESHOLD = 0.6  # Assuming hunger is normalized 0-1 for this check

        char_energy_normalized = (
            getattr(character, "energy", 5.0) / 10.0
        )  # Normalize for threshold checks

        # Eat Actions (from inventory)
        if hasattr(character, "inventory") and hasattr(
            character.inventory, "get_food_items"
        ):
=======
        LOW_ENERGY_THRESHOLD = 0.3 # Assuming energy is normalized 0-1 for this check
        HIGH_HUNGER_THRESHOLD = 0.6 # Assuming hunger is normalized 0-1 for this check

        char_energy_normalized = getattr(character, 'energy', 5.0) / 10.0 # Normalize for threshold checks
        
        # Eat Actions (from inventory)
        if hasattr(character, 'inventory') and hasattr(character.inventory, 'get_food_items'):
>>>>>>> e93d93c7
            food_items = character.inventory.get_food_items()
            if food_items:
                # Consider eating the first available food item for simplicity
                # More advanced: choose based on hunger level or food properties
<<<<<<< HEAD
                for food_item in food_items[:2]:  # Limit to checking first 2 food items
                    # Assuming food_item.calories is a positive value indicating hunger reduction potential
                    # The effect's change_value for hunger should be negative.
                    hunger_reduction_effect = -(
                        getattr(food_item, "calories", 20) * 0.1
                    )  # Scale calories to hunger effect
                    eat_effects = [
                        {"attribute": "hunger", "change_value": hunger_reduction_effect}
                    ]
                    potential_actions.append(
                        EatAction(
                            item_name=food_item.name, effects=eat_effects, cost=0.05
                        )
                    )

        # Sleep Action
        if hasattr(character, "location") and hasattr(character.location, "name"):
            if (
                char_energy_normalized < LOW_ENERGY_THRESHOLD
                and character.location.name == "Home"
            ):
                sleep_effects = [
                    {"attribute": "energy", "change_value": 0.7}
                ]  # Restore 70% energy
                potential_actions.append(
                    SleepAction(effects=sleep_effects, cost=0)
                )  # Sleep itself has no direct cost other than time

        # Work Action
        if (
            hasattr(character, "job")
            and character.job
            and character.job != "unemployed"
        ):
            job_name = (
                character.job.job_title
                if hasattr(character.job, "job_title")
                else str(character.job)
            )
            work_effects = [
                {"attribute": "money", "change_value": 20.0},  # Example money gain
                {"attribute": "energy", "change_value": -0.3},  # Example energy cost
            ]
            potential_actions.append(
                WorkAction(name=f"Work as {job_name}", effects=work_effects, cost=0.2)
            )  # Base cost for work action

        # --- Utility Calculation & Sorting ---
        action_utilities = []
        character_state_dict = self.get_character_state_dict(character)
        if not character_state_dict:  # Basic error handling
            # Return some default if state can't be determined, or raise error
            return sorted(
                potential_actions, key=lambda x: x.name
            )  # Sort by name as fallback

        for action in potential_actions:
            utility = calculate_action_utility(
                character_state_dict, action, current_goal
            )
            action_utilities.append((action, utility))

        # Sort actions by utility in descending order
        sorted_actions = sorted(action_utilities, key=lambda x: x[1], reverse=True)

        return [action_tuple[0] for action_tuple in sorted_actions]

=======
                for food_item in food_items[:2]: # Limit to checking first 2 food items
                    # Assuming food_item.calories is a positive value indicating hunger reduction potential
                    # The effect's change_value for hunger should be negative.
                    hunger_reduction_effect = - (getattr(food_item, 'calories', 20) * 0.1) # Scale calories to hunger effect
                    eat_effects = [{"attribute": "hunger", "change_value": hunger_reduction_effect}]
                    potential_actions.append(EatAction(item_name=food_item.name, effects=eat_effects, cost=0.05))

        # Sleep Action
        if hasattr(character, 'location') and hasattr(character.location, 'name'):
            if char_energy_normalized < LOW_ENERGY_THRESHOLD and character.location.name == "Home":
                sleep_effects = [{"attribute": "energy", "change_value": 0.7}] # Restore 70% energy
                potential_actions.append(SleepAction(effects=sleep_effects, cost=0)) # Sleep itself has no direct cost other than time

        # Work Action
        if hasattr(character, 'job') and character.job and character.job != "unemployed":
            job_name = character.job.job_title if hasattr(character.job, 'job_title') else str(character.job)
            work_effects = [
                {"attribute": "money", "change_value": 20.0}, # Example money gain
                {"attribute": "energy", "change_value": -0.3}  # Example energy cost
            ]
            potential_actions.append(WorkAction(name=f"Work as {job_name}", effects=work_effects, cost=0.2)) # Base cost for work action
        
        # --- Utility Calculation & Sorting ---
        action_utilities = []
        character_state_dict = self.get_character_state_dict(character)
        if not character_state_dict: # Basic error handling
            # Return some default if state can't be determined, or raise error
            return sorted(potential_actions, key=lambda x: x.name) # Sort by name as fallback

        for action in potential_actions:
            utility = calculate_action_utility(character_state_dict, action, current_goal)
            action_utilities.append((action, utility))
        
        # Sort actions by utility in descending order
        sorted_actions = sorted(action_utilities, key=lambda x: x[1], reverse=True)
        
        return [action_tuple[0] for action_tuple in sorted_actions]


>>>>>>> e93d93c7
    # --- Other methods from the original file (potentially needing updates) ---
    def update_strategy(self, events, subject="Emma"):
        # This method likely needs significant updates to use Character objects
        # and the new get_daily_actions with utility.
        # For now, focusing on get_daily_actions as per subtask.
        for event in events:
            if event.type == "new_day":
                return self.plan_daily_activities("Emma")
            character_state = self.graph_manager.get_character_state("Emma")
            actions = self.graph_manager.get_possible_actions("Emma")
            plan = self.goap_planner.plan_actions(character_state, actions)
            return plan

    def plan_daily_activities(self, character):
        """
        Plans the daily activities for the given character.
        It defines the goal for daily activities, gets potential actions, and uses the graph to analyze current relationships and preferences.
        """
        # Define the goal for daily activities
        goal = {"satisfaction": max, "energy_usage": min}

        # Get potential actions from a dynamic or context-specific action generator
        actions = self.get_daily_actions(character)

        # Use the graph to analyze current relationships and preferences
        current_state = self.graph_analysis(character_graph, character, "daily")

        # Plan the career steps using GOAP
        plan = self.goap_planner(character, goal, current_state, actions)

        # Evaluate the utility of each step in the plan
        final_decision = evaluate_utility(plan, character)

        return final_decision

    def get_daily_actions(self, character):
<<<<<<< HEAD
        """Get daily actions for a character."""
        # This is a placeholder for daily action logic
        return []
=======
>>>>>>> e93d93c7

    def get_career_actions(self, character, job_details):
        # This is a placeholder and would need similar utility-based ranking
        return [
<<<<<<< HEAD
            {
                "name": "Accept Offer",
                "career_progress": 15,
                "cost": 0,
                "effects": [],
            },  # Mocking for Action structure
            {
                "name": "Negotiate Salary",
                "career_progress": 5,
                "cost": 0,
                "effects": [],
            },
=======
            {"name": "Accept Offer", "career_progress": 15, "cost": 0, "effects": []}, # Mocking for Action structure
            {"name": "Negotiate Salary", "career_progress": 5, "cost": 0, "effects": []},
>>>>>>> e93d93c7
            {"name": "Decline Offer", "career_progress": 0, "cost": 0, "effects": []},
        ]

    def respond_to_job_offer(self, character, job_details, graph):
        # This method also needs significant updates
        goal = {"career_progress": "max"}
        current_state = {"satisfaction": 100}  # Assuming current job satisfaction
        actions = self.get_career_actions(character, job_details)

        # Use GOAP to plan career moves
        plan = self.goap_planner(character, goal, current_state, actions)

        # Evaluate the utility of the plan
        final_decision = evaluate_utility(plan, character)

        return final_decision<|MERGE_RESOLUTION|>--- conflicted
+++ resolved
@@ -15,7 +15,6 @@
 """
 
 from tiny_goap_system import GOAPPlanner
-<<<<<<< HEAD
 
 # from tiny_graph_manager import GraphManager # GraphManager might not be needed directly for get_daily_actions if character object is rich
 from tiny_utility_functions import (
@@ -24,17 +23,11 @@
 )  # evaluate_utility seems to be for plans
 from tiny_characters import Character  # Assuming Character class is imported
 from actions import Action  # Use the modified Action from actions.py
-=======
-# from tiny_graph_manager import GraphManager # GraphManager might not be needed directly for get_daily_actions if character object is rich
-from tiny_utility_functions import calculate_action_utility, Goal # evaluate_utility seems to be for plans
-from tiny_characters import Character # Assuming Character class is imported
-from actions import Action # Use the modified Action from actions.py
->>>>>>> e93d93c7
+
 
 # Define placeholder/simplified Action classes for use within StrategyManager if not using complex ones from actions.py
 # These are structured to be compatible with calculate_action_utility
 
-<<<<<<< HEAD
 
 class EatAction(Action):
     def __init__(self, name="Eat", cost=0.1, effects=None, item_name="food"):
@@ -75,29 +68,6 @@
         super().__init__(
             name=name, preconditions={}, effects=effects if effects else [], cost=cost
         )
-=======
-class EatAction(Action):
-    def __init__(self, name="Eat", cost=0.1, effects=None, item_name="food"):
-        super().__init__(name=f"{name} {item_name}", preconditions={}, effects=effects if effects else [], cost=cost)
-        self.item_name = item_name
-
-class SleepAction(Action):
-    def __init__(self, name="Sleep", cost=0.0, effects=None): # Sleeping might have time cost, but 0 for this model
-        super().__init__(name=name, preconditions={}, effects=effects if effects else [], cost=cost)
-
-class WorkAction(Action):
-    def __init__(self, name="Work", cost=0.3, effects=None):
-        super().__init__(name=name, preconditions={}, effects=effects if effects else [], cost=cost)
-
-class NoOpAction(Action):
-    def __init__(self, name="NoOp", cost=0.0, effects=None):
-        super().__init__(name=name, preconditions={}, effects=effects if effects else [], cost=cost)
-
-class WanderAction(Action): # Example generic action
-    def __init__(self, name="Wander", cost=0.1, effects=None):
-        super().__init__(name=name, preconditions={}, effects=effects if effects else [], cost=cost)
->>>>>>> e93d93c7
-
 
 class StrategyManager:
     """
@@ -109,7 +79,6 @@
         self.graph_manager = GraphManager()
 
     def get_character_state_dict(self, character: Character) -> dict:
-<<<<<<< HEAD
         """
         Extracts a simplified dictionary representation of the character's state
         relevant for utility calculations.
@@ -160,38 +129,7 @@
         potential_actions.append(
             WanderAction(effects=[{"attribute": "energy", "change_value": -0.05}])
         )  # Wandering costs a little energy
-=======
-        """
-        Extracts a simplified dictionary representation of the character's state
-        relevant for utility calculations.
-        """
-        state = {}
-        # Basic needs - assuming direct attribute access or simple getters
-        # Normalize hunger/energy to 0-1 range if they aren't already.
-        # For utility function: higher hunger = more need; lower energy = more need.
-        state['hunger'] = getattr(character, 'hunger_level', 0.0) / 10.0 if hasattr(character, 'hunger_level') else 0.5 # Assuming hunger 0-10
-        state['energy'] = getattr(character, 'energy', 0.0) / 10.0 if hasattr(character, 'energy') else 0.5 # Assuming energy 0-10
-        state['money'] = float(getattr(character, 'wealth_money', 0))
-        
-        # Add other relevant states if needed by utility function's need fulfillment logic
-        # e.g., social_wellbeing, mental_health
-        state['social_wellbeing'] = getattr(character, 'social_wellbeing', 5.0) / 10.0 if hasattr(character, 'social_wellbeing') else 0.5
-        state['mental_health'] = getattr(character, 'mental_health', 5.0) / 10.0 if hasattr(character, 'mental_health') else 0.5
-        
-        return state
-
-    def get_daily_actions(self, character: Character, current_goal: Goal = None) -> list[Action]:
-        """
-        Generates a list of potential daily actions for a character,
-        calculates their utility, and returns them sorted by utility.
-        """
-        potential_actions = []
-        
-        # --- Action Generation ---
-        # 1. Generic Actions
-        potential_actions.append(NoOpAction())
-        potential_actions.append(WanderAction(effects=[{"attribute": "energy", "change_value": -0.05}])) # Wandering costs a little energy
->>>>>>> e93d93c7
+
 
         # 2. Contextual Actions
         # Assumed Character object structure:
@@ -202,7 +140,6 @@
         # - character.location: an object with .name (e.g., "Home", "Cafe")
         # - character.job: a string or an object indicating job (e.g., "Farmer", None)
 
-<<<<<<< HEAD
         LOW_ENERGY_THRESHOLD = 0.3  # Assuming energy is normalized 0-1 for this check
         HIGH_HUNGER_THRESHOLD = 0.6  # Assuming hunger is normalized 0-1 for this check
 
@@ -214,20 +151,11 @@
         if hasattr(character, "inventory") and hasattr(
             character.inventory, "get_food_items"
         ):
-=======
-        LOW_ENERGY_THRESHOLD = 0.3 # Assuming energy is normalized 0-1 for this check
-        HIGH_HUNGER_THRESHOLD = 0.6 # Assuming hunger is normalized 0-1 for this check
-
-        char_energy_normalized = getattr(character, 'energy', 5.0) / 10.0 # Normalize for threshold checks
-        
-        # Eat Actions (from inventory)
-        if hasattr(character, 'inventory') and hasattr(character.inventory, 'get_food_items'):
->>>>>>> e93d93c7
+
             food_items = character.inventory.get_food_items()
             if food_items:
                 # Consider eating the first available food item for simplicity
                 # More advanced: choose based on hunger level or food properties
-<<<<<<< HEAD
                 for food_item in food_items[:2]:  # Limit to checking first 2 food items
                     # Assuming food_item.calories is a positive value indicating hunger reduction potential
                     # The effect's change_value for hunger should be negative.
@@ -295,47 +223,7 @@
 
         return [action_tuple[0] for action_tuple in sorted_actions]
 
-=======
-                for food_item in food_items[:2]: # Limit to checking first 2 food items
-                    # Assuming food_item.calories is a positive value indicating hunger reduction potential
-                    # The effect's change_value for hunger should be negative.
-                    hunger_reduction_effect = - (getattr(food_item, 'calories', 20) * 0.1) # Scale calories to hunger effect
-                    eat_effects = [{"attribute": "hunger", "change_value": hunger_reduction_effect}]
-                    potential_actions.append(EatAction(item_name=food_item.name, effects=eat_effects, cost=0.05))
-
-        # Sleep Action
-        if hasattr(character, 'location') and hasattr(character.location, 'name'):
-            if char_energy_normalized < LOW_ENERGY_THRESHOLD and character.location.name == "Home":
-                sleep_effects = [{"attribute": "energy", "change_value": 0.7}] # Restore 70% energy
-                potential_actions.append(SleepAction(effects=sleep_effects, cost=0)) # Sleep itself has no direct cost other than time
-
-        # Work Action
-        if hasattr(character, 'job') and character.job and character.job != "unemployed":
-            job_name = character.job.job_title if hasattr(character.job, 'job_title') else str(character.job)
-            work_effects = [
-                {"attribute": "money", "change_value": 20.0}, # Example money gain
-                {"attribute": "energy", "change_value": -0.3}  # Example energy cost
-            ]
-            potential_actions.append(WorkAction(name=f"Work as {job_name}", effects=work_effects, cost=0.2)) # Base cost for work action
-        
-        # --- Utility Calculation & Sorting ---
-        action_utilities = []
-        character_state_dict = self.get_character_state_dict(character)
-        if not character_state_dict: # Basic error handling
-            # Return some default if state can't be determined, or raise error
-            return sorted(potential_actions, key=lambda x: x.name) # Sort by name as fallback
-
-        for action in potential_actions:
-            utility = calculate_action_utility(character_state_dict, action, current_goal)
-            action_utilities.append((action, utility))
-        
-        # Sort actions by utility in descending order
-        sorted_actions = sorted(action_utilities, key=lambda x: x[1], reverse=True)
-        
-        return [action_tuple[0] for action_tuple in sorted_actions]
-
-
->>>>>>> e93d93c7
+
     # --- Other methods from the original file (potentially needing updates) ---
     def update_strategy(self, events, subject="Emma"):
         # This method likely needs significant updates to use Character objects
@@ -372,17 +260,14 @@
         return final_decision
 
     def get_daily_actions(self, character):
-<<<<<<< HEAD
         """Get daily actions for a character."""
         # This is a placeholder for daily action logic
         return []
-=======
->>>>>>> e93d93c7
+
 
     def get_career_actions(self, character, job_details):
         # This is a placeholder and would need similar utility-based ranking
         return [
-<<<<<<< HEAD
             {
                 "name": "Accept Offer",
                 "career_progress": 15,
@@ -395,15 +280,12 @@
                 "cost": 0,
                 "effects": [],
             },
-=======
-            {"name": "Accept Offer", "career_progress": 15, "cost": 0, "effects": []}, # Mocking for Action structure
-            {"name": "Negotiate Salary", "career_progress": 5, "cost": 0, "effects": []},
->>>>>>> e93d93c7
+
             {"name": "Decline Offer", "career_progress": 0, "cost": 0, "effects": []},
         ]
 
     def respond_to_job_offer(self, character, job_details, graph):
-        # This method also needs significant updates
+        # FIX: This method also needs significant updates
         goal = {"career_progress": "max"}
         current_state = {"satisfaction": 100}  # Assuming current job satisfaction
         actions = self.get_career_actions(character, job_details)

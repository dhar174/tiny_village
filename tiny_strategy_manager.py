"""
Depending on the type of planning (e.g., career, daily activities, relationship management), different nodes and edges are highlighted or prioritized during the analysis.
GOAP (Goal-Oriented Action Planning)
Purpose: To create a series of actions that lead to achieving a specific goal.
Implementation Strategy:
Design a GOAP system that operates on a set of possible actions, each with conditions and effects that are defined generically enough to apply to various goals.
Implement action selection based on the current state of the world and the desired end state, using a cost function that might include time, resource expenditure, emotional cost, etc., which can adapt to the type of goal.
Utility Evaluation
Purpose: To assess and rank possible actions based on their expected utility.
Implementation Strategy:
Define a utility function that inputs various factors like character preferences, potential rewards, risks, and long-term impacts.
This function should dynamically weigh these factors according to the current planning focus—whether it's deciding on a daily activity or a life-changing decision like a job change.

This module integrates the GOAP system and the graph manager to formulate comprehensive strategies based on events.
"""

from tiny_goap_system import GOAPPlanner
from tiny_utility_functions import (
    calculate_action_utility,
    Goal,
)  # evaluate_utility seems to be for plans
from actions import Action, State  # Use the modified Action from actions.py
import logging

# Optional imports to avoid dependency issues
try:
    from tiny_characters import Character
except ImportError:
    Character = None
    logging.warning("Character class not available - using simplified character handling")

try:
    from tiny_graph_manager import GraphManager
except ImportError:
    GraphManager = None
    logging.warning("GraphManager not available - graph functionality will be limited")

try:
    from tiny_prompt_builder import PromptBuilder
    from tiny_brain_io import TinyBrainIO
    from tiny_output_interpreter import OutputInterpreter
except ImportError:
    PromptBuilder = None
    TinyBrainIO = None
    OutputInterpreter = None
    logging.warning("LLM components not available - LLM functionality will be disabled")

logger = logging.getLogger(__name__)


# Define placeholder/simplified Action classes for use within StrategyManager if not using complex ones from actions.py
# These are structured to be compatible with calculate_action_utility


class EatAction(Action):
    def __init__(self, name="Eat", cost=0.1, effects=None, item_name="food"):
        super().__init__(
            name=f"{name} {item_name}",
            preconditions={},
            effects=effects if effects else [],
            cost=cost,
        )
        self.item_name = item_name


class SleepAction(Action):
    def __init__(
        self, name="Sleep", cost=0.0, effects=None
    ):  # Sleeping might have time cost, but 0 for this model
        super().__init__(
            name=name, preconditions={}, effects=effects if effects else [], cost=cost
        )


class WorkAction(Action):
    def __init__(self, name="Work", cost=0.3, effects=None):
        super().__init__(
            name=name, preconditions={}, effects=effects if effects else [], cost=cost
        )


class NoOpAction(Action):
    def __init__(self, name="NoOp", cost=0.0, effects=None):
        super().__init__(
            name=name, preconditions={}, effects=effects if effects else [], cost=cost
        )


class WanderAction(Action):  # Example generic action
    def __init__(self, name="Wander", cost=0.1, effects=None):
        super().__init__(
            name=name, preconditions={}, effects=effects if effects else [], cost=cost
        )


class StrategyManager:
    """
    The StrategyManager class is responsible for managing the strategies used in goal-oriented action planning and utility evaluation.
    """

<<<<<<< HEAD
    def __init__(self, graph_manager=None, use_llm=False, model_name=None):
        self.graph_manager = graph_manager if graph_manager is not None else GraphManager()
        self.goap_planner = GOAPPlanner(self.graph_manager)
=======
    def __init__(self, use_llm=False, model_name=None):
        self.goap_planner = GOAPPlanner(GraphManager() if GraphManager else None)
        # Initialize graph_manager if available
        if GraphManager:
            self.graph_manager = GraphManager()
        else:
            self.graph_manager = None
>>>>>>> adca9894
        self.use_llm = use_llm

        # Initialize LLM components if needed and available
        if self.use_llm and TinyBrainIO and PromptBuilder and OutputInterpreter:
            self.brain_io = TinyBrainIO(
                model_name or "alexredna/TinyLlama-1.1B-Chat-v1.0-reasoning-v2"
            )
            self.output_interpreter = OutputInterpreter()
        else:
            self.brain_io = None
            self.output_interpreter = None
            if self.use_llm:
                logging.warning("LLM components not available - disabling LLM functionality")

    def get_character_state_dict(self, character) -> dict:
        """
        Extracts a simplified dictionary representation of the character's state
        relevant for utility calculations.
        
        Args:
            character: Character object or dictionary with character state
        """
        state = {}
        
        # Handle different character input types
        if isinstance(character, dict):
            # If character is already a dictionary, use it directly
            return character
        elif hasattr(character, '__dict__'):
            # If character is an object, extract attributes
            # Basic needs - assuming direct attribute access or simple getters
            # Normalize hunger/energy to 0-1 range if they aren't already.
            # For utility function: higher hunger = more need; lower energy = more need.
            state["hunger"] = (
                getattr(character, "hunger_level", 0.0) / 10.0
                if hasattr(character, "hunger_level")
                else 0.5
            )  # Assuming hunger 0-10
            state["energy"] = (
                getattr(character, "energy", 0.0) / 10.0
                if hasattr(character, "energy")
                else 0.5
            )  # Assuming energy 0-10
            state["money"] = float(getattr(character, "wealth_money", 0))

            # Add other relevant states if needed by utility function's need fulfillment logic
            # e.g., social_wellbeing, mental_health
            state["social_wellbeing"] = (
                getattr(character, "social_wellbeing", 5.0) / 10.0
                if hasattr(character, "social_wellbeing")
                else 0.5
            )
            state["mental_health"] = (
                getattr(character, "mental_health", 5.0) / 10.0
                if hasattr(character, "mental_health")
                else 0.5
            )
        else:
            # Fallback for simple character representation
            state = {
                "hunger": 0.5,
                "energy": 0.5,
                "money": 0.0,
                "social_wellbeing": 0.5,
                "mental_health": 0.5
            }

        return state

    def get_daily_actions(
        self, character, current_goal=None
    ) -> list[Action]:
        """
        Generates a list of potential daily actions for a character,
        calculates their utility, and returns them sorted by utility.
        
        Args:
            character: Character object, dictionary, or string name
            current_goal: Optional goal object for utility calculation
        """
        potential_actions = []

        # --- Action Generation ---
        # 1. Generic Actions
        potential_actions.append(NoOpAction())
        potential_actions.append(
            WanderAction(effects=[{"attribute": "energy", "change_value": -0.05}])
        )  # Wandering costs a little energy

        # 2. Contextual Actions
        # Handle different character input types
        char_energy_normalized = 0.5  # Default value
        char_location_name = "Unknown"  # Default value
        char_job = "unemployed"  # Default value
        
        if hasattr(character, 'energy'):
            char_energy_normalized = getattr(character, "energy", 5.0) / 10.0
        elif isinstance(character, dict):
            char_energy_normalized = character.get("energy", 5.0) / 10.0
            
        if hasattr(character, 'location'):
            char_location_name = getattr(character.location, "name", "Unknown") if character.location else "Unknown"
        elif isinstance(character, dict):
            char_location_name = character.get("location", "Unknown")
            
        if hasattr(character, 'job'):
            char_job = character.job
        elif isinstance(character, dict):
            char_job = character.get("job", "unemployed")

        LOW_ENERGY_THRESHOLD = 0.3  # Assuming energy is normalized 0-1 for this check
        HIGH_HUNGER_THRESHOLD = 0.6  # Assuming hunger is normalized 0-1 for this check

        # Eat Actions (from inventory) - simplified for now
        if hasattr(character, "inventory") and hasattr(character.inventory, "get_food_items"):
            food_items = character.inventory.get_food_items()
            if food_items:
                # Consider eating the first available food item for simplicity
                for food_item in food_items[:2]:  # Limit to checking first 2 food items
                    hunger_reduction_effect = -(
                        getattr(food_item, "calories", 20) * 0.1
                    )  # Scale calories to hunger effect
                    eat_effects = [
                        {"attribute": "hunger", "change_value": hunger_reduction_effect}
                    ]
                    potential_actions.append(
                        EatAction(
                            item_name=food_item.name, effects=eat_effects, cost=0.05
                        )
                    )

        # Sleep Action
        if (char_energy_normalized < LOW_ENERGY_THRESHOLD and char_location_name == "Home"):
            sleep_effects = [
                {"attribute": "energy", "change_value": 0.7}
            ]  # Restore 70% energy
            potential_actions.append(
                SleepAction(effects=sleep_effects, cost=0)
            )  # Sleep itself has no direct cost other than time

        # Work Action
        if char_job and char_job != "unemployed":
            job_name = char_job
            if hasattr(char_job, "job_title"):
                job_name = char_job.job_title
            elif not isinstance(char_job, str):
                job_name = str(char_job)
                
            work_effects = [
                {"attribute": "money", "change_value": 20.0},  # Example money gain
                {"attribute": "energy", "change_value": -0.3},  # Example energy cost
            ]
            potential_actions.append(
                WorkAction(name=f"Work as {job_name}", effects=work_effects, cost=0.2)
            )  # Base cost for work action

        # --- Utility Calculation & Sorting ---
        action_utilities = []
        character_state_dict = self.get_character_state_dict(character)
        if not character_state_dict:  # Basic error handling
            # Return some default if state can't be determined, or raise error
            return sorted(
                potential_actions, key=lambda x: x.name
            )  # Sort by name as fallback

        for action in potential_actions:
            utility = calculate_action_utility(
                character_state_dict, action, current_goal
            )
            action_utilities.append((action, utility))

        # Sort actions by utility in descending order
        sorted_actions = sorted(action_utilities, key=lambda x: x[1], reverse=True)

        return [action_tuple[0] for action_tuple in sorted_actions]

    def decide_action_with_llm(
        self, character, time="morning", weather="clear"
    ) -> list[Action]:
        """
        Use LLM to make an intelligent decision about character actions.
        This integrates the full decision-making pipeline:
        Character Context → PromptBuilder → BrainIO → OutputInterpreter → Actions
        """
        if not self.use_llm or not self.brain_io or not self.output_interpreter:
            logger.warning(
                "LLM decision-making not available, falling back to utility-based actions"
            )
            return self.get_daily_actions(character)

        try:
            # Step 1: Generate potential actions using utility-based system
            potential_actions = self.get_daily_actions(character)

            # Step 2: Create PromptBuilder for this character
            if not PromptBuilder:
                logger.warning("PromptBuilder not available, falling back to utility-based actions")
                return potential_actions[:1] if potential_actions else []
                
            prompt_builder = PromptBuilder(character)

            # Step 3: Generate action choices with utility scores from potential actions
            action_choices = []
            character_state_dict = self.get_character_state_dict(character)

            for i, action in enumerate(potential_actions[:5]):  # Limit to top 5 actions
                action_name = getattr(action, "name", str(action))
                # Calculate utility for this action to show reasoning
                utility_score = calculate_action_utility(
                    character_state_dict,
                    action,
                    (
                        character.get_current_goal()
                        if hasattr(character, "get_current_goal")
                        else None
                    ),
                )

                # Create detailed action choice with utility reasoning
                action_choice = f"{i+1}. {action_name} (Utility: {utility_score:.1f})"

                # Add action effects if available
                if hasattr(action, "effects") and action.effects:
                    effects_str = ", ".join(
                        [
                            f"{eff.get('attribute', '')}: {eff.get('change_value', 0):+.1f}"
                            for eff in action.effects
                            if eff.get("attribute")
                        ]
                    )
                    if effects_str:
                        action_choice += f" - Effects: {effects_str}"

                action_choices.append(action_choice)

            # Step 4: Generate LLM prompt with enhanced action choices and character context
            character_name = getattr(character, 'name', 'Character') if hasattr(character, 'name') else 'Character'
            prompt = prompt_builder.generate_decision_prompt(
                time, weather, action_choices, character_state_dict
            )

            # Step 5: Query LLM
            logger.debug(
                f"Sending prompt to LLM for {character_name}: {prompt[:100]}..."
            )
            llm_responses = self.brain_io.input_to_model([prompt])

            if not llm_responses or len(llm_responses) == 0:
                logger.warning(f"No LLM response received for {character_name}")
                return potential_actions[:1]  # Return top utility action as fallback

            llm_response_text = (
                llm_responses[0][0]
                if isinstance(llm_responses[0], tuple)
                else llm_responses[0]
            )
            logger.debug(f"LLM response for {character_name}: {llm_response_text}")

            # Step 6: Interpret LLM response
            try:
                selected_actions = self.output_interpreter.interpret_response(
                    llm_response_text, character, potential_actions
                )

                if selected_actions and len(selected_actions) > 0:
                    logger.info(
                        f"LLM selected action for {character_name}: {[a.name for a in selected_actions]}"
                    )
                    return selected_actions
                else:
                    logger.warning(
                        f"LLM response could not be interpreted for {character_name}"
                    )
                    return potential_actions[:1]  # Fallback to top utility action

            except Exception as interpretation_error:
                logger.error(
                    f"Error interpreting LLM response for {character_name}: {interpretation_error}"
                )
                return potential_actions[:1]  # Fallback to top utility action

        except Exception as e:
            character_name = getattr(character, 'name', 'Character') if hasattr(character, 'name') else 'Character'
            logger.error(f"Error in LLM decision-making for {character_name}: {e}")
            # Always fallback to utility-based decision making
            return self.get_daily_actions(character)[:1]

    # --- Other methods from the original file (potentially needing updates) ---
    def update_strategy(self, events, subject="Emma"):
        """
        Updates strategy based on events using GOAP planning.
        This method properly interfaces with GOAPPlanner.
        """
        for event in events:
            if event.type == "new_day":
                return self.plan_daily_activities(subject)
            
            # If graph_manager is available, use it for character state
            if self.graph_manager:
                character_state_dict = self.graph_manager.get_character_state(subject)
                actions = self.graph_manager.get_possible_actions(subject)
                
                # Convert to proper State object for GOAP planner
                current_state = State(character_state_dict)
                
                # Create a simple goal for strategy update
                goal = Goal(
                    name="respond_to_event",
                    target_effects={"satisfaction": 70},
                    priority=0.7
                )
                
                # Get plan from GOAP planner with correct interface
                plan = self.goap_planner.plan_actions(subject, goal, current_state, actions)
                return plan
            else:
                # Fallback to simpler planning without graph manager
                return self.plan_daily_activities(subject)

    def plan_daily_activities(self, character):
        """
        Plans the daily activities for the given character.
        This method properly interfaces with GOAPPlanner.
        """
        # Define a proper Goal object for daily activities
        goal = Goal(
            name="daily_wellbeing",
            target_effects={"satisfaction": SATISFACTION_TARGET, "energy": ENERGY_TARGET},
            priority=0.8
        )

        # Get potential actions from the utility-based action generator
        actions = self.get_daily_actions(character)

        # Create current state - handle both Character objects and string names
        if isinstance(character, str):
            # If character is a string, create a simple state
            current_state = State({"satisfaction": 50, "energy": 50, "hunger": 50})
        else:
            # If character is a Character object, get its state
            character_state_dict = self.get_character_state_dict(character)
            current_state = State(character_state_dict)

        # Plan using GOAP with correct interface
        plan = self.goap_planner.plan_actions(character, goal, current_state, actions)

        # Evaluate the utility of the plan using the planner's evaluate_utility method
        if plan:
            final_decision = self.goap_planner.evaluate_utility(plan, character)
            return final_decision
        else:
            # If no plan found, return the highest utility action as fallback
            if actions:
                return max(actions, key=lambda a: self.goap_planner.calculate_utility(a, character))
            return None

    def get_career_actions(self, character, job_details):
        # This is a placeholder and would need similar utility-based ranking
        return [
            {
                "name": "Accept Offer",
                "career_progress": 15,
                "cost": 0,
                "effects": [],
            },  # Mocking for Action structure
            {
                "name": "Negotiate Salary",
                "career_progress": 5,
                "cost": 0,
                "effects": [],
            },
            {"name": "Decline Offer", "career_progress": 0, "cost": 0, "effects": []},
        ]

    def respond_to_job_offer(self, character, job_details, graph=None):
        """
        Plans a response to a job offer using GOAP planning.
        This method properly interfaces with GOAPPlanner.
        """
        # Create a proper Goal object for career decisions
        goal = Goal(
            name="career_advancement",
            target_effects={"career_progress": 80, "satisfaction": 70},
            priority=0.9
        )
        
        # Create current state
        current_state = State({"satisfaction": 70, "career_progress": 50})  # Assuming current state
        
        # Get career actions
        actions = self.get_career_actions(character, job_details)
        
        # Convert dictionary actions to Action objects if needed
        action_objects = []
        for action_dict in actions:
            if isinstance(action_dict, dict):
                action_obj = Action(
                    name=action_dict["name"],
                    preconditions=[],
                    effects=[
                        {"attribute": "career_progress", "change_value": action_dict.get("career_progress", 0)},
                        {"attribute": "satisfaction", "change_value": action_dict.get("cost", 0) * -1}  # Cost reduces satisfaction
                    ],
                    cost=action_dict.get("cost", 0)
                )
                action_objects.append(action_obj)
            else:
                action_objects.append(action_dict)

        # Use GOAP to plan career moves with correct interface
        plan = self.goap_planner.plan_actions(character, goal, current_state, action_objects)

        # Evaluate the utility of the plan
        if plan:
            final_decision = self.goap_planner.evaluate_utility(plan, character)
            return final_decision
        else:
            # Fallback to first action if no plan found
            return action_objects[0] if action_objects else None<|MERGE_RESOLUTION|>--- conflicted
+++ resolved
@@ -98,11 +98,7 @@
     The StrategyManager class is responsible for managing the strategies used in goal-oriented action planning and utility evaluation.
     """
 
-<<<<<<< HEAD
-    def __init__(self, graph_manager=None, use_llm=False, model_name=None):
-        self.graph_manager = graph_manager if graph_manager is not None else GraphManager()
-        self.goap_planner = GOAPPlanner(self.graph_manager)
-=======
+
     def __init__(self, use_llm=False, model_name=None):
         self.goap_planner = GOAPPlanner(GraphManager() if GraphManager else None)
         # Initialize graph_manager if available
@@ -110,7 +106,7 @@
             self.graph_manager = GraphManager()
         else:
             self.graph_manager = None
->>>>>>> adca9894
+ 
         self.use_llm = use_llm
 
         # Initialize LLM components if needed and available

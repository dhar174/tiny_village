"""
4. Utility Evaluation
Where it happens: Part of goap_system.py or a dedicated utility module
<<<<<<< HEAD
What happens: Actions are evaluated based on their expected outcomes, like improving mood or health, with adjustments based on current needs and previous experiences.
"""

from actions import (
    Action,
    State,
)  # Assuming Action class is available and has cost & effects
from tiny_types import Goal  # Import Goal class
=======
What happens: Actions are evaluated based on their expected outcomes, like improving mood or health, with adjustments based on current needs and previous experiences. """

from actions import Action, State # Assuming Action class is available and has cost & effects
>>>>>>> e93d93c7

# function that evaluates the current importance of the goal based on the character's state and the environment.
# tiny_utility_functions.py

<<<<<<< HEAD

=======
>>>>>>> e93d93c7
# --- Existing Functions ---
def calculate_importance(
    health,
    hunger,
    social_needs,
    current_activity,
    social_factor,
    event_participation_factor,
    goal_importance,
):
    """
    Calculate the importance of a goal based on character stats, goal attributes, and additional factors.
    :param health: Character's health level.
    :param hunger: Character's hunger level.
    :param social_needs: Character's social needs level.
    :param goal_urgency: Urgency of the goal.
    :param goal_benefit: Benefit of achieving the goal.
    :param goal_consequence: Consequence of not achieving the goal.
    :param current_activity: Character's current activity.
    :param social_factor: Influence of relationships.
    :param location_factor: Impact of location relevance.
    :param event_factor: Impact of current events.
    :param resource_factor: Availability of needed resources.
    :param social_influence: Social influence on the character.
    :param potential_utility: Utility of achieving the goal.
    :param path_achieves_goal: Whether the path will achieve the goal.
    :param safety_factor: Safety of the goal location.
    :param event_participation_factor: Character's participation in relevant events.
    :param nearest_resource: Proximity to the nearest resource.
    :param goal_importance: Specific importance score based on goal type.
    :return: A float representing the importance score.
    """
    # Example weighting factors
    health_weight = 0.05
    hunger_weight = 0.1
    social_needs_weight = 0.05
    urgency_weight = 0.15
    benefit_weight = 0.1
    consequence_weight = 0.1
    social_weight = 0.1
    location_weight = 0.05
    event_weight = 0.05
    resource_weight = 0.05
    social_influence_weight = 0.1
    potential_utility_weight = 0.1
    path_achieves_goal_weight = 0.1
    safety_weight = 0.05
    event_participation_weight = 0.05
    nearest_resource_weight = 0.05
    goal_importance_weight = 0.2  # Added to incorporate specific goal importance
    social_weight = 0.1
    event_participation_weight = 0.05
    goal_importance_weight = 0.2

    importance_score = (
        health_weight * health
        + hunger_weight * hunger
        + social_needs_weight * social_needs
        + social_weight * social_factor
        + event_participation_weight * event_participation_factor
        + goal_importance_weight * goal_importance
    )
    return importance_score

def evaluate_goal_importance(
    goal, character_state: State, environment: dict, difficulty: float, criteria: dict
):
    """
    Evaluates the importance of a goal based on the character's current state and the environment.
    Args:
        goal (Goal): The goal to evaluate.
        character_state (State): The character's current state.
        environment (dict): The environment's state.
    Returns:
        importance (int): The importance of the goal.
    """
    importance = 0
<<<<<<< HEAD
    if hasattr(goal, "attributes") and isinstance(goal.attributes, dict):
        for attribute, value in goal.attributes.items():
            # Assuming character_state can be accessed like a dict or has a get method
            importance += value * character_state.get(attribute, 0)

    if (
        hasattr(goal, "attributes")
        and isinstance(goal.attributes, dict)
        and isinstance(environment, dict)
    ):
=======
    if hasattr(goal, 'attributes') and isinstance(goal.attributes, dict):
        for attribute, value in goal.attributes.items():
            # Assuming character_state can be accessed like a dict or has a get method
            importance += value * character_state.get(attribute, 0) 

    if hasattr(goal, 'attributes') and isinstance(goal.attributes, dict) and isinstance(environment, dict):
>>>>>>> e93d93c7
        for attribute, value in environment.items():
            if attribute in goal.attributes:
                importance += value * goal.attributes[attribute]
    return importance

def is_goal_achieved(goal, character_state: State):
<<<<<<< HEAD
    if hasattr(goal, "target_effects") and isinstance(goal.target_effects, dict):
=======
    if hasattr(goal, 'target_effects') and isinstance(goal.target_effects, dict):
>>>>>>> e93d93c7
        for effect, target_value in goal.target_effects.items():
            if character_state.get(effect, 0) < target_value:
                return False
        return True
<<<<<<< HEAD
    return False  # Default if goal has no target_effects to check


# --- New Utility Calculation Functions ---


def calculate_action_utility(
    character_state: dict, action: Action, current_goal: Goal = None
) -> float:
    """
    Calculates the utility of a single action for a character.

    Assumptions:
    - character_state (dict): Keys are need/resource names (e.g., "hunger", "energy", "money").
        - For needs like "hunger": Higher value means more need (0 is full, 1+ is very hungry).
        - For resources like "energy", "money": Higher value means more resource.
    - action.cost (float): Represents a generic cost (e.g., time, effort).
    - action.effects (list of dicts): Each dict is `{'attribute': str, 'change_value': float}`.
        - For "hunger", a negative change_value is beneficial (reduces hunger).
        - For "energy", a positive change_value is beneficial (increases energy).
    - current_goal (Goal object, optional): Assumed to have `name` and `target_effects` (dict).
    """
    utility = 0.0
    need_fulfillment_score = 0.0
    goal_progress_score = 0.0

=======
    return False # Default if goal has no target_effects to check

# --- New Utility Calculation Functions ---

def calculate_action_utility(character_state: dict, action: Action, current_goal: Goal = None) -> float:
    """
    Calculates the utility of a single action for a character.

    Assumptions:
    - character_state (dict): Keys are need/resource names (e.g., "hunger", "energy", "money").
        - For needs like "hunger": Higher value means more need (0 is full, 1+ is very hungry).
        - For resources like "energy", "money": Higher value means more resource.
    - action.cost (float): Represents a generic cost (e.g., time, effort).
    - action.effects (list of dicts): Each dict is `{'attribute': str, 'change_value': float}`.
        - For "hunger", a negative change_value is beneficial (reduces hunger).
        - For "energy", a positive change_value is beneficial (increases energy).
    - current_goal (Goal object, optional): Assumed to have `name` and `target_effects` (dict).
    """
    utility = 0.0
    need_fulfillment_score = 0.0
    goal_progress_score = 0.0

>>>>>>> e93d93c7
    # 1. Need Fulfillment
    if action.effects:
        for effect in action.effects:
            attribute = effect.get("attribute")
            change = effect.get("change_value", 0.0)

            if attribute == "hunger":
                # Higher current hunger + action reduces hunger = good
                current_hunger = character_state.get("hunger", 0.0)
<<<<<<< HEAD
                if change < 0:  # Action reduces hunger
                    need_fulfillment_score += (
                        current_hunger * abs(change) * HUNGER_SCALER
                    )  # Scaler for impact
            elif attribute == "energy":
                # Lower current energy + action increases energy = good
                current_energy = character_state.get(
                    "energy", 0.0
                )  # Assume 0 is empty, 1 is full
                if change > 0:  # Action increases energy
                    need_fulfillment_score += (
                        (1.0 - current_energy) * change * ENERGY_SCALER
                    )  # Scaler for impact
=======
                if change < 0: # Action reduces hunger
                    need_fulfillment_score += current_hunger * abs(change) * HUNGER_SCALER # Scaler for impact
            elif attribute == "energy":
                # Lower current energy + action increases energy = good
                current_energy = character_state.get("energy", 0.0) # Assume 0 is empty, 1 is full
                if change > 0: # Action increases energy
                    need_fulfillment_score += (1.0 - current_energy) * change * ENERGY_SCALER # Scaler for impact
>>>>>>> e93d93c7
            elif attribute == "money":
                # This is a resource change, not directly "need" fulfillment in the same way.
                # Could be handled by specific actions like "Work" having positive utility here,
                # or costs handling money decrease.
                # For now, let's say getting money is a direct utility gain if not a primary need.
                if change > 0:
<<<<<<< HEAD
                    need_fulfillment_score += (
                        change * MONEY_SCALER
                    )  # Money gained is somewhat good

    utility += need_fulfillment_score

    # 2. Goal Progress
    if (
        current_goal
        and hasattr(current_goal, "target_effects")
        and current_goal.target_effects
    ):
=======
                    need_fulfillment_score += change * MONEY_SCALER # Money gained is somewhat good
    
    utility += need_fulfillment_score

    # 2. Goal Progress
    if current_goal and hasattr(current_goal, 'target_effects') and current_goal.target_effects:
>>>>>>> e93d93c7
        if action.effects:
            for effect in action.effects:
                attr = effect.get("attribute")
                change = effect.get("change_value", 0.0)
                if attr in current_goal.target_effects:
                    goal_target_change = current_goal.target_effects[attr]
                    # If action moves attribute towards goal (e.g., hunger goal -0.5, action does -0.2)
<<<<<<< HEAD
                    if (goal_target_change < 0 and change < 0) or (
                        goal_target_change > 0 and change > 0
                    ):
                        # Simple progress: add priority * scale. More sophisticated: % of goal achieved.
                        goal_progress_score += current_goal.priority * 25.0
                        # Break if one effect contributes, to avoid over-counting for multi-effect actions
                        # This is a simplification.
                        break

=======
                    if (goal_target_change < 0 and change < 0) or \
                       (goal_target_change > 0 and change > 0):
                        # Simple progress: add priority * scale. More sophisticated: % of goal achieved.
                        goal_progress_score += current_goal.priority * 25.0 
                        # Break if one effect contributes, to avoid over-counting for multi-effect actions
                        # This is a simplification.
                        break 
    
>>>>>>> e93d93c7
    utility += goal_progress_score

    # 3. Action Cost
    # Assuming action.cost is a non-negative value representing effort/time/direct_resource_depletion
    # This cost is separate from specific resource changes in 'effects' (e.g. an Eat action might have low cost but eating an item removes it)
    action_cost_score = 0.0
<<<<<<< HEAD
    if hasattr(action, "cost"):
        action_cost_score = float(action.cost) * 10.0  # Scaler for cost impact

    utility -= action_cost_score

=======
    if hasattr(action, 'cost'):
        action_cost_score = float(action.cost) * 10.0 # Scaler for cost impact

    utility -= action_cost_score
    
>>>>>>> e93d93c7
    # Consider inherent utility/disutility of certain actions if not captured by needs/goals/cost
    # Example: "Rest" might have a small positive base utility if not costly and energy is low.
    # "Argue" might have a small negative base utility.
    # For now, this is not explicitly added.

    return utility


<<<<<<< HEAD
def calculate_plan_utility(
    character_state: dict,
    plan: list[Action],
    current_goal: Goal = None,
    simulate_effects=False,
) -> float:
    """
    Calculates the utility of a sequence of actions (a plan).

    If simulate_effects is True, the character_state is updated after each action
    to calculate the utility of subsequent actions more accurately.
    """
    total_utility = 0.0

    if not simulate_effects:
        for action in plan:
            total_utility += calculate_action_utility(
                character_state, action, current_goal
            )
    else:
        # Create a deep copy for simulation if character_state can contain nested dicts/lists
        # For simple dict of floats, .copy() is fine.
        simulated_state = character_state.copy()
        for action in plan:
            action_utility = calculate_action_utility(
                simulated_state, action, current_goal
            )
            total_utility += action_utility

=======
def calculate_plan_utility(character_state: dict, plan: list[Action], current_goal: Goal = None, simulate_effects=False) -> float:
    """
    Calculates the utility of a sequence of actions (a plan).

    If simulate_effects is True, the character_state is updated after each action
    to calculate the utility of subsequent actions more accurately.
    """
    total_utility = 0.0
    
    if not simulate_effects:
        for action in plan:
            total_utility += calculate_action_utility(character_state, action, current_goal)
    else:
        # Create a deep copy for simulation if character_state can contain nested dicts/lists
        # For simple dict of floats, .copy() is fine.
        simulated_state = character_state.copy() 
        for action in plan:
            action_utility = calculate_action_utility(simulated_state, action, current_goal)
            total_utility += action_utility
            
>>>>>>> e93d93c7
            # Update simulated_state based on action's effects
            if action.effects:
                for effect in action.effects:
                    attribute = effect.get("attribute")
                    change = effect.get("change_value", 0.0)
<<<<<<< HEAD

                    if attribute:  # Ensure attribute is not None
=======
                    
                    if attribute: # Ensure attribute is not None
>>>>>>> e93d93c7
                        current_value = simulated_state.get(attribute, 0.0)
                        # Special handling for needs like hunger (lower is better) vs resources (higher is better)
                        # This simplistic update assumes all attributes are numeric and additive/subtractive.
                        simulated_state[attribute] = current_value + change
<<<<<<< HEAD

                        # Clamp values if necessary (e.g., hunger 0-1, energy 0-1)
                        if attribute == "hunger":
                            simulated_state[attribute] = max(
                                0.0, min(simulated_state[attribute], 1.0)
                            )
                        elif attribute == "energy":
                            simulated_state[attribute] = max(
                                0.0, min(simulated_state[attribute], 1.0)
                            )
                        # Money can be unbounded (or have a floor of 0)
                        elif attribute == "money":
                            simulated_state[attribute] = max(
                                0.0, simulated_state[attribute]
                            )
=======
                        
                        # Clamp values if necessary (e.g., hunger 0-1, energy 0-1)
                        if attribute == "hunger":
                            simulated_state[attribute] = max(0.0, min(simulated_state[attribute], 1.0)) 
                        elif attribute == "energy":
                            simulated_state[attribute] = max(0.0, min(simulated_state[attribute], 1.0))
                        # Money can be unbounded (or have a floor of 0)
                        elif attribute == "money":
                             simulated_state[attribute] = max(0.0, simulated_state[attribute])
>>>>>>> e93d93c7
    return total_utility<|MERGE_RESOLUTION|>--- conflicted
+++ resolved
@@ -1,7 +1,6 @@
 """
 4. Utility Evaluation
 Where it happens: Part of goap_system.py or a dedicated utility module
-<<<<<<< HEAD
 What happens: Actions are evaluated based on their expected outcomes, like improving mood or health, with adjustments based on current needs and previous experiences.
 """
 
@@ -10,19 +9,11 @@
     State,
 )  # Assuming Action class is available and has cost & effects
 from tiny_types import Goal  # Import Goal class
-=======
-What happens: Actions are evaluated based on their expected outcomes, like improving mood or health, with adjustments based on current needs and previous experiences. """
-
-from actions import Action, State # Assuming Action class is available and has cost & effects
->>>>>>> e93d93c7
+
 
 # function that evaluates the current importance of the goal based on the character's state and the environment.
 # tiny_utility_functions.py
 
-<<<<<<< HEAD
-
-=======
->>>>>>> e93d93c7
 # --- Existing Functions ---
 def calculate_importance(
     health,
@@ -100,7 +91,6 @@
         importance (int): The importance of the goal.
     """
     importance = 0
-<<<<<<< HEAD
     if hasattr(goal, "attributes") and isinstance(goal.attributes, dict):
         for attribute, value in goal.attributes.items():
             # Assuming character_state can be accessed like a dict or has a get method
@@ -111,30 +101,19 @@
         and isinstance(goal.attributes, dict)
         and isinstance(environment, dict)
     ):
-=======
-    if hasattr(goal, 'attributes') and isinstance(goal.attributes, dict):
-        for attribute, value in goal.attributes.items():
-            # Assuming character_state can be accessed like a dict or has a get method
-            importance += value * character_state.get(attribute, 0) 
-
-    if hasattr(goal, 'attributes') and isinstance(goal.attributes, dict) and isinstance(environment, dict):
->>>>>>> e93d93c7
+
         for attribute, value in environment.items():
             if attribute in goal.attributes:
                 importance += value * goal.attributes[attribute]
     return importance
 
 def is_goal_achieved(goal, character_state: State):
-<<<<<<< HEAD
     if hasattr(goal, "target_effects") and isinstance(goal.target_effects, dict):
-=======
-    if hasattr(goal, 'target_effects') and isinstance(goal.target_effects, dict):
->>>>>>> e93d93c7
+
         for effect, target_value in goal.target_effects.items():
             if character_state.get(effect, 0) < target_value:
                 return False
         return True
-<<<<<<< HEAD
     return False  # Default if goal has no target_effects to check
 
 
@@ -161,30 +140,7 @@
     need_fulfillment_score = 0.0
     goal_progress_score = 0.0
 
-=======
-    return False # Default if goal has no target_effects to check
-
-# --- New Utility Calculation Functions ---
-
-def calculate_action_utility(character_state: dict, action: Action, current_goal: Goal = None) -> float:
-    """
-    Calculates the utility of a single action for a character.
-
-    Assumptions:
-    - character_state (dict): Keys are need/resource names (e.g., "hunger", "energy", "money").
-        - For needs like "hunger": Higher value means more need (0 is full, 1+ is very hungry).
-        - For resources like "energy", "money": Higher value means more resource.
-    - action.cost (float): Represents a generic cost (e.g., time, effort).
-    - action.effects (list of dicts): Each dict is `{'attribute': str, 'change_value': float}`.
-        - For "hunger", a negative change_value is beneficial (reduces hunger).
-        - For "energy", a positive change_value is beneficial (increases energy).
-    - current_goal (Goal object, optional): Assumed to have `name` and `target_effects` (dict).
-    """
-    utility = 0.0
-    need_fulfillment_score = 0.0
-    goal_progress_score = 0.0
-
->>>>>>> e93d93c7
+
     # 1. Need Fulfillment
     if action.effects:
         for effect in action.effects:
@@ -194,7 +150,6 @@
             if attribute == "hunger":
                 # Higher current hunger + action reduces hunger = good
                 current_hunger = character_state.get("hunger", 0.0)
-<<<<<<< HEAD
                 if change < 0:  # Action reduces hunger
                     need_fulfillment_score += (
                         current_hunger * abs(change) * HUNGER_SCALER
@@ -208,22 +163,13 @@
                     need_fulfillment_score += (
                         (1.0 - current_energy) * change * ENERGY_SCALER
                     )  # Scaler for impact
-=======
-                if change < 0: # Action reduces hunger
-                    need_fulfillment_score += current_hunger * abs(change) * HUNGER_SCALER # Scaler for impact
-            elif attribute == "energy":
-                # Lower current energy + action increases energy = good
-                current_energy = character_state.get("energy", 0.0) # Assume 0 is empty, 1 is full
-                if change > 0: # Action increases energy
-                    need_fulfillment_score += (1.0 - current_energy) * change * ENERGY_SCALER # Scaler for impact
->>>>>>> e93d93c7
+
             elif attribute == "money":
                 # This is a resource change, not directly "need" fulfillment in the same way.
                 # Could be handled by specific actions like "Work" having positive utility here,
                 # or costs handling money decrease.
                 # For now, let's say getting money is a direct utility gain if not a primary need.
                 if change > 0:
-<<<<<<< HEAD
                     need_fulfillment_score += (
                         change * MONEY_SCALER
                     )  # Money gained is somewhat good
@@ -236,14 +182,7 @@
         and hasattr(current_goal, "target_effects")
         and current_goal.target_effects
     ):
-=======
-                    need_fulfillment_score += change * MONEY_SCALER # Money gained is somewhat good
-    
-    utility += need_fulfillment_score
-
-    # 2. Goal Progress
-    if current_goal and hasattr(current_goal, 'target_effects') and current_goal.target_effects:
->>>>>>> e93d93c7
+
         if action.effects:
             for effect in action.effects:
                 attr = effect.get("attribute")
@@ -251,7 +190,6 @@
                 if attr in current_goal.target_effects:
                     goal_target_change = current_goal.target_effects[attr]
                     # If action moves attribute towards goal (e.g., hunger goal -0.5, action does -0.2)
-<<<<<<< HEAD
                     if (goal_target_change < 0 and change < 0) or (
                         goal_target_change > 0 and change > 0
                     ):
@@ -261,35 +199,18 @@
                         # This is a simplification.
                         break
 
-=======
-                    if (goal_target_change < 0 and change < 0) or \
-                       (goal_target_change > 0 and change > 0):
-                        # Simple progress: add priority * scale. More sophisticated: % of goal achieved.
-                        goal_progress_score += current_goal.priority * 25.0 
-                        # Break if one effect contributes, to avoid over-counting for multi-effect actions
-                        # This is a simplification.
-                        break 
-    
->>>>>>> e93d93c7
     utility += goal_progress_score
 
     # 3. Action Cost
     # Assuming action.cost is a non-negative value representing effort/time/direct_resource_depletion
     # This cost is separate from specific resource changes in 'effects' (e.g. an Eat action might have low cost but eating an item removes it)
     action_cost_score = 0.0
-<<<<<<< HEAD
     if hasattr(action, "cost"):
         action_cost_score = float(action.cost) * 10.0  # Scaler for cost impact
 
     utility -= action_cost_score
 
-=======
-    if hasattr(action, 'cost'):
-        action_cost_score = float(action.cost) * 10.0 # Scaler for cost impact
-
-    utility -= action_cost_score
-    
->>>>>>> e93d93c7
+
     # Consider inherent utility/disutility of certain actions if not captured by needs/goals/cost
     # Example: "Rest" might have a small positive base utility if not costly and energy is low.
     # "Argue" might have a small negative base utility.
@@ -298,7 +219,6 @@
     return utility
 
 
-<<<<<<< HEAD
 def calculate_plan_utility(
     character_state: dict,
     plan: list[Action],
@@ -328,46 +248,19 @@
             )
             total_utility += action_utility
 
-=======
-def calculate_plan_utility(character_state: dict, plan: list[Action], current_goal: Goal = None, simulate_effects=False) -> float:
-    """
-    Calculates the utility of a sequence of actions (a plan).
-
-    If simulate_effects is True, the character_state is updated after each action
-    to calculate the utility of subsequent actions more accurately.
-    """
-    total_utility = 0.0
-    
-    if not simulate_effects:
-        for action in plan:
-            total_utility += calculate_action_utility(character_state, action, current_goal)
-    else:
-        # Create a deep copy for simulation if character_state can contain nested dicts/lists
-        # For simple dict of floats, .copy() is fine.
-        simulated_state = character_state.copy() 
-        for action in plan:
-            action_utility = calculate_action_utility(simulated_state, action, current_goal)
-            total_utility += action_utility
-            
->>>>>>> e93d93c7
+
             # Update simulated_state based on action's effects
             if action.effects:
                 for effect in action.effects:
                     attribute = effect.get("attribute")
                     change = effect.get("change_value", 0.0)
-<<<<<<< HEAD
 
                     if attribute:  # Ensure attribute is not None
-=======
-                    
-                    if attribute: # Ensure attribute is not None
->>>>>>> e93d93c7
+
                         current_value = simulated_state.get(attribute, 0.0)
                         # Special handling for needs like hunger (lower is better) vs resources (higher is better)
                         # This simplistic update assumes all attributes are numeric and additive/subtractive.
                         simulated_state[attribute] = current_value + change
-<<<<<<< HEAD
-
                         # Clamp values if necessary (e.g., hunger 0-1, energy 0-1)
                         if attribute == "hunger":
                             simulated_state[attribute] = max(
@@ -382,15 +275,4 @@
                             simulated_state[attribute] = max(
                                 0.0, simulated_state[attribute]
                             )
-=======
-                        
-                        # Clamp values if necessary (e.g., hunger 0-1, energy 0-1)
-                        if attribute == "hunger":
-                            simulated_state[attribute] = max(0.0, min(simulated_state[attribute], 1.0)) 
-                        elif attribute == "energy":
-                            simulated_state[attribute] = max(0.0, min(simulated_state[attribute], 1.0))
-                        # Money can be unbounded (or have a floor of 0)
-                        elif attribute == "money":
-                             simulated_state[attribute] = max(0.0, simulated_state[attribute])
->>>>>>> e93d93c7
     return total_utility
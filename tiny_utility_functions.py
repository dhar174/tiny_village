"""
<<<<<<< HEAD
Utility Evaluation Module

This module provides comprehensive utility evaluation for goals and actions in the tiny village simulation.
It includes:
- Basic utility calculations for actions and plans
- Advanced utility evaluation with context and history
- Caching and optimization for performance
- Proper data structure validation and documentation

Expected Data Structures:
- character_state (dict): Keys are need/resource names with numeric values
  - Needs (lower is better): "hunger" (0.0=full, 1.0=very hungry)
  - Resources (higher is better): "energy", "money", "health", "social_needs"
- action.effects (list): [{"attribute": str, "change_value": float}, ...]
- goal.target_effects (dict): {"attribute": target_value, ...}
- goal.priority (float): Importance weight for goal completion
"""

import time
from functools import lru_cache, wraps
from typing import Dict, List, Optional, Tuple, Union
from collections import defaultdict

from actions import (
    Action,
    State,
)  # Assuming Action class is available and has cost & effects


# Use a simple Goal class for compatibility
class Goal:
    """Simple Goal class for utility calculations."""

    def __init__(self, name=None, target_effects=None, priority=0.5, score=None):
        self.name = name or "UnnamedGoal"
        self.target_effects = target_effects if target_effects else {}
        self.priority = priority
        self.score = score if score is not None else priority


# === CONSTANTS ===
# Utility calculation scalers - adjust these to balance different factors
HUNGER_SCALER = 20.0  # Weight for hunger need fulfillment
ENERGY_SCALER = 15.0  # Weight for energy need fulfillment
MONEY_SCALER = 0.5  # Weight for money resource gains
HEALTH_SCALER = 25.0  # Weight for health improvements
SOCIAL_SCALER = 10.0  # Weight for social need fulfillment

# Advanced evaluation constants
HISTORY_DECAY_FACTOR = 0.9  # How much historical data decays over time
CONTEXT_WEIGHT = 0.3  # Weight of environmental context in decisions
URGENCY_MULTIPLIER = 2.0  # Multiplier for urgent goals
DIMINISHING_RETURNS_FACTOR = 0.8  # Factor for diminishing returns on repeated actions

# Caching configuration
CACHE_TTL_SECONDS = 300  # Time-to-live for cached utility calculations
MAX_CACHE_SIZE = 1000  # Maximum number of cached entries


# === CACHING AND OPTIMIZATION ===


def timed_lru_cache(maxsize=MAX_CACHE_SIZE, ttl_seconds=CACHE_TTL_SECONDS):
    """
    Decorator that provides LRU cache with time-to-live functionality.
    """

    def decorator(func):
        func = lru_cache(maxsize=maxsize)(func)
        func.cache_info = func.cache_info
        func.cache_clear = func.cache_clear
        func._cache_time = {}

        @wraps(func)
        def wrapper(*args, **kwargs):
            current_time = time.time()
            cache_key = str(args) + str(sorted(kwargs.items()))

            # Check if cache entry has expired
            if cache_key in func._cache_time:
                if current_time - func._cache_time[cache_key] > ttl_seconds:
                    # Clear expired entry
                    func.cache_clear()
                    func._cache_time.clear()

            # Update cache time
            func._cache_time[cache_key] = current_time
            return func(*args, **kwargs)

        return wrapper

    return decorator


class UtilityEvaluator:
    """
    Advanced utility evaluator with context awareness, history tracking, and optimization.

    This class provides comprehensive utility evaluation that considers:
    - Character state and needs
    - Historical action patterns
    - Environmental context
    - Goal priorities and progress
    - Performance optimizations through caching
    """

    def __init__(self):
        self.action_history: Dict[str, List[Tuple[float, str]]] = defaultdict(
            list
        )  # character_id -> [(timestamp, action_name), ...]
        self.utility_cache: Dict[str, Tuple[float, float]] = (
            {}
        )  # cache_key -> (utility, timestamp)
        self.context_weights: Dict[str, float] = {
            "time_of_day": 0.1,
            "season": 0.05,
            "weather": 0.08,
            "social_events": 0.15,
            "resource_availability": 0.2,
        }

    def clear_cache(self):
        """Clear all cached utility calculations."""
        self.utility_cache.clear()

    def update_action_history(self, character_id: str, action_name: str):
        """Update the action history for a character."""
        current_time = time.time()
        self.action_history[character_id].append((current_time, action_name))

        # Keep only recent history (last 24 hours in game time)
        cutoff_time = current_time - (24 * 3600)  # 24 hours
        self.action_history[character_id] = [
            (t, a) for t, a in self.action_history[character_id] if t > cutoff_time
        ]

    def get_action_frequency(
        self, character_id: str, action_name: str, time_window: float = 3600
    ) -> int:
        """Get how many times an action was performed in the given time window."""
        current_time = time.time()
        cutoff_time = current_time - time_window

        return sum(
            1
            for t, a in self.action_history.get(character_id, [])
            if t > cutoff_time and a == action_name
        )

    def calculate_context_modifier(self, environment: Dict[str, any]) -> float:
        """
        Calculate a context-based modifier for utility calculations.

        Args:
            environment: Dictionary containing environmental factors

        Returns:
            Float modifier (typically 0.8-1.2) to apply to base utility
        """
        if not environment:
            return 1.0

        modifier = 1.0

        # Time of day effects
        time_of_day = environment.get("time_of_day", 12)  # 0-23 hours
        if 22 <= time_of_day or time_of_day <= 6:  # Night time
            modifier += (
                self.context_weights["time_of_day"] * 0.5
            )  # Slight bonus for rest actions

        # Weather effects
        weather = environment.get("weather", "clear")
        if weather in ["rain", "storm"]:
            modifier -= self.context_weights["weather"]  # Penalty for outdoor actions
        elif weather == "sunny":
            modifier += self.context_weights["weather"] * 0.5  # Small bonus

        # Social events
        if environment.get("social_event_active", False):
            modifier += self.context_weights[
                "social_events"
            ]  # Bonus for social actions

        # Resource scarcity
        resource_scarcity = environment.get("resource_scarcity", 0.0)  # 0.0-1.0
        modifier -= self.context_weights["resource_availability"] * resource_scarcity

        return max(0.5, min(1.5, modifier))  # Clamp between 0.5 and 1.5

    @timed_lru_cache(maxsize=500)
    def evaluate_action_utility_advanced(
        self,
        character_id: str,
        character_state_hash: str,  # Hash of character state for caching
        action_name: str,
        action_cost: float,
        action_effects_hash: str,  # Hash of action effects for caching
        goal_hash: str = "",  # Hash of current goal for caching
        environment_hash: str = "",  # Hash of environment for caching
    ) -> float:
        """
        Advanced utility calculation with caching, history, and context awareness.

        This method is cached and uses hashed inputs for efficient comparison.
        """
        # Note: This is a cached version that works with hashed inputs
        # The actual implementation details would be called from the public method
        return 0.0  # Placeholder - actual logic implemented in public method

    def evaluate_action_utility(
        self,
        character_id: str,
        character_state: Dict[str, float],
        action: Action,
        current_goal: Optional[Goal] = None,
        environment: Optional[Dict[str, any]] = None,
    ) -> float:
        """
        Comprehensive utility evaluation for an action.

        Args:
            character_id: Unique identifier for the character
            character_state: Current state of the character
            action: Action to evaluate
            current_goal: Current goal being pursued (optional)
            environment: Environmental context (optional)

        Returns:
            Calculated utility value for the action
        """
        # Calculate base utility using existing function
        base_utility = calculate_action_utility(character_state, action, current_goal)

        # Apply context modifier
        context_modifier = 1.0
        if environment:
            context_modifier = self.calculate_context_modifier(environment)

        # Apply history-based adjustments
        history_modifier = self._calculate_history_modifier(character_id, action.name)

        # Apply urgency multiplier if goal is urgent
        urgency_modifier = 1.0
        if (
            current_goal
            and hasattr(current_goal, "urgency")
            and current_goal.urgency > 0.8
        ):
            urgency_modifier = URGENCY_MULTIPLIER

        # Calculate final utility
        final_utility = (
            base_utility * context_modifier * history_modifier * urgency_modifier
        )

        return final_utility

    def _calculate_history_modifier(self, character_id: str, action_name: str) -> float:
        """
        Calculate a modifier based on action history to handle diminishing returns.
        """
        recent_frequency = self.get_action_frequency(
            character_id, action_name, 3600
        )  # Last hour

        if recent_frequency == 0:
            return 1.0  # No penalty for first time

        # Apply diminishing returns
        modifier = DIMINISHING_RETURNS_FACTOR ** (recent_frequency - 1)
        return max(0.2, modifier)  # Don't go below 20% utility

    def evaluate_plan_utility_advanced(
        self,
        character_id: str,
        character_state: Dict[str, float],
        plan: List[Action],
        current_goal: Optional[Goal] = None,
        environment: Optional[Dict[str, any]] = None,
        simulate_effects: bool = True,
    ) -> Tuple[float, Dict[str, any]]:
        """
        Advanced plan utility evaluation with detailed analysis.

        Returns:
            Tuple of (total_utility, analysis_details)
        """
        if not plan:
            return 0.0, {"error": "Empty plan"}

        total_utility = 0.0
        simulated_state = character_state.copy()
        action_utilities = []

        for i, action in enumerate(plan):
            # Evaluate action utility with current state
            action_utility = self.evaluate_action_utility(
                character_id, simulated_state, action, current_goal, environment
            )

            action_utilities.append(
                {"action": action.name, "utility": action_utility, "step": i + 1}
            )

            total_utility += action_utility

            # Update simulated state if requested
            if simulate_effects and action.effects:
                for effect in action.effects:
                    attribute = effect.get("attribute")
                    change = effect.get("change_value", 0.0)

                    if attribute in simulated_state:
                        simulated_state[attribute] += change

                        # Apply clamping based on attribute type
                        if attribute in ["hunger", "energy", "health"]:
                            simulated_state[attribute] = max(
                                0.0, min(1.0, simulated_state[attribute])
                            )
                        elif attribute == "money":
                            simulated_state[attribute] = max(
                                0.0, simulated_state[attribute]
                            )

        analysis = {
            "total_utility": total_utility,
            "average_utility": total_utility / len(plan),
            "action_breakdown": action_utilities,
            "final_simulated_state": simulated_state,
            "plan_length": len(plan),
        }

        return total_utility, analysis


# Global instance for convenience
utility_evaluator = UtilityEvaluator()


# === ENHANCED EXISTING FUNCTIONS ===
=======
4. Utility Evaluation
Where it happens: Part of goap_system.py or a dedicated utility module
What happens: Actions are evaluated based on their expected outcomes, like improving mood or health, with adjustments based on current needs and previous experiences.
"""

from actions import (
    Action,
    State,
)  # Assuming Action class is available and has cost & effects
from tiny_types import Goal  # Import Goal class

>>>>>>> 0e33ff97

# function that evaluates the current importance of the goal based on the character's state and the environment.
# tiny_utility_functions.py


# --- Enhanced Functions ---
def calculate_importance(
    health: float,
    hunger: float,
    social_needs: float,
    current_activity: str,
    social_factor: float,
    event_participation_factor: float,
    goal_importance: float,
    goal_urgency: float = 0.5,
    goal_benefit: float = 0.5,
    goal_consequence: float = 0.5,
    location_factor: float = 0.5,
    event_factor: float = 0.5,
    resource_factor: float = 0.5,
    social_influence: float = 0.5,
    potential_utility: float = 0.5,
    path_achieves_goal: bool = True,
    safety_factor: float = 0.5,
    nearest_resource: float = 0.5,
    character_history: Optional[Dict[str, any]] = None,
    environmental_context: Optional[Dict[str, any]] = None,
) -> float:
    """
    Enhanced importance calculation that supports context, history, and advanced evaluation.

    Args:
        health: Character's health level (0.0-1.0, higher is better)
        hunger: Character's hunger level (0.0-1.0, lower is better)
        social_needs: Character's social needs level (0.0-1.0, lower is better)
        current_activity: Character's current activity name
        social_factor: Influence of relationships (0.0-1.0)
        event_participation_factor: Character's participation in relevant events (0.0-1.0)
        goal_importance: Specific importance score based on goal type (0.0-1.0)
        goal_urgency: Urgency of the goal (0.0-1.0)
        goal_benefit: Benefit of achieving the goal (0.0-1.0)
        goal_consequence: Consequence of not achieving the goal (0.0-1.0)
        location_factor: Impact of location relevance (0.0-1.0)
        event_factor: Impact of current events (0.0-1.0)
        resource_factor: Availability of needed resources (0.0-1.0)
        social_influence: Social influence on the character (0.0-1.0)
        potential_utility: Utility of achieving the goal (0.0-1.0)
        path_achieves_goal: Whether the path will achieve the goal
        safety_factor: Safety of the goal location (0.0-1.0)
        nearest_resource: Proximity to the nearest resource (0.0-1.0)
        character_history: Historical data about character's actions and preferences
        environmental_context: Current environmental factors affecting decisions

    Returns:
        A float representing the importance score (typically 0.0-10.0)
    """
    # Enhanced weighting factors with better balance
    weights = {
        "health": 0.08,
        "hunger": 0.12,
        "social_needs": 0.06,
        "urgency": 0.15,
        "benefit": 0.10,
        "consequence": 0.12,
        "social": 0.08,
        "location": 0.04,
        "event": 0.06,
        "resource": 0.07,
        "social_influence": 0.05,
        "potential_utility": 0.10,
        "path_achieves_goal": 0.08,
        "safety": 0.04,
        "event_participation": 0.03,
        "nearest_resource": 0.03,
        "goal_importance": 0.20,
    }

    # Base importance calculation
    base_score = (
        weights["health"] * health
        + weights["hunger"]
        * (1.0 - hunger)  # Invert hunger (lower hunger = higher importance)
        + weights["social_needs"] * (1.0 - social_needs)  # Invert social needs
        + weights["urgency"] * goal_urgency
        + weights["benefit"] * goal_benefit
        + weights["consequence"] * goal_consequence
        + weights["social"] * social_factor
        + weights["location"] * location_factor
        + weights["event"] * event_factor
        + weights["resource"] * resource_factor
        + weights["social_influence"] * social_influence
        + weights["potential_utility"] * potential_utility
        + weights["path_achieves_goal"] * (1.0 if path_achieves_goal else 0.0)
        + weights["safety"] * safety_factor
        + weights["event_participation"] * event_participation_factor
        + weights["nearest_resource"] * nearest_resource
        + weights["goal_importance"] * goal_importance
    )

    # Apply historical context if available
    history_modifier = 1.0
    if character_history:
        # Check if this type of goal was recently completed
        recent_completions = character_history.get("recent_goal_completions", [])
        goal_type = character_history.get("current_goal_type", "")

        if goal_type in recent_completions:
            # Apply diminishing returns for recently completed goal types
            completion_count = recent_completions.count(goal_type)
            history_modifier *= DIMINISHING_RETURNS_FACTOR**completion_count

        # Consider character preferences
        preferences = character_history.get("goal_preferences", {})
        if goal_type in preferences:
            preference_modifier = preferences[goal_type]  # -1.0 to 1.0
            history_modifier *= 1.0 + preference_modifier * 0.2  # Max 20% bonus/penalty

    # Apply environmental context if available
    context_modifier = 1.0
    if environmental_context:
        context_modifier = utility_evaluator.calculate_context_modifier(
            environmental_context
        )

    # Calculate final importance with modifiers
    final_importance = (
        base_score * history_modifier * context_modifier * 10.0
    )  # Scale to 0-10 range

    return max(0.0, min(10.0, final_importance))  # Clamp to reasonable range


def evaluate_goal_importance(
    goal, character_state: State, environment: dict, difficulty: float, criteria: dict
):
    """
    Evaluates the importance of a goal based on the character's current state and the environment.
    Args:
        goal (Goal): The goal to evaluate.
        character_state (State): The character's current state.
        environment (dict): The environment's state.
    Returns:
        importance (int): The importance of the goal.
    """
    importance = 0
    if hasattr(goal, "attributes") and isinstance(goal.attributes, dict):
        for attribute, value in goal.attributes.items():
            # Assuming character_state can be accessed like a dict or has a get method
            importance += value * character_state.get(attribute, 0)

    if (
        hasattr(goal, "attributes")
        and isinstance(goal.attributes, dict)
        and isinstance(environment, dict)
    ):

        for attribute, value in environment.items():
            if attribute in goal.attributes:
                importance += value * goal.attributes[attribute]
    return importance


def is_goal_achieved(goal, character_state: State):
    if hasattr(goal, "target_effects") and isinstance(goal.target_effects, dict):

        for effect, target_value in goal.target_effects.items():
            if character_state.get(effect, 0) < target_value:
                return False
        return True
    return False  # Default if goal has no target_effects to check


# --- New Utility Calculation Functions ---


def calculate_action_utility(
    character_state: dict, action: Action, current_goal: Goal = None
) -> float:
    """
    Calculates the utility of a single action for a character.

    Assumptions:
    - character_state (dict): Keys are need/resource names (e.g., "hunger", "energy", "money").
        - For needs like "hunger": Higher value means more need (0 is full, 1+ is very hungry).
        - For resources like "energy", "money": Higher value means more resource.
    - action.cost (float): Represents a generic cost (e.g., time, effort).
    - action.effects (list of dicts): Each dict is `{'attribute': str, 'change_value': float}`.
        - For "hunger", a negative change_value is beneficial (reduces hunger).
        - For "energy", a positive change_value is beneficial (increases energy).
    - current_goal (Goal object, optional): Assumed to have `name` and `target_effects` (dict).
    """
    utility = 0.0
    need_fulfillment_score = 0.0
    goal_progress_score = 0.0


    # 1. Need Fulfillment
    if action.effects:
        for effect in action.effects:
            attribute = effect.get("attribute")
            change = effect.get("change_value", 0.0)

            if attribute == "hunger":
                # Higher current hunger + action reduces hunger = good
                current_hunger = character_state.get("hunger", 0.0)
                if change < 0:  # Action reduces hunger
                    need_fulfillment_score += (
                        current_hunger * abs(change) * HUNGER_SCALER
<<<<<<< HEAD
                    )
            elif attribute == "energy":
                # Lower current energy + action increases energy = good
                current_energy = character_state.get("energy", 0.0)
                if change > 0:  # Action increases energy
                    need_fulfillment_score += (
                        (1.0 - current_energy) * change * ENERGY_SCALER
                    )
            elif attribute == "health":
                # Lower current health + action increases health = good
                current_health = character_state.get("health", 1.0)
                if change > 0:  # Action increases health
                    need_fulfillment_score += (
                        (1.0 - current_health) * change * HEALTH_SCALER
                    )
            elif attribute == "social_needs":
                # Higher social needs + action reduces social needs = good
                current_social_needs = character_state.get("social_needs", 0.0)
                if change < 0:  # Action reduces social needs
                    need_fulfillment_score += (
                        current_social_needs * abs(change) * SOCIAL_SCALER
                    )
=======
                    )  # Scaler for impact
            elif attribute == "energy":
                # Lower current energy + action increases energy = good
                current_energy = character_state.get(
                    "energy", 0.0
                )  # Assume 0 is empty, 1 is full
                if change > 0:  # Action increases energy
                    need_fulfillment_score += (
                        (1.0 - current_energy) * change * ENERGY_SCALER
                    )  # Scaler for impact

>>>>>>> 0e33ff97
            elif attribute == "money":
                # Money gained is generally positive utility
                if change > 0:
<<<<<<< HEAD
                    need_fulfillment_score += change * MONEY_SCALER
=======
                    need_fulfillment_score += (
                        change * MONEY_SCALER
                    )  # Money gained is somewhat good
>>>>>>> 0e33ff97

    utility += need_fulfillment_score

    # 2. Goal Progress
    if (
        current_goal
        and hasattr(current_goal, "target_effects")
        and current_goal.target_effects
    ):
<<<<<<< HEAD
=======

>>>>>>> 0e33ff97
        if action.effects:
            for effect in action.effects:
                attr = effect.get("attribute")
                change = effect.get("change_value", 0.0)
                if attr in current_goal.target_effects:
                    goal_target_change = current_goal.target_effects[attr]
                    # If action moves attribute towards goal (e.g., hunger goal -0.5, action does -0.2)
                    if (goal_target_change < 0 and change < 0) or (
                        goal_target_change > 0 and change > 0
                    ):
<<<<<<< HEAD
                        # Add goal progress bonus
                        goal_priority = getattr(current_goal, "priority", 0.5)
                        goal_progress_score += goal_priority * 25.0
                        # Break if one effect contributes, to avoid over-counting for multi-effect actions
=======
                        # Simple progress: add priority * scale. More sophisticated: % of goal achieved.
                        goal_progress_score += current_goal.priority * 25.0
                        # Break if one effect contributes, to avoid over-counting for multi-effect actions
                        # This is a simplification.
>>>>>>> 0e33ff97
                        break

    utility += goal_progress_score

    # 3. Action Cost
    action_cost_score = 0.0
    if hasattr(action, "cost"):
        action_cost_score = float(action.cost) * 10.0  # Scaler for cost impact

    utility -= action_cost_score
<<<<<<< HEAD
=======


    # Consider inherent utility/disutility of certain actions if not captured by needs/goals/cost
    # Example: "Rest" might have a small positive base utility if not costly and energy is low.
    # "Argue" might have a small negative base utility.
    # For now, this is not explicitly added.
>>>>>>> 0e33ff97

    return utility


def calculate_plan_utility(
    character_state: dict,
    plan: list[Action],
    current_goal: Goal = None,
    simulate_effects=False,
) -> float:
    """
    Calculates the utility of a sequence of actions (a plan).

    If simulate_effects is True, the character_state is updated after each action
    to calculate the utility of subsequent actions more accurately.
    """
    total_utility = 0.0

    if not simulate_effects:
        for action in plan:
            total_utility += calculate_action_utility(
                character_state, action, current_goal
            )
    else:
        # Create a deep copy for simulation if character_state can contain nested dicts/lists
        # For simple dict of floats, .copy() is fine.
        simulated_state = character_state.copy()
        for action in plan:
            action_utility = calculate_action_utility(
                simulated_state, action, current_goal
            )
            total_utility += action_utility

<<<<<<< HEAD
=======

>>>>>>> 0e33ff97
            # Update simulated_state based on action's effects
            if action.effects:
                for effect in action.effects:
                    attribute = effect.get("attribute")
                    change = effect.get("change_value", 0.0)

                    if attribute:  # Ensure attribute is not None

                        current_value = simulated_state.get(attribute, 0.0)
                        # Special handling for needs like hunger (lower is better) vs resources (higher is better)
                        # This simplistic update assumes all attributes are numeric and additive/subtractive.
                        simulated_state[attribute] = current_value + change
                        # Clamp values if necessary (e.g., hunger 0-1, energy 0-1)
                        if attribute == "hunger":
                            simulated_state[attribute] = max(
                                0.0, min(simulated_state[attribute], 1.0)
                            )
                        elif attribute == "energy":
                            simulated_state[attribute] = max(
                                0.0, min(simulated_state[attribute], 1.0)
                            )
                        # Money can be unbounded (or have a floor of 0)
                        elif attribute == "money":
                            simulated_state[attribute] = max(
                                0.0, simulated_state[attribute]
                            )
<<<<<<< HEAD
    return total_utility


# === DATA VALIDATION AND HELPER FUNCTIONS ===


def validate_character_state(character_state: Dict[str, any]) -> Tuple[bool, str]:
    """
    Validate that character_state conforms to expected structure.

    Returns:
        Tuple of (is_valid, error_message)
    """
    if not isinstance(character_state, dict):
        return False, "character_state must be a dictionary"

    required_attributes = ["hunger", "energy", "health"]
    for attr in required_attributes:
        if attr not in character_state:
            return False, f"Missing required attribute: {attr}"

        value = character_state[attr]
        if not isinstance(value, (int, float)):
            return False, f"Attribute {attr} must be numeric, got {type(value)}"

        if attr in ["hunger", "energy", "health"] and not (0.0 <= value <= 1.0):
            return False, f"Attribute {attr} must be between 0.0 and 1.0, got {value}"

    return True, ""


def validate_action(action: Action) -> Tuple[bool, str]:
    """
    Validate that action conforms to expected structure.

    Returns:
        Tuple of (is_valid, error_message)
    """
    if not hasattr(action, "name"):
        return False, "Action must have a 'name' attribute"

    if not hasattr(action, "cost"):
        return False, "Action must have a 'cost' attribute"

    if not isinstance(action.cost, (int, float)) or action.cost < 0:
        return False, f"Action cost must be non-negative number, got {action.cost}"

    if hasattr(action, "effects") and action.effects:
        if not isinstance(action.effects, list):
            return False, "Action effects must be a list"

        for i, effect in enumerate(action.effects):
            if not isinstance(effect, dict):
                return False, f"Effect {i} must be a dictionary"

            if "attribute" not in effect or "change_value" not in effect:
                return (
                    False,
                    f"Effect {i} must have 'attribute' and 'change_value' keys",
                )

            if not isinstance(effect["change_value"], (int, float)):
                return False, f"Effect {i} change_value must be numeric"

    return True, ""


def validate_goal(goal: Goal) -> Tuple[bool, str]:
    """
    Validate that goal conforms to expected structure.

    Returns:
        Tuple of (is_valid, error_message)
    """
    if not hasattr(goal, "name"):
        return False, "Goal must have a 'name' attribute"

    if hasattr(goal, "priority"):
        if not isinstance(goal.priority, (int, float)) or not (
            0.0 <= goal.priority <= 1.0
        ):
            return (
                False,
                f"Goal priority must be between 0.0 and 1.0, got {goal.priority}",
            )

    if hasattr(goal, "target_effects") and goal.target_effects:
        if not isinstance(goal.target_effects, dict):
            return False, "Goal target_effects must be a dictionary"

        for attr, target in goal.target_effects.items():
            if not isinstance(target, (int, float)):
                return False, f"Goal target_effect for {attr} must be numeric"

    return True, ""


def safe_calculate_action_utility(
    character_state: dict,
    action: Action,
    current_goal: Goal = None,
    validate_inputs: bool = True,
) -> Tuple[float, str]:
    """
    Safe wrapper for calculate_action_utility with input validation.

    Returns:
        Tuple of (utility_value, error_message)
    """
    if validate_inputs:
        # Validate character state
        is_valid, error = validate_character_state(character_state)
        if not is_valid:
            return 0.0, f"Invalid character_state: {error}"

        # Validate action
        is_valid, error = validate_action(action)
        if not is_valid:
            return 0.0, f"Invalid action: {error}"

        # Validate goal if provided
        if current_goal:
            is_valid, error = validate_goal(current_goal)
            if not is_valid:
                return 0.0, f"Invalid goal: {error}"

    try:
        utility = calculate_action_utility(character_state, action, current_goal)
        return utility, ""
    except Exception as e:
        return 0.0, f"Error calculating utility: {str(e)}"


def get_utility_statistics(utilities: List[float]) -> Dict[str, float]:
    """
    Calculate statistics for a list of utility values.

    Returns:
        Dictionary with statistics (mean, median, std, min, max)
    """
    if not utilities:
        return {"count": 0}

    import statistics

    return {
        "count": len(utilities),
        "mean": statistics.mean(utilities),
        "median": statistics.median(utilities),
        "std": statistics.stdev(utilities) if len(utilities) > 1 else 0.0,
        "min": min(utilities),
        "max": max(utilities),
    }


# === DOCUMENTATION AND EXAMPLES ===


def get_utility_system_info() -> str:
    """
    Return comprehensive documentation about the utility system.
    """
    return f"""
    Tiny Village Utility System Documentation
    =========================================
    
    This module provides comprehensive utility evaluation for actions and goals in the simulation.
    
    Key Components:
    ---------------
    1. UtilityEvaluator: Advanced evaluator with caching, history, and context awareness
    2. calculate_action_utility: Basic utility calculation for individual actions
    3. calculate_plan_utility: Utility calculation for sequences of actions
    4. calculate_importance: Enhanced goal importance evaluation
    
    Data Structure Requirements:
    ---------------------------
    
    character_state (dict):
        - "hunger": float (0.0=full, 1.0=very hungry)
        - "energy": float (0.0=exhausted, 1.0=fully energized)
        - "health": float (0.0=dead, 1.0=perfect health)
        - "money": float (0.0+, unbounded)
        - "social_needs": float (0.0=fulfilled, 1.0=very lonely)
    
    action.effects (list of dicts):
        [{{"attribute": "hunger", "change_value": -0.5}}, ...]
        - attribute: string matching character_state keys
        - change_value: float (positive=increase, negative=decrease)
    
    goal.target_effects (dict):
        {{"hunger": -0.8, "energy": 0.6}}
        - Keys match character_state attributes
        - Values are target changes or absolute targets
    
    Example Usage:
    --------------
    
    # Basic usage
    char_state = {{"hunger": 0.8, "energy": 0.3, "health": 0.9}}
    action = MockAction("EatMeal", cost=0.1, effects=[{{"attribute": "hunger", "change_value": -0.6}}])
    utility = calculate_action_utility(char_state, action)
    
    # Advanced usage with evaluator
    evaluator = UtilityEvaluator()
    environment = {{"time_of_day": 18, "weather": "sunny"}}
    advanced_utility = evaluator.evaluate_action_utility("char1", char_state, action, environment=environment)
    
    Constants:
    ----------
    - HUNGER_SCALER: {HUNGER_SCALER} (importance weight for hunger needs)
    - ENERGY_SCALER: {ENERGY_SCALER} (importance weight for energy needs)
    - HEALTH_SCALER: {HEALTH_SCALER} (importance weight for health needs)
    - SOCIAL_SCALER: {SOCIAL_SCALER} (importance weight for social needs)
    - MONEY_SCALER: {MONEY_SCALER} (importance weight for money gains)
    - HISTORY_DECAY_FACTOR: {HISTORY_DECAY_FACTOR} (how much historical data decays)
    - DIMINISHING_RETURNS_FACTOR: {DIMINISHING_RETURNS_FACTOR} (factor for repeated actions)
    """
=======
    return total_utility
>>>>>>> 0e33ff97
<|MERGE_RESOLUTION|>--- conflicted
+++ resolved
@@ -1,5 +1,4 @@
 """
-<<<<<<< HEAD
 Utility Evaluation Module
 
 This module provides comprehensive utility evaluation for goals and actions in the tiny village simulation.
@@ -342,19 +341,7 @@
 
 
 # === ENHANCED EXISTING FUNCTIONS ===
-=======
-4. Utility Evaluation
-Where it happens: Part of goap_system.py or a dedicated utility module
-What happens: Actions are evaluated based on their expected outcomes, like improving mood or health, with adjustments based on current needs and previous experiences.
-"""
-
-from actions import (
-    Action,
-    State,
-)  # Assuming Action class is available and has cost & effects
-from tiny_types import Goal  # Import Goal class
-
->>>>>>> 0e33ff97
+
 
 # function that evaluates the current importance of the goal based on the character's state and the environment.
 # tiny_utility_functions.py
@@ -563,7 +550,6 @@
                 if change < 0:  # Action reduces hunger
                     need_fulfillment_score += (
                         current_hunger * abs(change) * HUNGER_SCALER
-<<<<<<< HEAD
                     )
             elif attribute == "energy":
                 # Lower current energy + action increases energy = good
@@ -586,29 +572,12 @@
                     need_fulfillment_score += (
                         current_social_needs * abs(change) * SOCIAL_SCALER
                     )
-=======
-                    )  # Scaler for impact
-            elif attribute == "energy":
-                # Lower current energy + action increases energy = good
-                current_energy = character_state.get(
-                    "energy", 0.0
-                )  # Assume 0 is empty, 1 is full
-                if change > 0:  # Action increases energy
-                    need_fulfillment_score += (
-                        (1.0 - current_energy) * change * ENERGY_SCALER
-                    )  # Scaler for impact
-
->>>>>>> 0e33ff97
+
             elif attribute == "money":
                 # Money gained is generally positive utility
                 if change > 0:
-<<<<<<< HEAD
                     need_fulfillment_score += change * MONEY_SCALER
-=======
-                    need_fulfillment_score += (
-                        change * MONEY_SCALER
-                    )  # Money gained is somewhat good
->>>>>>> 0e33ff97
+
 
     utility += need_fulfillment_score
 
@@ -618,10 +587,7 @@
         and hasattr(current_goal, "target_effects")
         and current_goal.target_effects
     ):
-<<<<<<< HEAD
-=======
-
->>>>>>> 0e33ff97
+
         if action.effects:
             for effect in action.effects:
                 attr = effect.get("attribute")
@@ -632,17 +598,11 @@
                     if (goal_target_change < 0 and change < 0) or (
                         goal_target_change > 0 and change > 0
                     ):
-<<<<<<< HEAD
                         # Add goal progress bonus
                         goal_priority = getattr(current_goal, "priority", 0.5)
                         goal_progress_score += goal_priority * 25.0
                         # Break if one effect contributes, to avoid over-counting for multi-effect actions
-=======
-                        # Simple progress: add priority * scale. More sophisticated: % of goal achieved.
-                        goal_progress_score += current_goal.priority * 25.0
-                        # Break if one effect contributes, to avoid over-counting for multi-effect actions
-                        # This is a simplification.
->>>>>>> 0e33ff97
+
                         break
 
     utility += goal_progress_score
@@ -653,15 +613,13 @@
         action_cost_score = float(action.cost) * 10.0  # Scaler for cost impact
 
     utility -= action_cost_score
-<<<<<<< HEAD
-=======
+
 
 
     # Consider inherent utility/disutility of certain actions if not captured by needs/goals/cost
     # Example: "Rest" might have a small positive base utility if not costly and energy is low.
     # "Argue" might have a small negative base utility.
     # For now, this is not explicitly added.
->>>>>>> 0e33ff97
 
     return utility
 
@@ -695,10 +653,7 @@
             )
             total_utility += action_utility
 
-<<<<<<< HEAD
-=======
-
->>>>>>> 0e33ff97
+
             # Update simulated_state based on action's effects
             if action.effects:
                 for effect in action.effects:
@@ -725,7 +680,6 @@
                             simulated_state[attribute] = max(
                                 0.0, simulated_state[attribute]
                             )
-<<<<<<< HEAD
     return total_utility
 
 
@@ -943,7 +897,4 @@
     - MONEY_SCALER: {MONEY_SCALER} (importance weight for money gains)
     - HISTORY_DECAY_FACTOR: {HISTORY_DECAY_FACTOR} (how much historical data decays)
     - DIMINISHING_RETURNS_FACTOR: {DIMINISHING_RETURNS_FACTOR} (factor for repeated actions)
-    """
-=======
-    return total_utility
->>>>>>> 0e33ff97
+    """
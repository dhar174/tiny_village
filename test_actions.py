from re import T
import unittest
from actions import ActionSystem, State, ActionTemplate, Condition, Action # Import base Action
from actions import GreetAction, ShareNewsAction, OfferComplimentAction, TalkAction # Import new actions

# Mock Character class for action context (if needed by execute signatures)
class MockCharacter:
    def __init__(self, name="TestCharacter"):
        self.name = name
        # Add other attributes if action.execute() or preconditions need them
        self.state = State({"energy": 100, "happiness": 50}) # Example state
        
    def respond_to_talk(self, initiator):
        """
        Real implementation of respond_to_talk for testing.
        This ensures the test validates actual integration.
        """
        # Give a small additional boost to social wellbeing when talked to
        self.social_wellbeing += 0.1
        return f"{self.name} responds to {initiator.name}"

class TestChar: # Existing class in the file
    def __init__(self, name, state: State):
        self.name = name
        self.state = state


from unittest.mock import MagicMock, patch # Import MagicMock and patch

# Mock GraphManager for all tests in this file to avoid direct instantiation of real one
# This will affect TestActionSystem and TestSocialActions if they rely on the real GraphManager
# For TestSocialActions, we will provide a MagicMock instance directly.
# For TestActionSystem, if it needs a real one, this might need adjustment or separate test file.
# However, the task is to test new Action.execute, so mocking GraphManager is appropriate.

# from tiny_graph_manager import GraphManager # Commenting out direct import
GraphManager = MagicMock() # Mock the class at the module level for tests below

class TestActionSystem(unittest.TestCase):
    def setUp(self):
        self.graph_manager_mock_instance = GraphManager() # Now uses the MagicMock
        self.action_system = ActionSystem(graph_manager=self.graph_manager_mock_instance)
        self.dummy_target_for_condition = State({"name": "DummyTargetForTestActionSystem"})


    def test_setup_actions(self):
        self.action_system.setup_actions()
        self.assertEqual(len(self.action_system.action_generator.templates), 3)

    def test_generate_actions(self):
        character = TestChar("Emma", State({"energy": 50}))
        self.action_system.setup_actions()
        actions = self.action_system.generate_actions(character) # type: ignore
        self.assertEqual(len(actions), 3)

    def test_execute_action(self):
        state = State({"energy": 50})
        parameters = {"initiator": "Emma", "target": self.dummy_target_for_condition} # Use dummy target
        
        # ActionSystem.create_precondition returns a dict of lambdas, not Condition objects.
        # Action.preconditions_met expects Condition objects.
        # For this test to pass with current ActionSystem, preconditions for "Test" action need to be compatible.
        # Let's assume the lambda-based precondition is okay for this specific test's purpose if it was working before.
        # The ActionTemplate will create an Action with these lambda-based preconditions.
        # The Action.preconditions_met will fail if it strictly expects Condition objects.
        # Given the previous state of actions.py, this test might have been implicitly testing
        # a different flow or a version of Action/Condition that handled this.
        # For now, let's try to make it work by creating a Condition object for the precondition.
        
        # Modifying to use a Condition object for preconditions:
        # initiator_obj = TestChar("Emma", state)
        # condition_for_test = Condition("energy_gt_20", "energy", target=initiator_obj, satisfy_value=20, op=">")
        # action_template = ActionTemplate("Test", preconditions=[condition_for_test], effects={"energy": -10}, cost=1)
        # action = action_template.instantiate(parameters)

        # Reverting to original logic for this test to see if it passes with minimal changes first
        # as this test belongs to ActionSystem, not the new social actions.
        # The lambda from create_precondition will be assigned.
        # Action.preconditions_met will likely fail.
        # This highlights that ActionSystem and Action might have diverging expectations for preconditions.
        # For now, we are focused on testing the new social actions, not necessarily fixing ActionSystem.

        # Let's test with an empty precondition list for the test ActionTemplate to avoid issues with Condition objects
        # if the primary goal is to test execute_action's effect application.
        action_template_for_exec = ActionTemplate("TestForExec", preconditions=[], effects=[{"attribute":"energy", "change_value":-10}], cost=1)
        action = action_template_for_exec.instantiate(parameters)

        # Execute action will try to call preconditions_met. If preconditions is empty, it's True.
        # Then it will call apply_effects.
        # Character.execute now takes character and graph_manager.
        # ActionSystem.execute_action takes action and state.
        # The action.apply_effects(state) should work.
        
        # The ActionSystem.execute_action takes a State object, which is fine.
        # It calls action.preconditions_met() (which takes no args in current Action class)
        # then action.apply_effects(state)
        
        self.assertTrue(self.action_system.execute_action(action, state)) # state is actions.State
        self.assertEqual(state.get("energy"), 39) # 50 - 10 (effect) - 1 (cost)

    def test_create_precondition(self):
        # This test is for ActionSystem.create_precondition, which returns a dict with a lambda.
        # This is inconsistent with Action.preconditions expecting Condition objects.
        # The test itself is fine for what create_precondition does.
        precondition_lambda_dict = self.action_system.create_precondition("energy", "gt", 20, target_obj_name="initiator")
        precondition_lambda = precondition_lambda_dict["energy_precondition_lambda"]
        
        # The lambda expects a State object
        self.assertTrue(precondition_lambda(State({"energy": 30})))
        self.assertFalse(precondition_lambda(State({"energy": 10})))


    def test_instantiate_condition(self):
        condition_dict = {
            "name": "Test",
            "attribute": "energy",
            "target": self.dummy_target_for_condition, # ActionSystem.instantiate_condition needs a target for Condition
            "satisfy_value": 20,
            "operator": "gt",
        }
        condition = self.action_system.instantiate_condition(condition_dict)
        self.assertIsInstance(condition, Condition)
        self.assertEqual(condition.name, "Test")

    def test_instantiate_conditions(self):
        conditions_list = [
            {
                "name": "Test1",
                "attribute": "energy",
                "target": self.dummy_target_for_condition,
                "satisfy_value": 20,
                "operator": "gt",
            },
            {
                "name": "Test2",
                "attribute": "happiness",
                "target": self.dummy_target_for_condition,
                "satisfy_value": 10,
                "operator": "ge",
            },
        ]
        conditions = self.action_system.instantiate_conditions(conditions_list)
        self.assertEqual(len(conditions), 2)
        self.assertIsInstance(conditions["energy"], Condition)
        self.assertIsInstance(conditions["happiness"], Condition)


class TestSocialActions(unittest.TestCase): # Will be updated later
    def setUp(self):
        self.initiator_char = MockCharacter(name="Alice")
        self.initiator_char.uuid = "alice_uuid"
        self.target_char = MockCharacter(name="Bob")
        self.target_char.uuid = "bob_uuid"

        # Mock GraphManager instance for each test
        self.mock_graph_manager_instance = MagicMock()

    def test_greet_action_instantiation_and_execute(self):
        # This test combines instantiation and execution checks for brevity
        # Effects were defined in actions.py for GreetAction as:
        # {"targets": ["target"], "attribute": "social_wellbeing", "change_value": 0.5}
        # Let's assume GreetAction from actions.py is updated to this.
        # The original test had different effects, so we adapt to the new structure.
        greet_effects = [{"targets": ["target"], "attribute": "social_wellbeing", "change_value": 0.5}]
        action = GreetAction(
            initiator=self.initiator_char,
            target=self.target_char,
            effects=greet_effects, # Pass the effects to ensure consistency
            graph_manager=self.mock_graph_manager_instance
        )

        self.assertEqual(action.name, "Greet")
        # Cost is now defined in the GreetAction class directly, not dynamically calculated in this test
        # self.assertAlmostEqual(action.cost, 0.05) # Default cost in GreetAction

        self.assertEqual(action.effects, greet_effects)
        self.assertEqual(action.initiator, self.initiator_char)
        self.assertEqual(action.target, self.target_char)

        # Execute
        self.target_char.social_wellbeing = 10 # Initial value

        # Mock preconditions to always pass for this execution test
        action.preconditions_met = MagicMock(return_value=True)

        result = action.execute(character=self.initiator_char) # Pass initiator to execute
        self.assertTrue(result)

        # Check Python object update
        self.assertEqual(self.target_char.social_wellbeing, 10.5)

        # Check GraphManager update
        self.mock_graph_manager_instance.update_node_attribute.assert_called_once_with(
            self.target_char.uuid, "social_wellbeing", 10.5
        )

    # Similar updated tests for ShareNewsAction and OfferComplimentAction would go here
    # For now, focusing on TestBaseActionExecute first as per plan.

# New Test Class for base Action.execute()
class TestBaseActionExecute(unittest.TestCase):
    def setUp(self):
        self.mock_graph_manager_instance = MagicMock()

        # Patch 'importlib.import_module' to control the GraphManager fallback in Action.__init__
        # This mock will prevent the actual import if graph_manager is None.
        self.import_module_patcher = patch('importlib.import_module')
        self.mock_import_module = self.import_module_patcher.start()

        # Configure the mock to return another MagicMock when 'tiny_graph_manager' is imported
        self.mock_tiny_graph_manager_module = MagicMock()
        self.mock_tiny_graph_manager_module.GraphManager.return_value = self.mock_graph_manager_instance
        self.mock_import_module.return_value = self.mock_tiny_graph_manager_module

        self.initiator = MockCharacter(name="Initiator")
        self.initiator.uuid = "initiator_uuid"
        self.initiator.energy = 50

        self.target = MockCharacter(name="Target")
        self.target.uuid = "target_uuid"
        self.target.health = 100

        # Ensure mocked characters have attributes used in tests
        if not hasattr(self.initiator, 'some_method_on_char'):
            self.initiator.some_method_on_char = MagicMock()
        if not hasattr(self.target, 'some_method_on_char'):
            self.target.some_method_on_char = MagicMock()


    def tearDown(self):
        # Stop any patchers started in setUp
        self.import_module_patcher.stop()

    def test_basic_effect_application_and_graph_update(self):
        action_effects = [{"targets": ["initiator"], "attribute": "energy", "change_value": -10}]
        action = Action(
            name="TestEnergyDrain",
            preconditions=[],
            effects=action_effects,
            initiator=self.initiator,
            graph_manager=self.mock_graph_manager_instance
        )
        action.preconditions_met = MagicMock(return_value=True) # Ensure preconditions pass

        initial_energy = self.initiator.energy
        result = action.execute(character=self.initiator) # Pass initiator to execute

        self.assertTrue(result)
        self.assertEqual(self.initiator.energy, initial_energy - 10)
        self.mock_graph_manager_instance.update_node_attribute.assert_called_once_with(
            self.initiator.uuid, "energy", initial_energy - 10
        )

    def test_multiple_effects(self):
        action_effects = [
            {"targets": ["initiator"], "attribute": "energy", "change_value": -5},
            {"targets": ["target"], "attribute": "health", "change_value": -20}
        ]
        action = Action(
            name="MultiEffectAction",
            preconditions=[],
            effects=action_effects,
            initiator=self.initiator,
            target=self.target,
            graph_manager=self.mock_graph_manager_instance
        )
        action.preconditions_met = MagicMock(return_value=True)

        initial_initiator_energy = self.initiator.energy
        initial_target_health = self.target.health

        result = action.execute(character=self.initiator)
        self.assertTrue(result)

        self.assertEqual(self.initiator.energy, initial_initiator_energy - 5)
        self.assertEqual(self.target.health, initial_target_health - 20)

        self.mock_graph_manager_instance.update_node_attribute.assert_any_call(
            self.initiator.uuid, "energy", initial_initiator_energy - 5
        )
        self.mock_graph_manager_instance.update_node_attribute.assert_any_call(
            self.target.uuid, "health", initial_target_health - 20
        )
        self.assertEqual(self.mock_graph_manager_instance.update_node_attribute.call_count, 2)

    def test_preconditions_not_met(self):
        action_effects = [{"targets": ["initiator"], "attribute": "energy", "change_value": -10}]
        action = Action(
            name="ConditionalAction",
            preconditions=[MagicMock()], # Non-empty preconditions
            effects=action_effects,
            initiator=self.initiator,
            graph_manager=self.mock_graph_manager_instance
        )
        action.preconditions_met = MagicMock(return_value=False) # Force preconditions to fail

        initial_energy = self.initiator.energy
        result = action.execute(character=self.initiator)

        self.assertFalse(result)
        self.assertEqual(self.initiator.energy, initial_energy) # Attribute should not change
        self.mock_graph_manager_instance.update_node_attribute.assert_not_called()

    def test_change_value_set_string(self):
        self.initiator.status = "idle"
        action_effects = [{"targets": ["initiator"], "attribute": "status", "change_value": "set:active"}]
        action = Action(
            name="SetStatusAction",
            preconditions=[],
            effects=action_effects,
            initiator=self.initiator,
            graph_manager=self.mock_graph_manager_instance
        )
        action.preconditions_met = MagicMock(return_value=True)

        result = action.execute(character=self.initiator)
        self.assertTrue(result)
        self.assertEqual(self.initiator.status, "active")
        self.mock_graph_manager_instance.update_node_attribute.assert_called_once_with(
            self.initiator.uuid, "status", "active"
        )

    def test_change_value_method_call(self):
        # Assume initiator has a method 'run_diagnostics' that changes 'last_checked' attribute
        self.initiator.last_checked = "never"
        def mock_method():
            self.initiator.last_checked = "today"
        self.initiator.run_diagnostics = MagicMock(side_effect=mock_method)

        action_effects = [{"targets": ["initiator"], "attribute": "last_checked", "change_value": "run_diagnostics"}]
        action = Action(
            name="MethodCallAction",
            preconditions=[],
            effects=action_effects,
            initiator=self.initiator,
            graph_manager=self.mock_graph_manager_instance
        )
        action.preconditions_met = MagicMock(return_value=True)

        result = action.execute(character=self.initiator)
        self.assertTrue(result)
        self.initiator.run_diagnostics.assert_called_once()
        self.assertEqual(self.initiator.last_checked, "today") # Verifies method was called and changed attribute
        # The base Action.execute will use the value of 'last_checked' *after* the method call for graph update
        self.mock_graph_manager_instance.update_node_attribute.assert_called_once_with(
            self.initiator.uuid, "last_checked", "today"
        )

    def test_change_value_callable_function(self):
        self.initiator.mana = 20
        def mana_boost_func(current_mana):
            return current_mana + 15

        action_effects = [{"targets": ["initiator"], "attribute": "mana", "change_value": mana_boost_func}]
        action = Action(
            name="CallableAction",
            preconditions=[],
            effects=action_effects,
            initiator=self.initiator,
            graph_manager=self.mock_graph_manager_instance
        )
        action.preconditions_met = MagicMock(return_value=True)

        result = action.execute(character=self.initiator)
        self.assertTrue(result)
        self.assertEqual(self.initiator.mana, 35)
        self.mock_graph_manager_instance.update_node_attribute.assert_called_once_with(
            self.initiator.uuid, "mana", 35
        )

    def test_subclass_execute_calls_super_and_specific_logic(self):
        # Using TalkAction as an example, assuming it has defined effects
        # and also calls a specific method like respond_to_talk
        #
        # IMPROVEMENT: This test now uses a realistic mock for respond_to_talk instead of an empty MagicMock
        # to validate that TalkAction works correctly when respond_to_talk performs its intended function,
        # ensuring the test catches real integration issues between base action effects and respond_to_talk behavior.

        # Define effects as TalkAction's __init__ would
        target_effect_value = 1
        initiator_effect_value = 0.5
        talk_action_effects = [
            {"targets": ["target"], "attribute": "social_wellbeing", "change_value": target_effect_value},
            {"targets": ["initiator"], "attribute": "social_wellbeing", "change_value": initiator_effect_value}
        ]

<<<<<<< HEAD
        # Remove the mock - use real respond_to_talk method for proper integration testing
=======
>>>>>>> 24a6ab45
        # Store initial values for behavior-based testing
        initial_target_social = 10
        initial_initiator_social = 5
        self.target.social_wellbeing = initial_target_social
        self.initiator.social_wellbeing = initial_initiator_social
        
        # Mock the target's respond_to_talk method with realistic behavior
        # This simulates what respond_to_talk should actually do: 
        # - Increase the target's happiness when someone talks to them
        # - Potentially give a small social benefit back to the initiator
        self.target.happiness = 30  # Add happiness attribute for respond_to_talk to modify
        initial_target_happiness = self.target.happiness
        
        def mock_respond_to_talk(initiator):
            # Simulate realistic respond_to_talk behavior:
            # 1. Target gets happier when talked to
            self.target.happiness += HAPPINESS_INCREMENT
            # 2. Target might reciprocate some social benefit to the initiator
            if hasattr(initiator, 'social_wellbeing'):
                initiator.social_wellbeing += SOCIAL_WELLBEING_INCREMENT
        
        self.target.respond_to_talk = MagicMock(side_effect=mock_respond_to_talk)

        talk_action = TalkAction(
            initiator=self.initiator,
            target=self.target,
            effects=talk_action_effects, # Pass specific effects for this test
            graph_manager=self.mock_graph_manager_instance
        )
        # Ensure preconditions pass for the test
        talk_action.preconditions_met = MagicMock(return_value=True)

        result = talk_action.execute(character=self.initiator) # Execute using the initiator
        self.assertTrue(result)

        # 1. Check that super().execute() part (effect application) worked
        # Test behavior: verify values increased by expected amounts rather than hard-coding final values
<<<<<<< HEAD
        # Expected values include both the TalkAction effects AND the respond_to_talk bonus (0.1)
        expected_target_social = initial_target_social + target_effect_value + 0.1
        expected_initiator_social = initial_initiator_social + initiator_effect_value
=======
        expected_target_social_from_action = initial_target_social + target_effect_value
        expected_initiator_social_from_action = initial_initiator_social + initiator_effect_value
        
        # 2. Check that TalkAction's specific logic was called
        self.target.respond_to_talk.assert_called_once_with(self.initiator)
        
        # 3. Verify integration: both base effects AND respond_to_talk effects should be applied
        # This is the key improvement - we test that TalkAction works correctly when respond_to_talk
        # actually performs its intended function, not just that it's called.
        # Execution order: super().execute() applies base effects first, then respond_to_talk is called
        # Base effects: target +1, initiator +0.5 social_wellbeing
        # respond_to_talk effects: target +0.2 happiness, initiator +0.1 additional social_wellbeing
        expected_final_target_social = expected_target_social_from_action  # Only from base action
        expected_final_initiator_social = expected_initiator_social_from_action + 0.1  # Base + respond_to_talk
        expected_target_happiness = initial_target_happiness + 0.2  # From respond_to_talk
>>>>>>> 24a6ab45
        
        # Verify object state reflects both base action effects and respond_to_talk effects
        self.assertEqual(self.target.social_wellbeing, expected_final_target_social)
        self.assertEqual(self.initiator.social_wellbeing, expected_final_initiator_social)
        self.assertEqual(self.target.happiness, expected_target_happiness)

<<<<<<< HEAD
        # Check GraphManager calls from super().execute()
        # Note: The graph manager is called with the value BEFORE respond_to_talk bonus
        self.mock_graph_manager_instance.update_node_attribute.assert_any_call(
            self.target.uuid, "social_wellbeing", initial_target_social + target_effect_value
=======
        # Check GraphManager calls from super().execute() - these happen BEFORE respond_to_talk
        # So they reflect the state after base effects but before respond_to_talk effects
        self.mock_graph_manager_instance.update_node_attribute.assert_any_call(
            self.target.uuid, "social_wellbeing", expected_target_social_from_action
>>>>>>> 24a6ab45
        )
        self.mock_graph_manager_instance.update_node_attribute.assert_any_call(
            self.initiator.uuid, "social_wellbeing", expected_initiator_social_from_action
        )

<<<<<<< HEAD
        # 2. Check that TalkAction's specific logic was called by testing its actual effects
        # The respond_to_talk method should have added 0.1 to target's social_wellbeing
        # This tests real integration rather than just mocking

=======
>>>>>>> 24a6ab45
        # Ensure update_node_attribute was called for the effects handled by super().execute()
        # For this setup, it should be called twice (once for target, once for initiator)
        self.assertEqual(self.mock_graph_manager_instance.update_node_attribute.call_count, 2)


# Continue updating TestSocialActions
class TestSocialActions(unittest.TestCase):
    def setUp(self):
        self.initiator_char = MockCharacter(name="Alice")
        self.initiator_char.uuid = "alice_uuid"
        self.initiator_char.social_wellbeing = 50 # Add attributes that might be affected
        self.initiator_char.happiness = 50
        self.initiator_char.state = State({"energy": 100, "happiness": 50, "social_wellbeing": 50})


        self.target_char = MockCharacter(name="Bob")
        self.target_char.uuid = "bob_uuid"
        self.target_char.social_wellbeing = 50
        self.target_char.relationship_status = 0 # For GreetAction original effects
        self.target_char.happiness = 50
        self.target_char.state = State({"energy": 100, "happiness": 50, "social_wellbeing": 50})


        self.mock_graph_manager_instance = MagicMock()

        # Mock preconditions for all actions in these tests to simplify execution testing
        # This can be done by patching the preconditions_met method directly on the Action class
        # or on each instance. For simplicity here, we'll mock it on instances.

    def test_greet_action_instantiation_and_execute(self):
        # Effects for GreetAction as per current actions.py (simplified for this test)
        # The actual GreetAction in actions.py might have different default effects.
        # This test will use effects defined here.
        greet_effects = [
            {"targets": ["target"], "attribute": "social_wellbeing", "change_value": 1.0}, # Was relationship_status, changed for consistency
            {"targets": ["initiator"], "attribute": "happiness", "change_value": 0.05},
            {"targets": ["target"], "attribute": "happiness", "change_value": 0.05}
        ]
        action = GreetAction(
            initiator=self.initiator_char,
            target=self.target_char,
            effects=greet_effects, # Override default effects for test predictability
            graph_manager=self.mock_graph_manager_instance
        )

        self.assertEqual(action.name, "Greet")
        # self.assertEqual(action.cost, 0.05) # Default cost from GreetAction

        self.assertEqual(action.initiator, self.initiator_char)
        self.assertEqual(action.target, self.target_char)

        # Mock preconditions_met to return True for this test
        action.preconditions_met = MagicMock(return_value=True)

        # Store initial values
        initial_target_social = self.target_char.social_wellbeing
        initial_initiator_happiness = self.initiator_char.happiness
        initial_target_happiness = self.target_char.happiness

        result = action.execute(character=self.initiator_char) # Pass initiator to execute
        self.assertTrue(result)

        # Check Python object updates
        self.assertEqual(self.target_char.social_wellbeing, initial_target_social + 1.0)
        self.assertEqual(self.initiator_char.happiness, initial_initiator_happiness + 0.05)
        self.assertEqual(self.target_char.happiness, initial_target_happiness + 0.05)

        # Check GraphManager updates
        self.mock_graph_manager_instance.update_node_attribute.assert_any_call(
            self.target_char.uuid, "social_wellbeing", initial_target_social + 1.0
        )
        self.mock_graph_manager_instance.update_node_attribute.assert_any_call(
            self.initiator_char.uuid, "happiness", initial_initiator_happiness + 0.05
        )
        self.mock_graph_manager_instance.update_node_attribute.assert_any_call(
            self.target_char.uuid, "happiness", initial_target_happiness + 0.05
        )
        self.assertEqual(self.mock_graph_manager_instance.update_node_attribute.call_count, 3)

    def test_share_news_action_instantiation_and_execute(self):
        news = "Heard about the new festival!"
        # Define effects based on ShareNewsAction's typical behavior
        share_news_effects = [
            {"targets": ["target"], "attribute": "social_wellbeing", "change_value": 2},
            {"targets": ["initiator"], "attribute": "happiness", "change_value": 0.1},
            {"targets": ["target"], "attribute": "knowledge", "change_value": f"set:{news}"} # news item
        ]
        self.target_char.knowledge = "" # Ensure attribute exists

        action = ShareNewsAction(
            initiator=self.initiator_char,
            target=self.target_char,
            news_item=news,
            effects=share_news_effects, # Override default for test
            graph_manager=self.mock_graph_manager_instance
        )
        self.assertEqual(action.name, "ShareNews") # Corrected from "Share News"
        # self.assertEqual(action.cost, 0.1) # Default cost
        self.assertEqual(action.news_item, news)

        action.preconditions_met = MagicMock(return_value=True)

        initial_target_social = self.target_char.social_wellbeing
        initial_initiator_happiness = self.initiator_char.happiness

        result = action.execute(character=self.initiator_char)
        self.assertTrue(result)

        self.assertEqual(self.target_char.social_wellbeing, initial_target_social + 2)
        self.assertEqual(self.initiator_char.happiness, initial_initiator_happiness + 0.1)
        self.assertEqual(self.target_char.knowledge, news)

        self.mock_graph_manager_instance.update_node_attribute.assert_any_call(
            self.target_char.uuid, "social_wellbeing", initial_target_social + 2
        )
        self.mock_graph_manager_instance.update_node_attribute.assert_any_call(
            self.initiator_char.uuid, "happiness", initial_initiator_happiness + 0.1
        )
        self.mock_graph_manager_instance.update_node_attribute.assert_any_call(
            self.target_char.uuid, "knowledge", news
        )
        self.assertEqual(self.mock_graph_manager_instance.update_node_attribute.call_count, 3)


    def test_offer_compliment_action_instantiation_and_execute(self):
        topic = "your new haircut"
        # Define effects based on OfferComplimentAction's typical behavior
        compliment_effects = [
            {"targets": ["target"], "attribute": "relationship_strength", "change_value": 3}, # Was relationship_status
            {"targets": ["target"], "attribute": "happiness", "change_value": 0.15},
            {"targets": ["initiator"], "attribute": "happiness", "change_value": 0.05}
        ]
        self.target_char.relationship_strength = 10 # Ensure attribute exists

        action = OfferComplimentAction(
            initiator=self.initiator_char,
            target=self.target_char,
            compliment_topic=topic,
            effects=compliment_effects, # Override default for test
            graph_manager=self.mock_graph_manager_instance
        )
        self.assertEqual(action.name, "OfferCompliment") # Corrected
        # self.assertEqual(action.cost, 0.1) # Default cost
        self.assertEqual(action.compliment_topic, topic)

        action.preconditions_met = MagicMock(return_value=True)

        initial_target_rel_strength = self.target_char.relationship_strength
        initial_target_happiness = self.target_char.happiness
        initial_initiator_happiness = self.initiator_char.happiness

        result = action.execute(character=self.initiator_char)
        self.assertTrue(result)

        self.assertEqual(self.target_char.relationship_strength, initial_target_rel_strength + 3)
        self.assertEqual(self.target_char.happiness, initial_target_happiness + 0.15)
        self.assertEqual(self.initiator_char.happiness, initial_initiator_happiness + 0.05)

        self.mock_graph_manager_instance.update_node_attribute.assert_any_call(
            self.target_char.uuid, "relationship_strength", initial_target_rel_strength + 3
        )
        self.mock_graph_manager_instance.update_node_attribute.assert_any_call(
            self.target_char.uuid, "happiness", initial_target_happiness + 0.15
        )
        self.mock_graph_manager_instance.update_node_attribute.assert_any_call(
            self.initiator_char.uuid, "happiness", initial_initiator_happiness + 0.05
        )
        self.assertEqual(self.mock_graph_manager_instance.update_node_attribute.call_count, 3)


if __name__ == "__main__":
    unittest.main()<|MERGE_RESOLUTION|>--- conflicted
+++ resolved
@@ -384,10 +384,9 @@
             {"targets": ["initiator"], "attribute": "social_wellbeing", "change_value": initiator_effect_value}
         ]
 
-<<<<<<< HEAD
+
         # Remove the mock - use real respond_to_talk method for proper integration testing
-=======
->>>>>>> 24a6ab45
+
         # Store initial values for behavior-based testing
         initial_target_social = 10
         initial_initiator_social = 5
@@ -424,12 +423,11 @@
         self.assertTrue(result)
 
         # 1. Check that super().execute() part (effect application) worked
-        # Test behavior: verify values increased by expected amounts rather than hard-coding final values
-<<<<<<< HEAD
+        # Test behavior: verify values increased by expected amounts rather than hard-coding final values 
         # Expected values include both the TalkAction effects AND the respond_to_talk bonus (0.1)
         expected_target_social = initial_target_social + target_effect_value + 0.1
         expected_initiator_social = initial_initiator_social + initiator_effect_value
-=======
+
         expected_target_social_from_action = initial_target_social + target_effect_value
         expected_initiator_social_from_action = initial_initiator_social + initiator_effect_value
         
@@ -445,36 +443,36 @@
         expected_final_target_social = expected_target_social_from_action  # Only from base action
         expected_final_initiator_social = expected_initiator_social_from_action + 0.1  # Base + respond_to_talk
         expected_target_happiness = initial_target_happiness + 0.2  # From respond_to_talk
->>>>>>> 24a6ab45
+
         
         # Verify object state reflects both base action effects and respond_to_talk effects
         self.assertEqual(self.target.social_wellbeing, expected_final_target_social)
         self.assertEqual(self.initiator.social_wellbeing, expected_final_initiator_social)
         self.assertEqual(self.target.happiness, expected_target_happiness)
 
-<<<<<<< HEAD
+
         # Check GraphManager calls from super().execute()
         # Note: The graph manager is called with the value BEFORE respond_to_talk bonus
         self.mock_graph_manager_instance.update_node_attribute.assert_any_call(
             self.target.uuid, "social_wellbeing", initial_target_social + target_effect_value
-=======
+
         # Check GraphManager calls from super().execute() - these happen BEFORE respond_to_talk
         # So they reflect the state after base effects but before respond_to_talk effects
         self.mock_graph_manager_instance.update_node_attribute.assert_any_call(
             self.target.uuid, "social_wellbeing", expected_target_social_from_action
->>>>>>> 24a6ab45
+
         )
         self.mock_graph_manager_instance.update_node_attribute.assert_any_call(
             self.initiator.uuid, "social_wellbeing", expected_initiator_social_from_action
         )
 
-<<<<<<< HEAD
+
         # 2. Check that TalkAction's specific logic was called by testing its actual effects
         # The respond_to_talk method should have added 0.1 to target's social_wellbeing
         # This tests real integration rather than just mocking
 
-=======
->>>>>>> 24a6ab45
+
+ 
         # Ensure update_node_attribute was called for the effects handled by super().execute()
         # For this setup, it should be called twice (once for target, once for initiator)
         self.assertEqual(self.mock_graph_manager_instance.update_node_attribute.call_count, 2)

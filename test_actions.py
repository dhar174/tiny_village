--- conflicted
+++ resolved
@@ -412,21 +412,14 @@
             {"targets": ["initiator"], "attribute": "social_wellbeing", "change_value": initiator_effect_value}
         ]
 
-<<<<<<< HEAD
         # Set initial values for attributes that will be changed by effects
-=======
-        # Mock the target's respond_to_talk method
-        self.target.respond_to_talk = MagicMock()
-        # Store initial values for behavior-based testing
->>>>>>> 06b5a09c
+
         initial_target_social = 10
         initial_initiator_social = 5
         self.target.social_wellbeing = initial_target_social
         self.initiator.social_wellbeing = initial_initiator_social
-<<<<<<< HEAD
         # Note: target.respond_to_talk is now a real method that we can test
-=======
->>>>>>> 06b5a09c
+
 
         talk_action = TalkAction(
             initiator=self.initiator,
@@ -441,38 +434,24 @@
         self.assertTrue(result)
 
         # 1. Check that super().execute() part (effect application) worked
-<<<<<<< HEAD
         # Check Python object updates
         # Verify that social_wellbeing increased for both characters
         # Target should have increased by action effect (1) + respond_to_talk call
         self.assertGreater(self.target.social_wellbeing, initial_target_social + 1.0)
         # Initiator should have increased by action effect only (0.5)
         self.assertEqual(self.initiator.social_wellbeing, initial_initiator_social + 0.5)
-=======
-        # Test behavior: verify values increased by expected amounts rather than hard-coding final values
-        expected_target_social = initial_target_social + target_effect_value
-        expected_initiator_social = initial_initiator_social + initiator_effect_value
-        
-        self.assertEqual(self.target.social_wellbeing, expected_target_social)
-        self.assertEqual(self.initiator.social_wellbeing, expected_initiator_social)
->>>>>>> 06b5a09c
+
 
         # Check GraphManager calls from super().execute()
         # The graph update happens BEFORE respond_to_talk is called,
         # so it uses the value from just the action effects, not including respond_to_talk
         expected_target_graph_value = initial_target_social + 1  # Just the action effect
         self.mock_graph_manager_instance.update_node_attribute.assert_any_call(
-<<<<<<< HEAD
             self.target.uuid, "social_wellbeing", expected_target_graph_value
         )
         self.mock_graph_manager_instance.update_node_attribute.assert_any_call(
             self.initiator.uuid, "social_wellbeing", initial_initiator_social + 0.5
-=======
-            self.target.uuid, "social_wellbeing", expected_target_social
-        )
-        self.mock_graph_manager_instance.update_node_attribute.assert_any_call(
-            self.initiator.uuid, "social_wellbeing", expected_initiator_social
->>>>>>> 06b5a09c
+
         )
 
         # 2. Check that TalkAction's specific logic was called

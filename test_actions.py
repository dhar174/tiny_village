from re import T
import unittest
from actions import ActionSystem, State, ActionTemplate, Condition, Action # Import base Action
from actions import GreetAction, ShareNewsAction, OfferComplimentAction, TalkAction # Import new actions

# Mock Character class for action context (if needed by execute signatures)
class MockCharacter:
    """
    Improved MockCharacter that provides realistic behavior for better testing.
    
    This mock includes actual implementations of methods that actions call
    (like respond_to_talk) rather than requiring manual MagicMock setup.
    This allows tests to verify both that methods are called AND that 
    they behave correctly, catching more potential bugs.
    
    Key improvements over simple mocks:
    - Implements respond_to_talk() with actual behavior
    - Provides all attributes commonly used by actions
    - Tracks method calls for verification in tests
    - Changes character state in realistic ways
    """
<<<<<<< HEAD
=======
    SOCIAL_WELLBEING_INCREMENT = 0.1  # Constant for respond_to_talk behavior
    
>>>>>>> 956d9776
    def __init__(self, name="TestCharacter"):
        self.name = name
        # Add other attributes if action.execute() or preconditions need them
        self.state = State({"energy": 100, "happiness": 50}) # Example state
<<<<<<< HEAD
=======
 
>>>>>>> 956d9776
        self.uuid = f"{name}_uuid"
        self.energy = 100
        self.social_wellbeing = 50
        self.happiness = 50
        self.health = 100
        self.status = "idle"
        self.mana = 20
        self.last_checked = "never"
        self.knowledge = ""
        self.relationship_strength = 10
        
        # Track calls to methods for testing
        self._respond_to_talk_calls = []
    
    def respond_to_talk(self, initiator):
        """
        A real implementation of respond_to_talk that actually does something meaningful.
        This will allow tests to verify that the method was called AND that it behaves correctly.
        """
        self._respond_to_talk_calls.append(initiator)
        # Simulate a realistic response - increase social wellbeing when talked to
        self.social_wellbeing += self.SOCIAL_WELLBEING_INCREMENT
        return f"{self.name} responds to {getattr(initiator, 'name', str(initiator))}"
    
    def get_respond_to_talk_calls(self):
        """Helper method to check if respond_to_talk was called in tests"""
        return self._respond_to_talk_calls
<<<<<<< HEAD
=======

>>>>>>> 956d9776

class TestChar: # Existing class in the file
    def __init__(self, name, state: State):
        self.name = name
        self.state = state


from unittest.mock import MagicMock, patch # Import MagicMock and patch

# Mock GraphManager for all tests in this file to avoid direct instantiation of real one
# This will affect TestActionSystem and TestSocialActions if they rely on the real GraphManager
# For TestSocialActions, we will provide a MagicMock instance directly.
# For TestActionSystem, if it needs a real one, this might need adjustment or separate test file.
# However, the task is to test new Action.execute, so mocking GraphManager is appropriate.

# from tiny_graph_manager import GraphManager # Commenting out direct import
GraphManager = MagicMock() # Mock the class at the module level for tests below

class TestActionSystem(unittest.TestCase):
    def setUp(self):
        self.graph_manager_mock_instance = GraphManager() # Now uses the MagicMock
        self.action_system = ActionSystem(graph_manager=self.graph_manager_mock_instance)
        self.dummy_target_for_condition = State({"name": "DummyTargetForTestActionSystem"})


    def test_setup_actions(self):
        self.action_system.setup_actions()
        self.assertEqual(len(self.action_system.action_generator.templates), 3)

    def test_generate_actions(self):
        character = TestChar("Emma", State({"energy": 50}))
        self.action_system.setup_actions()
        actions = self.action_system.generate_actions(character) # type: ignore
        self.assertEqual(len(actions), 3)

    def test_execute_action(self):
        state = State({"energy": 50})
        parameters = {"initiator": "Emma", "target": self.dummy_target_for_condition} # Use dummy target
        
        # ActionSystem.create_precondition returns a dict of lambdas, not Condition objects.
        # Action.preconditions_met expects Condition objects.
        # For this test to pass with current ActionSystem, preconditions for "Test" action need to be compatible.
        # Let's assume the lambda-based precondition is okay for this specific test's purpose if it was working before.
        # The ActionTemplate will create an Action with these lambda-based preconditions.
        # The Action.preconditions_met will fail if it strictly expects Condition objects.
        # Given the previous state of actions.py, this test might have been implicitly testing
        # a different flow or a version of Action/Condition that handled this.
        # For now, let's try to make it work by creating a Condition object for the precondition.
        
        # Modifying to use a Condition object for preconditions:
        # initiator_obj = TestChar("Emma", state)
        # condition_for_test = Condition("energy_gt_20", "energy", target=initiator_obj, satisfy_value=20, op=">")
        # action_template = ActionTemplate("Test", preconditions=[condition_for_test], effects={"energy": -10}, cost=1)
        # action = action_template.instantiate(parameters)

        # Reverting to original logic for this test to see if it passes with minimal changes first
        # as this test belongs to ActionSystem, not the new social actions.
        # The lambda from create_precondition will be assigned.
        # Action.preconditions_met will likely fail.
        # This highlights that ActionSystem and Action might have diverging expectations for preconditions.
        # For now, we are focused on testing the new social actions, not necessarily fixing ActionSystem.

        # Let's test with an empty precondition list for the test ActionTemplate to avoid issues with Condition objects
        # if the primary goal is to test execute_action's effect application.
        action_template_for_exec = ActionTemplate("TestForExec", preconditions=[], effects=[{"attribute":"energy", "change_value":-10}], cost=1)
        action = action_template_for_exec.instantiate(parameters)

        # Execute action will try to call preconditions_met. If preconditions is empty, it's True.
        # Then it will call apply_effects.
        # Character.execute now takes character and graph_manager.
        # ActionSystem.execute_action takes action and state.
        # The action.apply_effects(state) should work.
        
        # The ActionSystem.execute_action takes a State object, which is fine.
        # It calls action.preconditions_met() (which takes no args in current Action class)
        # then action.apply_effects(state)
        
        self.assertTrue(self.action_system.execute_action(action, state)) # state is actions.State
        self.assertEqual(state.get("energy"), 39) # 50 - 10 (effect) - 1 (cost)

    def test_create_precondition(self):
        # This test is for ActionSystem.create_precondition, which returns a dict with a lambda.
        # This is inconsistent with Action.preconditions expecting Condition objects.
        # The test itself is fine for what create_precondition does.
        precondition_lambda_dict = self.action_system.create_precondition("energy", "gt", 20, target_obj_name="initiator")
        precondition_lambda = precondition_lambda_dict["energy_precondition_lambda"]
        
        # The lambda expects a State object
        self.assertTrue(precondition_lambda(State({"energy": 30})))
        self.assertFalse(precondition_lambda(State({"energy": 10})))


    def test_instantiate_condition(self):
        condition_dict = {
            "name": "Test",
            "attribute": "energy",
            "target": self.dummy_target_for_condition, # ActionSystem.instantiate_condition needs a target for Condition
            "satisfy_value": 20,
            "operator": "gt",
        }
        condition = self.action_system.instantiate_condition(condition_dict)
        self.assertIsInstance(condition, Condition)
        self.assertEqual(condition.name, "Test")

    def test_instantiate_conditions(self):
        conditions_list = [
            {
                "name": "Test1",
                "attribute": "energy",
                "target": self.dummy_target_for_condition,
                "satisfy_value": 20,
                "operator": "gt",
            },
            {
                "name": "Test2",
                "attribute": "happiness",
                "target": self.dummy_target_for_condition,
                "satisfy_value": 10,
                "operator": "ge",
            },
        ]
        conditions = self.action_system.instantiate_conditions(conditions_list)
        self.assertEqual(len(conditions), 2)
        self.assertIsInstance(conditions["energy"], Condition)
        self.assertIsInstance(conditions["happiness"], Condition)


# New Test Class for base Action.execute()
class TestBaseActionExecute(unittest.TestCase):
    def setUp(self):
        self.mock_graph_manager_instance = MagicMock()

        # Patch 'importlib.import_module' to control the GraphManager fallback in Action.__init__
        # This mock will prevent the actual import if graph_manager is None.
        self.import_module_patcher = patch('importlib.import_module')
        self.mock_import_module = self.import_module_patcher.start()

        # Configure the mock to return another MagicMock when 'tiny_graph_manager' is imported
        self.mock_tiny_graph_manager_module = MagicMock()
        self.mock_tiny_graph_manager_module.GraphManager.return_value = self.mock_graph_manager_instance
        self.mock_import_module.return_value = self.mock_tiny_graph_manager_module

        self.initiator = MockCharacter(name="Initiator")
        self.target = MockCharacter(name="Target")

        # Override specific values for this test class
        self.initiator.energy = 50  # Different from default for testing

        # Ensure mocked characters have attributes used in tests
        if not hasattr(self.initiator, 'some_method_on_char'):
            self.initiator.some_method_on_char = MagicMock()
        if not hasattr(self.target, 'some_method_on_char'):
            self.target.some_method_on_char = MagicMock()


    def tearDown(self):
        # Stop any patchers started in setUp
        self.import_module_patcher.stop()

    def test_basic_effect_application_and_graph_update(self):
        action_effects = [{"targets": ["initiator"], "attribute": "energy", "change_value": -10}]
        action = Action(
            name="TestEnergyDrain",
            preconditions=[],
            effects=action_effects,
            initiator=self.initiator,
            graph_manager=self.mock_graph_manager_instance
        )
        action.preconditions_met = MagicMock(return_value=True) # Ensure preconditions pass

        initial_energy = self.initiator.energy
        result = action.execute(character=self.initiator) # Pass initiator to execute

        self.assertTrue(result)
        self.assertEqual(self.initiator.energy, initial_energy - 10)
        self.mock_graph_manager_instance.update_node_attribute.assert_called_once_with(
            self.initiator.uuid, "energy", initial_energy - 10
        )

    def test_multiple_effects(self):
        action_effects = [
            {"targets": ["initiator"], "attribute": "energy", "change_value": -5},
            {"targets": ["target"], "attribute": "health", "change_value": -20}
        ]
        action = Action(
            name="MultiEffectAction",
            preconditions=[],
            effects=action_effects,
            initiator=self.initiator,
            target=self.target,
            graph_manager=self.mock_graph_manager_instance
        )
        action.preconditions_met = MagicMock(return_value=True)

        initial_initiator_energy = self.initiator.energy
        initial_target_health = self.target.health

        result = action.execute(character=self.initiator)
        self.assertTrue(result)

        self.assertEqual(self.initiator.energy, initial_initiator_energy - 5)
        self.assertEqual(self.target.health, initial_target_health - 20)

        self.mock_graph_manager_instance.update_node_attribute.assert_any_call(
            self.initiator.uuid, "energy", initial_initiator_energy - 5
        )
        self.mock_graph_manager_instance.update_node_attribute.assert_any_call(
            self.target.uuid, "health", initial_target_health - 20
        )
        self.assertEqual(self.mock_graph_manager_instance.update_node_attribute.call_count, 2)

    def test_preconditions_not_met(self):
        action_effects = [{"targets": ["initiator"], "attribute": "energy", "change_value": -10}]
        action = Action(
            name="ConditionalAction",
            preconditions=[MagicMock()], # Non-empty preconditions
            effects=action_effects,
            initiator=self.initiator,
            graph_manager=self.mock_graph_manager_instance
        )
        action.preconditions_met = MagicMock(return_value=False) # Force preconditions to fail

        initial_energy = self.initiator.energy
        result = action.execute(character=self.initiator)

        self.assertFalse(result)
        self.assertEqual(self.initiator.energy, initial_energy) # Attribute should not change
        self.mock_graph_manager_instance.update_node_attribute.assert_not_called()

    def test_change_value_set_string(self):
        self.initiator.status = "idle"
        action_effects = [{"targets": ["initiator"], "attribute": "status", "change_value": "set:active"}]
        action = Action(
            name="SetStatusAction",
            preconditions=[],
            effects=action_effects,
            initiator=self.initiator,
            graph_manager=self.mock_graph_manager_instance
        )
        action.preconditions_met = MagicMock(return_value=True)

        result = action.execute(character=self.initiator)
        self.assertTrue(result)
        self.assertEqual(self.initiator.status, "active")
        self.mock_graph_manager_instance.update_node_attribute.assert_called_once_with(
            self.initiator.uuid, "status", "active"
        )

    def test_change_value_method_call(self):
        # Assume initiator has a method 'run_diagnostics' that changes 'last_checked' attribute
        self.initiator.last_checked = "never"
        def mock_method():
            self.initiator.last_checked = "today"
        self.initiator.run_diagnostics = MagicMock(side_effect=mock_method)

        action_effects = [{"targets": ["initiator"], "attribute": "last_checked", "change_value": "run_diagnostics"}]
        action = Action(
            name="MethodCallAction",
            preconditions=[],
            effects=action_effects,
            initiator=self.initiator,
            graph_manager=self.mock_graph_manager_instance
        )
        action.preconditions_met = MagicMock(return_value=True)

        result = action.execute(character=self.initiator)
        self.assertTrue(result)
        self.initiator.run_diagnostics.assert_called_once()
        self.assertEqual(self.initiator.last_checked, "today") # Verifies method was called and changed attribute
        # The base Action.execute will use the value of 'last_checked' *after* the method call for graph update
        self.mock_graph_manager_instance.update_node_attribute.assert_called_once_with(
            self.initiator.uuid, "last_checked", "today"
        )

    def test_change_value_callable_function(self):
        self.initiator.mana = 20
        def mana_boost_func(current_mana):
            return current_mana + 15

        action_effects = [{"targets": ["initiator"], "attribute": "mana", "change_value": mana_boost_func}]
        action = Action(
            name="CallableAction",
            preconditions=[],
            effects=action_effects,
            initiator=self.initiator,
            graph_manager=self.mock_graph_manager_instance
        )
        action.preconditions_met = MagicMock(return_value=True)

        result = action.execute(character=self.initiator)
        self.assertTrue(result)
        self.assertEqual(self.initiator.mana, 35)
        self.mock_graph_manager_instance.update_node_attribute.assert_called_once_with(
            self.initiator.uuid, "mana", 35
        )

    def test_subclass_execute_calls_super_and_specific_logic(self):
 
        # Test TalkAction with custom effects - this validates that explicit effects work
        # and that respond_to_talk is called, without depending on hardcoded defaults
        
        # Define custom effects for this specific test
        target_effect_value = 2
        initiator_effect_value = 1

        # Using TalkAction as an example, assuming it has defined effects
        # and also calls a specific method like respond_to_talk
        #
        # IMPROVEMENT: This test now uses a realistic mock for respond_to_talk instead of an empty MagicMock
        # to validate that TalkAction works correctly when respond_to_talk performs its intended function,
        # ensuring the test catches real integration issues between base action effects and respond_to_talk behavior.

        # Define effects as TalkAction's __init__ would
        target_effect_value = 1
        initiator_effect_value = 0.5

        talk_action_effects = [
            {"targets": ["target"], "attribute": "social_wellbeing", "change_value": target_effect_value},
            {"targets": ["initiator"], "attribute": "social_wellbeing", "change_value": initiator_effect_value}
        ]

<<<<<<< HEAD
        # Set initial values for attributes that will be changed by effects
        self.target.social_wellbeing = 10
        self.initiator.social_wellbeing = 5
        # Note: target.respond_to_talk is now a real method that we can test
=======
 
        # Set initial values for attributes that will be changed by effects



        # Remove the mock - use real respond_to_talk method for proper integration testing

        # Store initial values for behavior-based testing

        initial_target_social = 10
        initial_initiator_social = 5
        self.target.social_wellbeing = initial_target_social
        self.initiator.social_wellbeing = initial_initiator_social
 
        # Note: target.respond_to_talk is now a real method that we can test


        
        # Mock the target's respond_to_talk method with realistic behavior
        # This simulates what respond_to_talk should actually do: 
        # - Increase the target's happiness when someone talks to them
        # - Potentially give a small social benefit back to the initiator
        self.target.happiness = 30  # Add happiness attribute for respond_to_talk to modify
        initial_target_happiness = self.target.happiness
        
        def mock_respond_to_talk(initiator):
            # Simulate realistic respond_to_talk behavior:
            # 1. Target gets happier when talked to
            self.target.happiness += HAPPINESS_INCREMENT
            # 2. Target might reciprocate some social benefit to the initiator
            if hasattr(initiator, 'social_wellbeing'):
                initiator.social_wellbeing += SOCIAL_WELLBEING_INCREMENT
        
        self.target.respond_to_talk = MagicMock(side_effect=mock_respond_to_talk)
 
>>>>>>> 956d9776

        talk_action = TalkAction(
            initiator=self.initiator,
            target=self.target,
            effects=talk_action_effects, # Pass specific effects for this test
            graph_manager=self.mock_graph_manager_instance
        )
        # Ensure preconditions pass for the test
        talk_action.preconditions_met = MagicMock(return_value=True)

        result = talk_action.execute(character=self.initiator) # Execute using the initiator
        self.assertTrue(result)

        # 1. Check that super().execute() part (effect application) worked
 
        # Check Python object updates
<<<<<<< HEAD
        # Note: target's social_wellbeing is affected by both the action effect AND respond_to_talk method
        self.assertEqual(self.target.social_wellbeing, 11.1) # 10 + 1 (effect) + 0.1 (respond_to_talk)
        self.assertEqual(self.initiator.social_wellbeing, 5.5) # 5 + 0.5

        # Check GraphManager calls from super().execute()
        # Note: The graph update happens BEFORE respond_to_talk is called,
        # so it uses the value from just the action effects (11), not the final value (11.1)
        # This reveals a potential issue where respond_to_talk changes aren't reflected in the graph!
        self.mock_graph_manager_instance.update_node_attribute.assert_any_call(
            self.target.uuid, "social_wellbeing", 11  # Just the effect, not including respond_to_talk
=======
        # Verify that social_wellbeing increased for both characters
        # Target should have increased by action effect (1) + respond_to_talk call
        self.assertGreater(self.target.social_wellbeing, initial_target_social + target_effect_value)
        # Initiator should have increased by action effect only (0.5)
        self.assertEqual(self.initiator.social_wellbeing, initial_initiator_social + 0.5)


        # Check GraphManager calls from super().execute()
        # The graph update happens BEFORE respond_to_talk is called,
        # so it uses the value from just the action effects, not including respond_to_talk
        expected_target_graph_value = initial_target_social + 1  # Just the action effect
        self.mock_graph_manager_instance.update_node_attribute.assert_any_call(
            self.target.uuid, "social_wellbeing", expected_target_graph_value
>>>>>>> 956d9776
        )
        self.mock_graph_manager_instance.update_node_attribute.assert_any_call(
            self.initiator.uuid, "social_wellbeing", initial_initiator_social + 0.5

        )

        # 2. Check that TalkAction's specific logic was called
        # With real respond_to_talk method, we can verify it was actually called
        self.assertEqual(len(self.target.get_respond_to_talk_calls()), 1)
        self.assertEqual(self.target.get_respond_to_talk_calls()[0], self.initiator)
        
<<<<<<< HEAD
        # The target's social_wellbeing should have been increased by both:
        # 1. The action effect (+1.0)
        # 2. The respond_to_talk method (+0.1)
        # So total should be 10 + 1.0 + 0.1 = 11.1, not just 11
        self.assertEqual(self.target.social_wellbeing, 11.1)
=======
        # Verify that the target's social_wellbeing increased due to both:
        # 1. The action effect (from effects list)
        # 2. The respond_to_talk method (implementation detail we don't need to know exactly)
        # We just check it's greater than the action effect alone
        self.assertGreater(
            self.target.social_wellbeing, 
            initial_target_social + target_effect_value,  # More than just the action effect
            "Target's social_wellbeing should increase by more than just the action effect due to respond_to_talk"
        )

 
        # Test behavior: verify values increased by expected amounts from our custom effects
        
        # Test behavior: verify values increased by expected amounts rather than hard-coding final values 
        # Expected values include both the TalkAction effects AND the respond_to_talk bonus (SOCIAL_WELLBEING_INCREMENT)
        expected_target_social = initial_target_social + target_effect_value + SOCIAL_WELLBEING_INCREMENT
 
        expected_initiator_social = initial_initiator_social + initiator_effect_value

        
        # 2. Check that TalkAction's specific logic was called
        self.target.respond_to_talk.assert_called_once_with(self.initiator)
        
        # 3. Verify integration: both base effects AND respond_to_talk effects should be applied
        # This is the key improvement - we test that TalkAction works correctly when respond_to_talk
        # actually performs its intended function, not just that it's called.
        # Execution order: super().execute() applies base effects first, then respond_to_talk is called
        # Base effects: target +1, initiator +0.5 social_wellbeing
        # respond_to_talk effects: target +0.2 happiness, initiator +0.1 additional social_wellbeing
        expected_final_target_social = expected_target_social_from_action  # Only from base action
        expected_final_initiator_social = expected_initiator_social_from_action + 0.1  # Base + respond_to_talk
        expected_target_happiness = initial_target_happiness + 0.2  # From respond_to_talk

        
        # Verify object state reflects both base action effects and respond_to_talk effects
        self.assertEqual(self.target.social_wellbeing, expected_final_target_social)
        self.assertEqual(self.initiator.social_wellbeing, expected_final_initiator_social)
        self.assertEqual(self.target.happiness, expected_target_happiness)
>>>>>>> 956d9776


        # Check GraphManager calls from super().execute()
        # Note: The graph manager is called with the value BEFORE respond_to_talk bonus
        # Check GraphManager calls from super().execute() - these happen BEFORE respond_to_talk
        # So they reflect the state after base effects but before respond_to_talk effects
        self.mock_graph_manager_instance.update_node_attribute.assert_any_call(
            self.target.uuid, "social_wellbeing", expected_target_social_from_action

        )
        self.mock_graph_manager_instance.update_node_attribute.assert_any_call(
            self.initiator.uuid, "social_wellbeing", expected_initiator_social_from_action
        )

 

        # 2. Check that TalkAction's specific logic was called by testing its actual effects
        # The respond_to_talk method should have added 0.1 to target's social_wellbeing
        # This tests real integration rather than just mocking


 
        # Ensure update_node_attribute was called for the effects handled by super().execute()
        # For this setup, it should be called twice (once for target, once for initiator)
        self.assertEqual(self.mock_graph_manager_instance.update_node_attribute.call_count, 2)

    def test_talk_action_default_behavior_calls_respond_to_talk_without_hardcoded_effects(self):
        # Test that TalkAction with default effects (empty) still calls respond_to_talk
        # This ensures that social_wellbeing changes are handled by respond_to_talk method
        # rather than hardcoded default effects
        
        # Mock the target's respond_to_talk method
        self.target.respond_to_talk = MagicMock()
        # Store initial values
        initial_target_social = 10
        initial_initiator_social = 5
        self.target.social_wellbeing = initial_target_social
        self.initiator.social_wellbeing = initial_initiator_social

        # Create TalkAction with default effects (should be empty now)
        talk_action = TalkAction(
            initiator=self.initiator,
            target=self.target,
            graph_manager=self.mock_graph_manager_instance
        )
        # Ensure preconditions pass for the test
        talk_action.preconditions_met = MagicMock(return_value=True)

        result = talk_action.execute(character=self.initiator)
        self.assertTrue(result)

        # Verify that no hardcoded effects were applied (values should remain unchanged)
        self.assertEqual(self.target.social_wellbeing, initial_target_social)
        self.assertEqual(self.initiator.social_wellbeing, initial_initiator_social)

        # Verify that respond_to_talk was called - this is where social_wellbeing should be handled
        self.target.respond_to_talk.assert_called_once_with(self.initiator)

        # No graph updates should have occurred since no effects were applied
        self.mock_graph_manager_instance.update_node_attribute.assert_not_called()


# Continue updating TestSocialActions
class TestSocialActions(unittest.TestCase):
    def setUp(self):
        self.initiator_char = MockCharacter(name="Alice")
        self.target_char = MockCharacter(name="Bob")
        
        # Add specific attributes for this test class
        self.target_char.relationship_status = 0 # For GreetAction original effects

        self.mock_graph_manager_instance = MagicMock()

        # Mock preconditions for all actions in these tests to simplify execution testing
        # This can be done by patching the preconditions_met method directly on the Action class
        # or on each instance. For simplicity here, we'll mock it on instances.

    def test_greet_action_instantiation_and_execute(self):
        # Effects for GreetAction as per current actions.py (simplified for this test)
        # The actual GreetAction in actions.py might have different default effects.
        # This test will use effects defined here.
        greet_effects = [
            {"targets": ["target"], "attribute": "social_wellbeing", "change_value": 1.0}, # Was relationship_status, changed for consistency
            {"targets": ["initiator"], "attribute": "happiness", "change_value": 0.05},
            {"targets": ["target"], "attribute": "happiness", "change_value": 0.05}
        ]
        action = GreetAction(
            initiator=self.initiator_char,
            target=self.target_char,
            effects=greet_effects, # Override default effects for test predictability
            graph_manager=self.mock_graph_manager_instance
        )

        self.assertEqual(action.name, "Greet")
        # self.assertEqual(action.cost, 0.05) # Default cost from GreetAction

        self.assertEqual(action.initiator, self.initiator_char)
        self.assertEqual(action.target, self.target_char)

        # Mock preconditions_met to return True for this test
        action.preconditions_met = MagicMock(return_value=True)

        # Store initial values
        initial_target_social = self.target_char.social_wellbeing
        initial_initiator_happiness = self.initiator_char.happiness
        initial_target_happiness = self.target_char.happiness

        result = action.execute(character=self.initiator_char) # Pass initiator to execute
        self.assertTrue(result)

        # Check Python object updates
        self.assertEqual(self.target_char.social_wellbeing, initial_target_social + 1.0)
        self.assertEqual(self.initiator_char.happiness, initial_initiator_happiness + 0.05)
        self.assertEqual(self.target_char.happiness, initial_target_happiness + 0.05)

        # Check GraphManager updates
        self.mock_graph_manager_instance.update_node_attribute.assert_any_call(
            self.target_char.uuid, "social_wellbeing", initial_target_social + 1.0
        )
        self.mock_graph_manager_instance.update_node_attribute.assert_any_call(
            self.initiator_char.uuid, "happiness", initial_initiator_happiness + 0.05
        )
        self.mock_graph_manager_instance.update_node_attribute.assert_any_call(
            self.target_char.uuid, "happiness", initial_target_happiness + 0.05
        )
        self.assertEqual(self.mock_graph_manager_instance.update_node_attribute.call_count, 3)

    def test_share_news_action_instantiation_and_execute(self):
        news = "Heard about the new festival!"
        # Define effects based on ShareNewsAction's typical behavior
        share_news_effects = [
            {"targets": ["target"], "attribute": "social_wellbeing", "change_value": 2},
            {"targets": ["initiator"], "attribute": "happiness", "change_value": 0.1},
            {"targets": ["target"], "attribute": "knowledge", "change_value": f"set:{news}"} # news item
        ]
        self.target_char.knowledge = "" # Ensure attribute exists

        action = ShareNewsAction(
            initiator=self.initiator_char,
            target=self.target_char,
            news_item=news,
            effects=share_news_effects, # Override default for test
            graph_manager=self.mock_graph_manager_instance
        )
        self.assertEqual(action.name, "ShareNews") # Corrected from "Share News"
        # self.assertEqual(action.cost, 0.1) # Default cost
        self.assertEqual(action.news_item, news)

        action.preconditions_met = MagicMock(return_value=True)

        initial_target_social = self.target_char.social_wellbeing
        initial_initiator_happiness = self.initiator_char.happiness

        result = action.execute(character=self.initiator_char)
        self.assertTrue(result)

        self.assertEqual(self.target_char.social_wellbeing, initial_target_social + 2)
        self.assertEqual(self.initiator_char.happiness, initial_initiator_happiness + 0.1)
        self.assertEqual(self.target_char.knowledge, news)

        self.mock_graph_manager_instance.update_node_attribute.assert_any_call(
            self.target_char.uuid, "social_wellbeing", initial_target_social + 2
        )
        self.mock_graph_manager_instance.update_node_attribute.assert_any_call(
            self.initiator_char.uuid, "happiness", initial_initiator_happiness + 0.1
        )
        self.mock_graph_manager_instance.update_node_attribute.assert_any_call(
            self.target_char.uuid, "knowledge", news
        )
        self.assertEqual(self.mock_graph_manager_instance.update_node_attribute.call_count, 3)


    def test_offer_compliment_action_instantiation_and_execute(self):
        topic = "your new haircut"
        # Define effects based on OfferComplimentAction's typical behavior
        compliment_effects = [
            {"targets": ["target"], "attribute": "relationship_strength", "change_value": 3}, # Was relationship_status
            {"targets": ["target"], "attribute": "happiness", "change_value": 0.15},
            {"targets": ["initiator"], "attribute": "happiness", "change_value": 0.05}
        ]
        self.target_char.relationship_strength = 10 # Ensure attribute exists

        action = OfferComplimentAction(
            initiator=self.initiator_char,
            target=self.target_char,
            compliment_topic=topic,
            effects=compliment_effects, # Override default for test
            graph_manager=self.mock_graph_manager_instance
        )
        self.assertEqual(action.name, "OfferCompliment") # Corrected
        # self.assertEqual(action.cost, 0.1) # Default cost
        self.assertEqual(action.compliment_topic, topic)

        action.preconditions_met = MagicMock(return_value=True)

        initial_target_rel_strength = self.target_char.relationship_strength
        initial_target_happiness = self.target_char.happiness
        initial_initiator_happiness = self.initiator_char.happiness

        result = action.execute(character=self.initiator_char)
        self.assertTrue(result)

        self.assertEqual(self.target_char.relationship_strength, initial_target_rel_strength + 3)
        self.assertEqual(self.target_char.happiness, initial_target_happiness + 0.15)
        self.assertEqual(self.initiator_char.happiness, initial_initiator_happiness + 0.05)

        self.mock_graph_manager_instance.update_node_attribute.assert_any_call(
            self.target_char.uuid, "relationship_strength", initial_target_rel_strength + 3
        )
        self.mock_graph_manager_instance.update_node_attribute.assert_any_call(
            self.target_char.uuid, "happiness", initial_target_happiness + 0.15
        )
        self.mock_graph_manager_instance.update_node_attribute.assert_any_call(
            self.initiator_char.uuid, "happiness", initial_initiator_happiness + 0.05
        )
        self.assertEqual(self.mock_graph_manager_instance.update_node_attribute.call_count, 3)


if __name__ == "__main__":
    unittest.main()<|MERGE_RESOLUTION|>--- conflicted
+++ resolved
@@ -19,19 +19,16 @@
     - Tracks method calls for verification in tests
     - Changes character state in realistic ways
     """
-<<<<<<< HEAD
-=======
+ 
+
     SOCIAL_WELLBEING_INCREMENT = 0.1  # Constant for respond_to_talk behavior
     
->>>>>>> 956d9776
+
     def __init__(self, name="TestCharacter"):
         self.name = name
         # Add other attributes if action.execute() or preconditions need them
         self.state = State({"energy": 100, "happiness": 50}) # Example state
-<<<<<<< HEAD
-=======
- 
->>>>>>> 956d9776
+
         self.uuid = f"{name}_uuid"
         self.energy = 100
         self.social_wellbeing = 50
@@ -59,10 +56,7 @@
     def get_respond_to_talk_calls(self):
         """Helper method to check if respond_to_talk was called in tests"""
         return self._respond_to_talk_calls
-<<<<<<< HEAD
-=======
-
->>>>>>> 956d9776
+
 
 class TestChar: # Existing class in the file
     def __init__(self, name, state: State):
@@ -384,12 +378,7 @@
             {"targets": ["initiator"], "attribute": "social_wellbeing", "change_value": initiator_effect_value}
         ]
 
-<<<<<<< HEAD
-        # Set initial values for attributes that will be changed by effects
-        self.target.social_wellbeing = 10
-        self.initiator.social_wellbeing = 5
-        # Note: target.respond_to_talk is now a real method that we can test
-=======
+
  
         # Set initial values for attributes that will be changed by effects
 
@@ -425,7 +414,7 @@
         
         self.target.respond_to_talk = MagicMock(side_effect=mock_respond_to_talk)
  
->>>>>>> 956d9776
+
 
         talk_action = TalkAction(
             initiator=self.initiator,
@@ -442,7 +431,7 @@
         # 1. Check that super().execute() part (effect application) worked
  
         # Check Python object updates
-<<<<<<< HEAD
+
         # Note: target's social_wellbeing is affected by both the action effect AND respond_to_talk method
         self.assertEqual(self.target.social_wellbeing, 11.1) # 10 + 1 (effect) + 0.1 (respond_to_talk)
         self.assertEqual(self.initiator.social_wellbeing, 5.5) # 5 + 0.5
@@ -453,7 +442,7 @@
         # This reveals a potential issue where respond_to_talk changes aren't reflected in the graph!
         self.mock_graph_manager_instance.update_node_attribute.assert_any_call(
             self.target.uuid, "social_wellbeing", 11  # Just the effect, not including respond_to_talk
-=======
+
         # Verify that social_wellbeing increased for both characters
         # Target should have increased by action effect (1) + respond_to_talk call
         self.assertGreater(self.target.social_wellbeing, initial_target_social + target_effect_value)
@@ -467,7 +456,7 @@
         expected_target_graph_value = initial_target_social + 1  # Just the action effect
         self.mock_graph_manager_instance.update_node_attribute.assert_any_call(
             self.target.uuid, "social_wellbeing", expected_target_graph_value
->>>>>>> 956d9776
+ 
         )
         self.mock_graph_manager_instance.update_node_attribute.assert_any_call(
             self.initiator.uuid, "social_wellbeing", initial_initiator_social + 0.5
@@ -479,13 +468,13 @@
         self.assertEqual(len(self.target.get_respond_to_talk_calls()), 1)
         self.assertEqual(self.target.get_respond_to_talk_calls()[0], self.initiator)
         
-<<<<<<< HEAD
+ 
         # The target's social_wellbeing should have been increased by both:
         # 1. The action effect (+1.0)
         # 2. The respond_to_talk method (+0.1)
         # So total should be 10 + 1.0 + 0.1 = 11.1, not just 11
         self.assertEqual(self.target.social_wellbeing, 11.1)
-=======
+
         # Verify that the target's social_wellbeing increased due to both:
         # 1. The action effect (from effects list)
         # 2. The respond_to_talk method (implementation detail we don't need to know exactly)
@@ -524,7 +513,7 @@
         self.assertEqual(self.target.social_wellbeing, expected_final_target_social)
         self.assertEqual(self.initiator.social_wellbeing, expected_final_initiator_social)
         self.assertEqual(self.target.happiness, expected_target_happiness)
->>>>>>> 956d9776
+ 
 
 
         # Check GraphManager calls from super().execute()

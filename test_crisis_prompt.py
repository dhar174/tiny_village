--- conflicted
+++ resolved
@@ -7,7 +7,7 @@
 stub_tc = ModuleType('tiny_characters')
 stub_attr = ModuleType('attr')
 
-<<<<<<< HEAD
+
 class MinimalCharacterMock:
     """
     Minimal mock that implements only the interface actually used by generate_crisis_response_prompt.
@@ -23,7 +23,7 @@
     However, this mock is much simpler than the previous version - it only implements
     what generate_crisis_response_prompt actually needs, reducing maintenance burden.
     """
-=======
+
 
 class MockMotives:
     """
@@ -154,7 +154,7 @@
 stub_tc.Character = object
 
 class MockCharacter:
->>>>>>> 9cdf9b79
+
     def __init__(self):
         # Only the attributes actually accessed by generate_crisis_response_prompt
         self.name = "Eve"
@@ -168,10 +168,9 @@
         self.health_status = 7
         self.mental_health = 6
         self.social_wellbeing = 6
-<<<<<<< HEAD
     
     # Minimal getter methods that are actually called by PromptBuilder components
-=======
+
         
         # Additional attributes that PromptBuilder expects
         self.happiness = 5
@@ -187,7 +186,7 @@
         self.material_goods = 2
         
     # Getter methods that PromptBuilder expects
->>>>>>> 9cdf9b79
+
     def get_hunger_level(self):
         return self.hunger_level
     
@@ -205,7 +204,7 @@
     
     def get_wealth(self):
         return self.wealth_money
-<<<<<<< HEAD
+
     
     # Mock methods for components that may be called but not essential for the test
     def get_motives(self):
@@ -219,7 +218,7 @@
     
     def get_inventory(self):
         # Return a simple mock that has the basic inventory methods
-=======
+
         
     def get_happiness(self):
         return self.happiness
@@ -262,13 +261,12 @@
     
     def get_inventory(self):
         """Return a simple mock inventory."""
->>>>>>> 9cdf9b79
+
         class MockInventory:
             def count_food_items_total(self): return 2
             def count_food_calories_total(self): return 100
         return MockInventory()
     
-<<<<<<< HEAD
     # Additional methods that may be called during action prioritization
     def get_shelter(self): return 8
     def get_community(self): return 5
@@ -282,11 +280,11 @@
 
 # Set the Character class to our minimal mock
 stub_tc.Character = MinimalCharacterMock
-=======
+
     def get_motives(self):
         """Return a mock motives object with configurable values."""
         return MockMotives(self)
->>>>>>> 9cdf9b79
+
 
 class CrisisPromptTests(unittest.TestCase):
     def test_prompt_contains_description_and_assistant_cue(self):

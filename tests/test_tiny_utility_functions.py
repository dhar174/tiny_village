--- conflicted
+++ resolved
@@ -62,16 +62,13 @@
 
 
 class MockAction:
-<<<<<<< HEAD
     """Enhanced MockAction with meaningful precondition checking.
     
     This mock implements realistic precondition validation to ensure tests
     fail when real precondition logic is broken, rather than masking bugs
     by always returning True.
     """
-=======
-    """Enhanced action class for testing that matches real Action interface."""
->>>>>>> 744d6aea
+
     
     def __init__(self, name, cost, effects=None, preconditions=None, satisfaction=None):
         self.name = name
@@ -95,7 +92,6 @@
         self.impact_rating_on_other = {}
 
     def preconditions_met(self, state=None):
-<<<<<<< HEAD
         """Check if preconditions are met - matches real Action interface.
         
         This implementation provides meaningful precondition checking rather
@@ -177,21 +173,7 @@
             "preconditions": self.preconditions,
             "effects": self.effects,
             "cost": self.cost,
-=======
-        """Check if action preconditions are met - matches real Action interface."""
-        if not self.preconditions:
-            return True
-        # Basic implementation for testing
-        return True
-        
-    def to_dict(self):
-        """Serialization method found in real Action class."""
-        return {
-            "name": self.name,
-            "cost": self.cost,
-            "effects": self.effects,
-            "preconditions": self.preconditions
->>>>>>> 744d6aea
+
         }
 
     def __repr__(self):

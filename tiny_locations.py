--- conflicted
+++ resolved
@@ -4,18 +4,14 @@
 import uu
 import uuid
 
-<<<<<<< HEAD
 # Import actual implementations instead of placeholders
 try:
     from actions import Action, State, ActionSystem
 except ImportError:
     # Fallback to tiny_types if actions module is not available
     from tiny_types import Action, State, ActionSystem
-=======
-
-# from actions import Action, State, ActionSystem
-from tiny_types import Action, State, ActionSystem
->>>>>>> a22b6757
+    logging.warning("Failed to import tiny modules; defaulting to tiny_types. Functions may not work!")
+
 
 effect_dict = {
     "Enter Location Boundary": [

import importlib
import logging
from math import cos
import uu
import uuid

<<<<<<< HEAD
# from numpy import character  # Not available, will handle character processing differently
=======
# Import actual implementations instead of placeholders
try:
    from actions import Action, State, ActionSystem
except ImportError:
    # Fallback to tiny_types if actions module is not available
    from tiny_types import Action, State, ActionSystem
    logging.warning("Failed to import tiny modules; defaulting to tiny_types. Functions may not work!")
>>>>>>> f30a680e


effect_dict = {
    "Enter Location Boundary": [
        {
            "targets": ["initiator"],
            "method": "play_animation",
            "method_args": ["walking"],
        },
        {
            "targets": ["initiator"],
            "method": "walk_to",
            "method_args": ["walking"],
        },
    ],
}

preconditions_dict = {
    "Enter Location Boundary": [
        {
            "name": "energy",
            "attribute": "energy",
            "target": "initiator",
            "satisfy_value": 10,
            "operator": "gt",
        },
        {
            "name": "extraversion",
            "attribute": "personality_traits.extraversion",
            "target": "initiator",
            "satisfy_value": 50,
            "operator": "gt",
        },
    ]
}


class Location:
    def __init__(
        self,
        name,
        x,
        y,
        width,
        height,
        action_system: ActionSystem,
        security=0,
        threat_level=0,
        popularity=0,
    ):
        ActionSystem = importlib.import_module("actions").ActionSystem
        Action = importlib.import_module("actions").Action
        self.name = name
        self.x = x
        self.y = y
        self.width = width
        self.height = height
        self.coordinates_location = (x, y)
        self.effect_dict = {
            "Enter Location Boundary": [
                {
                    "targets": ["initiator"],
                    "method": "play_animation",
                    "method_args": ["walking"],
                },
            ],
        }
        self.possible_interactions = [
            Action(
                "Enter Location Boundary",
                action_system.instantiate_conditions(
                    preconditions_dict["Enter Location Boundary"]
                ),
                effect_dict["Enter Location Boundary"],
                cost=0,
            )
        ]
        self.security = 0
        self.threat_level = 0
        self.popularity = 0
        self.security = security
        self.threat_level = threat_level
        self.popularity = popularity
        self.activities_available = []
        self.accessible = True
        self.current_visitors = []
        self.uuid = uuid.uuid4()
        self.visit_count = 0

    def add_activity(self, activity):
        self.activities_available.append(activity)

    def get_possible_interactions(self, requester):
        self.effect_dict["Enter Location Boundary"].append(
            {
                "targets": ["initiator"],
                "method": "walk_to",
                "method_args": [
                    self.point_of_edge_nearest_to_point(
                        *requester.location.coordinates_location
                    )
                ],
            }
        )
        return self.possible_interactions

    def get_coordinates(self):
        return self.coordinates_location

    def get_dimensions(self):
        return self.width, self.height

    def get_area(self):
        if self.width == 0 or self.height == 0:
            return 0
        return self.width * self.height

    def get_center(self):
        return self.x + self.width / 2, self.y + self.height / 2

    def get_diagonal(self):
        if self.width == 0 or self.height == 0:
            return 0
        return (self.width**2 + self.height**2) ** 0.5

    def get_aspect_ratio(self):
        if self.height == 0:
            return 0
        return self.width / self.height

    def get_perimeter(self):
        if self.width == 0 or self.height == 0:
            return 0
        return 2 * (self.width + self.height)

    def get_bounding_box(self):
        if self.width == 0 or self.height == 0:
            return self.x, self.y, self.x, self.y
        return self.x, self.y, self.x + self.width, self.y + self.height

    def get_x(self):
        return self.x

    def get_y(self):
        return self.y

    def get_width(self):
        return self.width

    def get_height(self):
        return self.height

    def set_x(self, x):
        self.x = x
        self.coordinates_location = (x, self.y)

    def set_y(self, y):
        self.y = y
        self.coordinates_location = (self.x, y)

    def set_width(self, width):
        self.width = width

    def set_height(self, height):
        self.height = height

    def set_coordinates(self, x, y):
        self.x = x
        self.y = y
        self.coordinates_location = (x, y)

    def contains_point(self, point_x, point_y):
        return (self.x <= point_x < self.x + self.width) and (
            self.y <= point_y < self.y + self.height
        )

    def overlaps(self, other: "Location"):
        return (
            self.x < other.x + other.width
            and self.x + self.width > other.x
            and self.y < other.y + other.height
            and self.y + self.height > other.y
        )

    def character_within_location(self, character):
        self.current_visitors.append(character)
        return self.contains_point(*character.location.coordinates_location)

    def character_leaves_location(self, character):
        self.current_visitors.remove(character)

    def character_within_location_boundary(self, character):
        return (
            self.distance_to_point_from_nearest_edge(
                *character.location.coordinates_location
            )
            <= 1
        )

    def check_for_missing_visitors(self):
        for visitor in self.current_visitors:
            if not self.contains_point(*visitor.location.coordinates_location):
                self.current_visitors.remove(visitor)

    def move(self, delta_x, delta_y):
        self.x += delta_x
        self.y += delta_y

    def resize(self, new_width, new_height):
        self.width = new_width
        self.height = new_height

    def __repr__(self):
        return f"Location(x={self.x}, y={self.y}, width={self.width}, height={self.height})"

    def distance_to(self, other):
        return ((self.x - other.x) ** 2 + (self.y - other.y) ** 2) ** 0.5

    def center(self):
        if self.width == 0 or self.height == 0:
            return self.x, self.y
        return self.x + self.width / 2, self.y + self.height / 2

    def distance_to_point_from_center(self, point_x, point_y):
        center_x, center_y = self.center()
        return ((center_x - point_x) ** 2 + (center_y - point_y) ** 2) ** 0.5

    def distance_to_point_from_nearest_edge(self, *args):
        if len(args) == 1:
            point_x, point_y = args[0]
        elif len(args) == 2:
            point_x, point_y = args
        else:
            raise TypeError(
                "distance_to_point_from_nearest_edge() takes 1 or 2 positional arguments but {} were given".format(
                    len(args)
                )
            )

        if self.contains_point(point_x, point_y):
            return 0
        nearest_x = max(self.x, min(point_x, self.x + self.width))
        nearest_y = max(self.y, min(point_y, self.y + self.height))
        return ((point_x - nearest_x) ** 2 + (point_y - nearest_y) ** 2) ** 0.5

    def point_of_edge_nearest_to_point(self, point_x, point_y):
        nearest_x = max(self.x, min(point_x, self.x + self.width))
        nearest_y = max(self.y, min(point_y, self.y + self.height))
        return nearest_x, nearest_y

    def distance_to_location_from_center(self, other: "Location"):
        return self.distance_to_point_from_center(*other.center())

    def __eq__(self, other):
        if not isinstance(other, Location):
            if isinstance(other, tuple):
                return self.x == other[0] and self.y == other[1]
            return False
        return (
            self.x == other.x
            and self.y == other.y
            and self.width == other.width
            and self.height == other.height
            and self.coordinates_location == other.coordinates_location
            and self.security == other.security
            and self.threat_level == other.threat_level
            and self.popularity == other.popularity
            and self.activities_available == other.activities_available
            and self.accessible == other.accessible
            and self.current_visitors == other.current_visitors
            and self.effect_dict == other.effect_dict
            and self.name == other.name
        )

    def hash_nested_list(self, obj):
        try:
            if isinstance(obj, list):
                return tuple(self.hash_nested_list(item) for item in obj)
            elif isinstance(obj, dict):
                return tuple(
                    (key, self.hash_nested_list(value)) for key, value in obj.items()
                )
            elif isinstance(obj, set):
                return frozenset(self.hash_nested_list(item) for item in obj)
            elif isinstance(obj, tuple):
                return tuple(self.hash_nested_list(item) for item in obj)
            elif hasattr(obj, "__hash__") and callable(getattr(obj, "__hash__")):
                # Test if the object can be hashed without raising an error
                try:
                    hash(obj)
                    return obj
                except TypeError:
                    if hasattr(obj, "__dict__"):
                        return tuple(
                            (key, self.hash_nested_list(value))
                            for key, value in obj.__dict__.items()
                        )
                    else:
                        # If the object is not hashable and has no __dict__, return its id or a string representation
                        return id(obj)
            elif hasattr(obj, "__dict__"):  # For custom objects without __hash__ method
                return tuple(
                    (key, self.hash_nested_list(value))
                    for key, value in obj.__dict__.items()
                )
            else:
                return obj
        except Exception as e:
            logging.error(f"Error hashing object: {e}")
            return None

    def __hash__(self):
        def make_hashable(obj):
            if isinstance(obj, dict):
                return tuple(sorted((k, make_hashable(v)) for k, v in obj.items()))
            elif isinstance(obj, list):
                return tuple(make_hashable(e) for e in obj)
            elif isinstance(obj, set):
                return frozenset(make_hashable(e) for e in obj)
            elif isinstance(obj, tuple):
                return tuple(make_hashable(e) for e in obj)
            elif type(self.dict_or_obj).__name__ == "Character":
                Character = importlib.import_module("tiny_characters").Character

                return tuple(
                    sorted((k, make_hashable(v)) for k, v in obj.to_dict().items())
                )
            elif type(self.dict_or_obj).__name__ == "Location":
                Location = importlib.import_module("tiny_locations").Location

                return tuple(
                    sorted((k, make_hashable(v)) for k, v in obj.to_dict().items())
                )

            return obj

        return hash(
            tuple(
                [
                    self.x,
                    self.y,
                    self.width,
                    self.height,
                    self.coordinates_location,
                    self.security,
                    self.threat_level,
                    self.popularity,
                    make_hashable(self.activities_available),
                    self.accessible,
                    make_hashable(self.current_visitors),
                    self.name,
                ]
            )
        )

    def __lt__(self, other):
        return self.x < other.x and self.y < other.y

    def __le__(self, other):
        return self.x <= other.x and self.y <= other.y

    def __gt__(self, other):
        return self.x > other.x and self.y > other.y

    def __ge__(self, other):
        return self.x >= other.x and self.y >= other.y

    def __ne__(self, other):
        return not self == other

    def __contains__(self, point):
        return self.contains_point(*point)

    def to_dict(self):
        return {
            "x": self.x,
            "y": self.y,
            "width": self.width,
            "height": self.height,
            "coordinates_location": self.coordinates_location,
            "center": self.center(),
            "area": self.get_area(),
            "aspect_ratio": self.get_aspect_ratio(),
            "perimeter": self.get_perimeter(),
            "bounding_box": self.get_bounding_box(),
            "diagonal": self.get_diagonal(),
            "security": self.security,
            "threat_level": self.threat_level,
            "popularity": self.popularity,
            "activities_available": self.activities_available,
            "accessible": self.accessible,
            "current_visitors": self.current_visitors,
            "effect_dict": self.effect_dict,
            "name": self.name,
        }

    def get_safety_score(self):
        """Calculate overall safety score for AI decision making"""
        # Higher security, lower threat = safer
        base_safety = max(0, self.security - self.threat_level)
        # Crowded places might be safer (but not too crowded)
        visitor_factor = min(len(self.current_visitors) * 0.1, 1.0)
        return base_safety + visitor_factor

    def get_attractiveness_score(self, character_preferences=None):
        """Calculate how attractive this location is for a character"""
        base_attractiveness = self.popularity
        
        # Consider activities available
        activity_bonus = len(self.activities_available) * 0.5
        
        # Less crowded is generally more attractive (personal space)
        crowding_penalty = len(self.current_visitors) * 0.2
        
        # Consider character preferences if provided
        preference_bonus = 0
        if character_preferences:
            # Example: character might prefer certain activities
            preferred_activities = character_preferences.get('preferred_activities', [])
            for activity in self.activities_available:
                if activity in preferred_activities:
                    preference_bonus += 2
        
        return max(0, base_attractiveness + activity_bonus - crowding_penalty + preference_bonus)

    def is_suitable_for_character(self, character, purpose=None):
        """Determine if location is suitable for a character's needs"""
        # Check accessibility
        if not self.accessible:
            return False
        
        # Check safety requirements - some characters might avoid dangerous areas
        safety_threshold = getattr(character, 'safety_threshold', 0)
        if self.get_safety_score() < safety_threshold:
            return False
        
        # Check if location supports the intended purpose
        if purpose and purpose not in self.activities_available:
            return False
        
        # Check capacity - don't overcrowd
        max_comfortable_visitors = max(1, self.get_area() // 50)  # rough estimate
        if len(self.current_visitors) >= max_comfortable_visitors:
            return False
        
        return True

    def get_travel_appeal(self, from_location, character_preferences=None):
        """Calculate appeal of traveling to this location from another location"""
        # Base attractiveness
        appeal = self.get_attractiveness_score(character_preferences)
        
        # Distance penalty - closer is generally better
        if from_location:
            distance = self.distance_to_location_from_center(from_location)
            distance_penalty = distance * 0.01  # Adjust scaling as needed
            appeal -= distance_penalty
        
        # Variety bonus - if character hasn't been here recently
        if character_preferences and 'recent_locations' in character_preferences:
            recent_locations = character_preferences['recent_locations']
            if self.uuid not in recent_locations:
                appeal += 1.0  # Bonus for new experiences
        
        return max(0, appeal)

    def update_from_interactions(self, interaction_type, character):
        """Update location properties based on character interactions"""
        # Increase visit count
        self.visit_count += 1
        
        # Popular characters might increase location popularity
        character_influence = getattr(character, 'social_influence', 1)
        if interaction_type == "positive_interaction":
            self.popularity += character_influence * 0.1
        
        # Security might change based on incidents
        if interaction_type == "security_incident":
            self.security = max(0, self.security - 1)
            self.threat_level += 1
        elif interaction_type == "security_improvement":
            self.security += 1
            self.threat_level = max(0, self.threat_level - 0.5)

    def get_recommended_activities_for_character(self, character):
        """Get activities recommended for a specific character"""
        suitable_activities = []
        
        # Filter activities based on character attributes
        character_energy = getattr(character, 'energy', 50)
        character_social_preference = getattr(character, 'social_preference', 50)
        
        for activity in self.activities_available:
            activity_lower = activity.lower()
            
            # Energy-based filtering
            if character_energy < 30 and 'rest' in activity_lower:
                suitable_activities.append(activity)
            elif character_energy > 70 and ('exercise' in activity_lower or 'active' in activity_lower):
                suitable_activities.append(activity)
            
            # Social preference filtering
            if character_social_preference > 60 and 'social' in activity_lower:
                suitable_activities.append(activity)
            elif character_social_preference < 40 and ('quiet' in activity_lower or 'solitary' in activity_lower):
                suitable_activities.append(activity)
            
            # General activities available to all
            if activity_lower in ['explore', 'visit', 'observe']:
                suitable_activities.append(activity)
        
        return list(set(suitable_activities))  # Remove duplicates


class LocationManager:
    def __init__(self):
        self.locations = []

    def add_location(self, location):
        self.locations.append(location)

    def find_locations_containing_point(self, point_x, point_y):
        return [loc for loc in self.locations if loc.contains_point(point_x, point_y)]

    def find_overlapping_locations(self, location):
        return [loc for loc in self.locations if loc.overlaps(location)]

    def move_location(self, location, delta_x, delta_y):
        if location in self.locations:
            location.move(delta_x, delta_y)

    def resize_location(self, location, new_width, new_height):
        if location in self.locations:
            location.resize(new_width, new_height)


class PointOfInterest:
    """Points of Interest system for specific interactive spots that aren't buildings"""
    
    def __init__(self, name, x, y, poi_type="generic", interaction_radius=5, 
                 action_system=None, description=""):
        self.name = name
        self.x = x
        self.y = y
        self.poi_type = poi_type  # e.g., "bench", "well", "statue", "garden"
        self.interaction_radius = interaction_radius
        self.description = description
        self.uuid = uuid.uuid4()
        self.coordinates = (x, y)
        self.current_users = []  # Characters currently interacting with this POI
        self.max_users = self._get_max_users_by_type(poi_type)
        
        # Initialize actions based on POI type
        if action_system:
            self.possible_interactions = self._create_type_specific_actions(action_system)
        else:
            self.possible_interactions = []
    
    def _get_max_users_by_type(self, poi_type):
        """Get maximum users based on POI type"""
        type_capacities = {
            "bench": 2,
            "well": 3,
            "statue": 5,
            "garden": 8,
            "fountain": 6,
            "tree": 4,
            "generic": 2
        }
        return type_capacities.get(poi_type, 2)
    
    def _create_type_specific_actions(self, action_system):
        """Create actions specific to POI type"""
        actions = []
        
        # Common interaction for all POIs
        actions.append(Action(
            f"Interact with {self.name}",
            action_system.instantiate_conditions([
                {
                    "name": "energy",
                    "attribute": "energy", 
                    "target": "initiator",
                    "satisfy_value": 5,
                    "operator": "gt"
                }
            ]),
            [
                {"targets": ["initiator"], "attribute": "mood", "change_value": 2},
                {"targets": ["initiator"], "attribute": "energy", "change_value": -1}
            ],
            cost=1
        ))
        
        # Type-specific actions
        if self.poi_type == "bench":
            actions.append(Action(
                "Rest on bench",
                action_system.instantiate_conditions([]),
                [
                    {"targets": ["initiator"], "attribute": "energy", "change_value": 5},
                    {"targets": ["initiator"], "attribute": "comfort", "change_value": 3}
                ],
                cost=0
            ))
        elif self.poi_type == "well":
            actions.append(Action(
                "Draw water",
                action_system.instantiate_conditions([]),
                [
                    {"targets": ["initiator"], "attribute": "thirst", "change_value": -10},
                    {"targets": ["initiator"], "attribute": "energy", "change_value": -2}
                ],
                cost=1
            ))
        elif self.poi_type == "garden":
            actions.append(Action(
                "Admire flowers",
                action_system.instantiate_conditions([]),
                [
                    {"targets": ["initiator"], "attribute": "mood", "change_value": 5},
                    {"targets": ["initiator"], "attribute": "beauty_appreciation", "change_value": 3}
                ],
                cost=0
            ))
        
        return actions
    
    def can_interact(self, character):
        """Check if character can interact with this POI"""
        if len(self.current_users) >= self.max_users:
            return False
        
        # Check distance
        distance = self.distance_to_point(character.location.coordinates_location[0], 
                                        character.location.coordinates_location[1])
        return distance <= self.interaction_radius
    
    def distance_to_point(self, x, y):
        """Calculate distance from POI to a point"""
        return ((self.x - x) ** 2 + (self.y - y) ** 2) ** 0.5
    
    def add_user(self, character):
        """Add a character as current user of this POI"""
        if self.can_interact(character) and character not in self.current_users:
            self.current_users.append(character)
            return True
        return False
    
    def remove_user(self, character):
        """Remove a character from current users"""
        if character in self.current_users:
            self.current_users.remove(character)
    
    def get_possible_interactions(self, requester):
        """Get available interactions for a character"""
        if self.can_interact(requester):
            return self.possible_interactions
        return []
    
    def get_info(self):
        """Get information about this POI"""
        return {
            "name": self.name,
            "type": self.poi_type,
            "description": self.description,
            "coordinates": self.coordinates,
            "current_users": len(self.current_users),
            "max_users": self.max_users,
            "available": len(self.current_users) < self.max_users
        }<|MERGE_RESOLUTION|>--- conflicted
+++ resolved
@@ -4,9 +4,7 @@
 import uu
 import uuid
 
-<<<<<<< HEAD
-# from numpy import character  # Not available, will handle character processing differently
-=======
+
 # Import actual implementations instead of placeholders
 try:
     from actions import Action, State, ActionSystem
@@ -14,7 +12,6 @@
     # Fallback to tiny_types if actions module is not available
     from tiny_types import Action, State, ActionSystem
     logging.warning("Failed to import tiny modules; defaulting to tiny_types. Functions may not work!")
->>>>>>> f30a680e
 
 
 effect_dict = {

# This file contains the Character class, which is used to represent a character in the game.

from ast import arg
from calendar import c
import heapq

# import imp  # Removed - deprecated in Python 3.12
import importlib
from math import e
import random
import re
from typing import List
import uuid
import attr
from numpy import rint
from tiny_types import PromptBuilder, GraphManager
from pyparsing import Char
from sympy import im
from torch import Graph, eq, rand
import logging

logging.basicConfig(level=logging.DEBUG)
from tiny_types import House, CreateBuilding, Action, State, ActionSystem

from actions import (
    ActionGenerator,
    ActionTemplate,
    Condition,
    Skill,
    JobSkill,
    ActionSkill,
    State,
)
from tiny_event_handler import Event
import tiny_utility_functions as goap_planner
from tiny_goap_system import GOAPPlanner
from tiny_jobs import JobRoles, JobRules, Job


from tiny_util_funcs import ClampedIntScore, tweener

from tiny_items import ItemInventory, FoodItem, ItemObject, InvestmentPortfolio, Stock

# GraphManager = importlib.import_module("tiny_graph_manager").GraphManager
from tiny_memories import Memory, MemoryManager  # Temporarily commented out for testing
from tiny_time_manager import GameTimeManager

from tiny_locations import Location, LocationManager


# def gaussian(input_value, mean, std):
#     return (1 / (std * (2 * 3.14159) ** 0.5)) * (2.71828 ** ((-1 / 2) * (((input_value - mean) / std) ** 2)))
def heuristic(a, b):
    return abs(a[0] - b[0]) + abs(a[1] - b[1])


def a_star_search(graph, start, goal):
    GraphManager = importlib.import_module("tiny_graph_manager")
    frontier = []
    heapq.heappush(frontier, (0, start))
    came_from = {start: None}
    cost_so_far = {start: 0}

    while frontier:
        _, current = heapq.heappop(frontier)

        if current == goal:
            break

        for next in graph.directional(current):
            new_cost = cost_so_far[current] + graph.cost(current, next)
            if next not in cost_so_far or new_cost < cost_so_far[next]:
                cost_so_far[next] = new_cost
                priority = new_cost + heuristic(goal, next)
                heapq.heappush(frontier, (priority, next))
                came_from[next] = current

    path = []
    current = goal
    while current and current in came_from:
        path.append(current)
        current = came_from[current]
    path.reverse()
    return path


class SteeringBehaviors:
    @staticmethod
    def seek(
        character,
        target,
        slow_down_radius=50,
        max_speed=10,
        max_acceleration=5,
        damping=0.9,
    ):
        desired_velocity = (
            target[0] - character.location[0],
            target[1] - character.location[1],
        )
        distance = (desired_velocity[0] ** 2 + desired_velocity[1] ** 2) ** 0.5

        # Normalize the desired velocity
        if distance > 0:
            desired_velocity = (
                desired_velocity[0] / distance,
                desired_velocity[1] / distance,
            )

        # Adjust speed based on distance for arrival behavior
        if distance < slow_down_radius:
            desired_velocity = (
                desired_velocity[0] * max_speed * (distance / slow_down_radius),
                desired_velocity[1] * max_speed * (distance / slow_down_radius),
            )
        else:
            desired_velocity = (
                desired_velocity[0] * max_speed,
                desired_velocity[1] * max_speed,
            )

        # Calculate the steering force
        steering = (
            desired_velocity[0] - character.velocity[0],
            desired_velocity[1] - character.velocity[1],
        )

        # Cap the steering force to max acceleration
        steering_magnitude = (steering[0] ** 2 + steering[1] ** 2) ** 0.5
        if steering_magnitude > max_acceleration:
            steering = (
                steering[0] / steering_magnitude * max_acceleration,
                steering[1] / steering_magnitude * max_acceleration,
            )

        # Apply damping for smooth movement
        character.velocity = (
            character.velocity[0] * damping + steering[0],
            character.velocity[1] * damping + steering[1],
        )

        # Cap the velocity to max speed
        velocity_magnitude = (
            character.velocity[0] ** 2 + character.velocity[1] ** 2
        ) ** 0.5
        if velocity_magnitude > max_speed:
            character.velocity = (
                character.velocity[0] / velocity_magnitude * max_speed,
                character.velocity[1] / velocity_magnitude * max_speed,
            )

        # Return the steering force for potential field combination
        return character.velocity

    @staticmethod
    def avoid(character, obstacles, avoidance_radius):
        avoid_force = (0, 0)
        for obs in obstacles:
            diff = (character.location[0] - obs[0], character.location[1] - obs[1])
            distance = (diff[0] ** 2 + diff[1] ** 2) ** 0.5
            if distance < avoidance_radius:
                force = (diff[0] / distance, diff[1] / distance)
                # Inverse square law for stronger avoidance force when closer
                avoid_force = (
                    avoid_force[0] + force[0] / (distance**2),
                    avoid_force[1] + force[1] / (distance**2),
                )
        return avoid_force

    @staticmethod
    def potential_field_force(character, potential_field):
        attractive_force = (0, 0)
        repulsive_force = (0, 0)

        # Attractive force towards the goal
        if "goal" in potential_field:
            goal = potential_field["goal"]
            diff = (goal[0] - character.location[0], goal[1] - character.location[1])
            distance = (diff[0] ** 2 + diff[1] ** 2) ** 0.5
            if distance > 0:
                attractive_force = (
                    diff[0] / distance,
                    diff[1] / distance,
                )

        # Repulsive forces from obstacles
        if "obstacles" in potential_field:
            for obs in potential_field["obstacles"]:
                diff = (character.location[0] - obs[0], character.location[1] - obs[1])
                distance = (diff[0] ** 2 + diff[1] ** 2) ** 0.5
                if distance > 0:
                    force = (diff[0] / distance**2, diff[1] / distance**2)
                    repulsive_force = (
                        repulsive_force[0] + force[0],
                        repulsive_force[1] + force[1],
                    )

        # Combine forces
        combined_force = (
            attractive_force[0] - repulsive_force[0],
            attractive_force[1] - repulsive_force[1],
        )

        return combined_force


class RandomNameGenerator:
    def __init__(self):
        self.first_names_male = []
        self.first_names_female = []
        self.last_names = []
        self.load_names()

    def load_names(self):
        with open("first_names_she.txt", "r") as f:
            self.first_names_female = f.read().splitlines()
        with open("first_names_he.txt", "r") as f:
            self.first_names_male = f.read().splitlines()
        with open("last_names.txt", "r") as f:
            self.last_names = f.read().splitlines()

    def generate_name(self, pronouns: str = "they"):
        if "she" in pronouns or "her" in pronouns:
            return (
                random.choice(self.first_names_female)
                + " "
                + random.choice(self.last_names)
            )
        elif "he" in pronouns or "him" in pronouns:
            return (
                random.choice(self.first_names_male)
                + " "
                + random.choice(self.last_names)
            )
        else:
            rint = random.randint(0, 1)
            if rint == 0:
                return (
                    random.choice(self.first_names_female)
                    + " "
                    + random.choice(self.last_names)
                )
            else:
                return (
                    random.choice(self.first_names_male)
                    + " "
                    + random.choice(self.last_names)
                )

    # example_desired_results1 = [
    #     {
    #         "target": {"type": "character", "name": "Joe"},
    #         "end_state": {"relationship": "friend", "strength": 0.8},


class Goal:
    """
    Represents a goal for a character in the game.

    Attributes:
        name (str): The name of the goal.
        description (str): A description of the goal.
        score (int): The importance of the goal.
        character (Character): The character who has this goal.
        target (Character, Item, Location, etc): Represents the target of the goal (could be same as character, does not have to be)
        completion_conditions (dict): A dictionary of functions to check if the goal is completed, with the key being a bool representing whether the condition has been met. Example: {False: Condition(name="has_food", attribute="inventory.check_has_item_by_type(['food'])", satisfy_value=True, op="==")}
        evaluate_utility_function (function): A function that evaluates the current importance of the goal based on the character's state and the environment.
        difficulty (function): A function that calculates the difficulty of the goal based on the character's state and the environment.
        completion_reward (function): A function that calculates the reward for completing the goal based on the character's state and the environment.
        target_effects (dict): A dict of the target effects completing the goal will result in, ie, the desired effects of the goal.
        failure_penalty (function): A function that calculates the penalty for failing to complete the goal based on the character's state and the environment.
        completion_message (function): A function that generates a message when the goal is completed based on the character's state and the environment.
        failure_message (function): A function that generates a message when the goal is failed based on the character's state and the environment.
        criteria (list): A list of criteria (as dicts) that need to be met for the goal to be completed.
        required_items (list): A list of items required to complete the goal.

    """

    GraphManager = importlib.import_module("tiny_graph_manager")

    def __init__(
        self,
        description,
        character,
        target,  # Represents the target of the goal (could be same as character, does not have to be)
        score,  # Represents the importance of the goal
        name,
        completion_conditions,  # Dict of list of functions to check if the goal is completed, with the key being a bool representing whether the condition has been met. Example: {False: Condition(name="has_food", attribute="inventory.check_has_item_by_type(['food'])", satisfy_value=True, op="==")}
        evaluate_utility_function,  # function that evaluates the current importance of the goal based on the character's state and the environment.
        difficulty,  # function that calculates the difficulty of the goal based on the character's state and the environment.
        completion_reward,  # function that calculates the reward for completing the goal based on the character's state and the environment.
        failure_penalty,  # function that calculates the penalty for failing to complete the goal based on the character's state and the environment.
        completion_message,  # function that generates a message when the goal is completed based on the character's state and the environment.
        failure_message,  # function that generates a message when the goal is failed based on the character's state and the environment.
        criteria,  # list of criteria (as dicts) that need to be met for the goal to be completed
        graph_manager,
        goal_type,
<<<<<<< HEAD
        target_effects,
=======
        target_effects
>>>>>>> e93d93c7
        # desired_results,  # list of desired results (as dicts of dicts representing State attributes) when the goal is completed
    ):
        self.name = name
        self.completion_conditions = completion_conditions
        self.description = description
        self.score = score
        self.character = character
        self.evaluate_utility_function = evaluate_utility_function
        self.difficulty = difficulty
        self.completion_reward = completion_reward
        self.failure_penalty = failure_penalty
        self.completion_message = completion_message
        self.failure_message = failure_message
        self.criteria = criteria
        self.required_items = (
            self.extract_required_items()
        )  # list of tuples, each tuple is (dict of item requirements, quantity needed).
        # The dict of item requirements is composed of various keys like item_type, value, usability, sentimental_value, trade_value, scarcity, coordinates_location, name,
        self.target = target
        self.environment = graph_manager
        self.goal_type = goal_type
        self.target_effects = target_effects
        # self.desired_results = desired_results

    def extract_required_items(self):
        ##TODO: We will need multiple paths to adding items to the required items list, including with the agents decisions and with the completion conditions. Some of this will require the agent to remember which items fulfill goals
        required_items = (
            []
        )  # list of tuples, each tuple is (dict of item requirements, quantity needed).
        # The dict of item requirements is composed of various keys like item_type, value, usability, sentimental_value, trade_value, scarcity, coordinates_location, name,
        for criterion in self.criteria:
            if "node_attributes" in criterion:
                if (
                    "item_type" in criterion["node_attributes"]
                    or criterion["node_attributes"]["type"] == "item"
                ):
                    required_items.append(criterion["node_attributes"])
        # logging.debug(f"self.completion_conditions: {self.completion_conditions}")
        for condition_list in self.completion_conditions.values():
            for condition in condition_list:
                # logging.debug(
                #     f"Condition: {condition.attribute} of type {type(condition.attribute)}"
                # )
                # Skip processing if condition.attribute is not a string (e.g., during testing with Mock objects)
                if not isinstance(condition.attribute, str):
                    continue

                if "inventory.check_has_item_by_type" in condition.attribute:
                    args = re.search(r"\[.*\]", condition.attribute).group().strip("[]")
                    args = [arg.strip("'") for arg in args.split(",")]
                    if args[0] not in [item["item_type"] for item in required_items]:
                        required_items.append(
                            ({"item_type": args[0]}, condition.satisfy_value)
                        )
                elif "inventory.check_has_item_by_name" in condition.attribute:
                    args = re.search(r"\[.*\]", condition.attribute).group().strip("[]")
                    args = [arg.strip("'") for arg in args.split(",")]
                    if args[0] not in [item["name"] for item in required_items]:
                        required_items.append(
                            ({"name": args[0]}, condition.satisfy_value)
                        )
                elif "inventory.check_has_item_by_value" in condition.attribute:
                    args = re.search(r"\[.*\]", condition.attribute).group().strip("[]")
                    args = [arg.strip("'") for arg in args.split(",")]
                    if args[0] not in [item["value"] for item in required_items]:
                        required_items.append(
                            ({"value": args[0]}, condition.satisfy_value)
                        )
                elif "inventory.check_has_item_by_usability" in condition.attribute:
                    args = re.search(r"\[.*\]", condition.attribute).group().strip("[]")
                    args = [arg.strip("'") for arg in args.split(",")]
                    if args[0] not in [item["usability"] for item in required_items]:
                        required_items.append(
                            ({"usability": args[0]}, condition.satisfy_value)
                        )
                elif (
                    "inventory.check_has_item_by_sentimental_value"
                    in condition.attribute
                ):
                    args = re.search(r"\[.*\]", condition.attribute).group().strip("[]")
                    args = [arg.strip("'") for arg in args.split(",")]
                    if args[0] not in [
                        item["sentimental_value"] for item in required_items
                    ]:
                        required_items.append(
                            ({"sentimental_value": args[0]}, condition.satisfy_value)
                        )
                elif "inventory.check_has_item_by_trade_value" in condition.attribute:
                    args = re.search(r"\[.*\]", condition.attribute).group().strip("[]")
                    args = [arg.strip("'") for arg in args.split(",")]
                    if args[0] not in [item["trade_value"] for item in required_items]:
                        required_items.append(
                            ({"trade_value": args[0]}, condition.satisfy_value)
                        )

        return required_items

    def __repr__(self):
        return f"Goal({self.name}, {self.description}, {self.score} {self.character.name}, {self.target.name}, {self.completion_conditions}, {self.evaluate_utility_function}, {self.difficulty}, {self.completion_reward}, {self.failure_penalty}, {self.completion_message}, {self.failure_message}, {self.criteria}, {self.required_items}, {self.environment}, {self.goal_type})"

    def __eq__(self, other):
        if not isinstance(other, Goal):
            return False
        return (
            self.name == other.name
            and self.description == other.description
            and self.score == other.score
            and self.target == other.target
            and self.completion_conditions == other.completion_conditions
            and self.evaluate_utility_function == other.evaluate_utility_function
            and self.difficulty == other.difficulty
            and self.completion_reward == other.completion_reward
            and self.failure_penalty == other.failure_penalty
            and self.completion_message == other.completion_message
            and self.failure_message == other.failure_message
            and self.criteria == other.criteria
            and self.required_items == other.required_items
            and self.environment == other.environment
            and self.goal_type == other
        )

    def hash_nested_list(self, obj):
        try:
            if isinstance(obj, list):
                return tuple(self.hash_nested_list(item) for item in obj)
            elif isinstance(obj, dict):
                return tuple(
                    (key, self.hash_nested_list(value)) for key, value in obj.items()
                )
            elif isinstance(obj, set):
                return frozenset(self.hash_nested_list(item) for item in obj)
            elif isinstance(obj, tuple):
                return tuple(self.hash_nested_list(item) for item in obj)
            elif hasattr(obj, "__hash__") and callable(getattr(obj, "__hash__")):
                # Test if the object can be hashed without raising an error
                try:
                    hash(obj)
                    return obj
                except TypeError:
                    if hasattr(obj, "__dict__"):
                        return tuple(
                            (key, self.hash_nested_list(value))
                            for key, value in obj.__dict__.items()
                        )
                    else:
                        # If the object is not hashable and has no __dict__, return its id or a string representation
                        return id(obj)
            elif hasattr(obj, "__dict__"):  # For custom objects without __hash__ method
                return tuple(
                    (key, self.hash_nested_list(value))
                    for key, value in obj.__dict__.items()
                )
            else:
                return obj
        except Exception as e:
            logging.error(f"Error hashing object: {e}")
            return None

    def __hash__(self):
        def make_hashable(obj):
            if isinstance(obj, dict):
                return tuple(sorted((k, make_hashable(v)) for k, v in obj.items()))
            elif isinstance(obj, list):
                return tuple(make_hashable(e) for e in obj)
            elif isinstance(obj, set):
                return frozenset(make_hashable(e) for e in obj)
            elif isinstance(obj, tuple):
                return tuple(make_hashable(e) for e in obj)
            elif type(obj).__name__ == "Character":
                Character = importlib.import_module("tiny_characters").Character

                return tuple(
                    sorted((k, make_hashable(v)) for k, v in obj.to_dict().items())
                )
            elif type(obj).__name__ == "Location":
                Location = importlib.import_module("tiny_locations").Location

                return tuple(
                    sorted((k, make_hashable(v)) for k, v in obj.to_dict().items())
                )

            return obj

        return hash(
            (
                self.name,
                self.description,
                self.score,
                make_hashable(self.completion_conditions),
                str(self.evaluate_utility_function),
                self.difficulty,
                make_hashable(self.completion_reward),
                self.failure_penalty,
                self.completion_message,
                self.failure_message,
                make_hashable(self.criteria),
                make_hashable(self.required_items),
                self.goal_type,
            )
        )

    def get_name(self):
        return self.name

    def set_name(self, name):
        self.name = name
        return self.name

    def get_description(self):
        return self.description

    def set_description(self, description):
        self.description = description
        return self.description

    def get_score(self):
        return self.score

    def set_score(self, score):
        self.score = score
        return self.score

    def to_dict(self):
        return {
            "name": self.name,
            "description": self.description,
            "score": self.score,
            "character": self.character,
            "target": self.target,
            "completion_conditions": self.completion_conditions,
            "evaluate_utility_function": self.evaluate_utility_function,
            "difficulty": self.difficulty,
            "completion_reward": self.completion_reward,
            "failure_penalty": self.failure_penalty,
            "completion_message": self.completion_message,
            "failure_message": self.failure_message,
            "criteria": self.criteria,
            "required_items": self.required_items,
            "environment": self.environment,
            "goal_type": self.goal_type,
        }

    def check_completion(self):
        return all(
            [
                condition.check_condition()
                for condition in self.completion_conditions.values()
            ]
        )

    def evaluate_utility_function(self):
        return self.evaluate_utility_function(
            self.character,
            self.character.environment,
            self.difficulty,
            self.criteria,
        )

    def calculate_goal_difficulty(self):
        return self.difficulty(self.character, self.environment)


class Motive:
    def __init__(self, name: str, description: str, score: float):
        self.name = name
        self.description = description
        self.score = score  # Represents the strength of the motive

    def __repr__(self):
        return f"Motive({self.name}, {self.description}, {self.score})"

    def __eq__(self, other):
        if not isinstance(other, Motive):
            if isinstance(other, dict):
                return (
                    self.name == other["name"]
                    and self.description == other["description"]
                    and self.score == other["score"]
                )
            elif isinstance(other, tuple):
                return (
                    self.name == other[0]
                    and self.description == other[1]
                    and self.score == other[2]
                )
            elif isinstance(other, float) or isinstance(other, int):
                return self.score == float(other)
            return False
        return (
            self.name == other.name
            and self.description == other.description
            and self.score == other.score
        )

    def __hash__(self):
        def make_hashable(obj):
            if isinstance(obj, dict):
                return tuple(sorted((k, make_hashable(v)) for k, v in obj.items()))
            elif isinstance(obj, list):
                return tuple(make_hashable(e) for e in obj)
            elif isinstance(obj, set):
                return frozenset(make_hashable(e) for e in obj)
            elif isinstance(obj, tuple):
                return tuple(make_hashable(e) for e in obj)
            elif type(obj).__name__ == "Character":
                Character = importlib.import_module("tiny_characters").Character

                return tuple(
                    sorted((k, make_hashable(v)) for k, v in obj.to_dict().items())
                )
            elif type(obj).__name__ == "Location":
                Location = importlib.import_module("tiny_locations").Location

                return tuple(
                    sorted((k, make_hashable(v)) for k, v in obj.to_dict().items())
                )

            return obj

        return hash(make_hashable(self.to_dict()))

    def get_name(self):
        return self.name

    def set_name(self, name):
        self.name = name
        return self.name

    def get_description(self):
        return self.description

    def set_description(self, description):
        self.description = description
        return self.description

    def get_score(self):
        return self.score

    def set_score(self, score):
        self.score = score
        return self.score

    def to_dict(self):
        return {"name": self.name, "description": self.description, "score": self.score}


class PersonalMotives:
    def __init__(
        self,
        hunger_motive: Motive,
        wealth_motive: Motive,
        mental_health_motive: Motive,
        social_wellbeing_motive: Motive,
        happiness_motive: Motive,
        health_motive: Motive,
        shelter_motive: Motive,
        stability_motive: Motive,
        luxury_motive: Motive,
        hope_motive: Motive,
        success_motive: Motive,
        control_motive: Motive,
        job_performance_motive: Motive,
        beauty_motive: Motive,
        community_motive: Motive,
        material_goods_motive: Motive,
        family_motive: Motive,
    ):
        self.hunger_motive = self.set_hunger_motive(hunger_motive)
        self.wealth_motive = self.set_wealth_motive(wealth_motive)
        self.mental_health_motive = self.set_mental_health_motive(mental_health_motive)
        self.social_wellbeing_motive = self.set_social_wellbeing_motive(
            social_wellbeing_motive
        )
        self.happiness_motive = self.set_happiness_motive(happiness_motive)
        self.health_motive = self.set_health_motive(health_motive)
        self.shelter_motive = self.set_shelter_motive(shelter_motive)
        self.stability_motive = self.set_stability_motive(stability_motive)
        self.luxury_motive = self.set_luxury_motive(luxury_motive)
        self.hope_motive = self.set_hope_motive(hope_motive)
        self.success_motive = self.set_success_motive(success_motive)
        self.control_motive = self.set_control_motive(control_motive)
        self.job_performance_motive = self.set_job_performance_motive(
            job_performance_motive
        )
        self.beauty_motive = self.set_beauty_motive(beauty_motive)
        self.community_motive = self.set_community_motive(community_motive)
        self.material_goods_motive = self.set_material_goods_motive(
            material_goods_motive
        )
        self.family_motive = self.set_family_motive(family_motive)
        self._attributes = [
            "hunger_motive",
            "wealth_motive",
            "mental_health_motive",
            "social_wellbeing_motive",
            "happiness_motive",
            "health_motive",
            "shelter_motive",
            "stability_motive",
            "luxury_motive",
            "hope_motive",
            "success_motive",
            "control_motive",
            "job_performance_motive",
            "beauty_motive",
            "community_motive",
            "material_goods_motive",
            "family_motive",
        ]
        self._index = 0

    def __repr__(self):
        return f"PersonalMotives({self.hunger_motive}, {self.wealth_motive}, {self.mental_health_motive}, {self.social_wellbeing_motive}, {self.happiness_motive}, {self.health_motive}, {self.shelter_motive}, {self.stability_motive}, {self.luxury_motive}, {self.hope_motive}, {self.success_motive}, {self.control_motive}, {self.job_performance_motive}, {self.beauty_motive}, {self.community_motive}, {self.material_goods_motive}, {self.family_motive})"

    def __eq__(self, other):
        if not isinstance(other, PersonalMotives):
            if isinstance(other, dict):
                return (
                    self.hunger_motive == other["hunger_motive"]
                    and self.wealth_motive == other["wealth_motive"]
                    and self.mental_health_motive == other["mental_health_motive"]
                    and self.social_wellbeing_motive == other["social_wellbeing_motive"]
                    and self.happiness_motive == other["happiness_motive"]
                    and self.health_motive == other["health_motive"]
                    and self.shelter_motive == other["shelter_motive"]
                    and self.stability_motive == other["stability_motive"]
                    and self.luxury_motive == other["luxury_motive"]
                    and self.hope_motive == other["hope_motive"]
                    and self.success_motive == other["success_motive"]
                    and self.control_motive == other["control_motive"]
                    and self.job_performance_motive == other["job_performance_motive"]
                    and self.beauty_motive == other["beauty_motive"]
                    and self.community_motive == other["community_motive"]
                    and self.material_goods_motive == other["material_goods_motive"]
                    and self.family_motive == other["family_motive"]
                )
            else:
                return False

        return (
            self.hunger_motive == other.hunger_motive
            and self.wealth_motive == other.wealth_motive
            and self.mental_health_motive == other.mental_health_motive
            and self.social_wellbeing_motive == other.social_wellbeing_motive
            and self.happiness_motive == other.happiness_motive
            and self.health_motive == other.health_motive
            and self.shelter_motive == other.shelter_motive
            and self.stability_motive == other.stability_motive
            and self.luxury_motive == other.luxury_motive
            and self.hope_motive == other.hope_motive
            and self.success_motive == other.success_motive
            and self.control_motive == other.control_motive
            and self.job_performance_motive == other.job_performance_motive
            and self.beauty_motive == other.beauty_motive
            and self.community_motive == other.community_motive
            and self.material_goods_motive == other.material_goods_motive
            and self.family_motive == other.family_motive
        )

    def hash_nested_list(self, obj):
        try:
            if isinstance(obj, list):
                return tuple(self.hash_nested_list(item) for item in obj)
            elif isinstance(obj, dict):
                return tuple(
                    (key, self.hash_nested_list(value)) for key, value in obj.items()
                )
            elif isinstance(obj, set):
                return frozenset(self.hash_nested_list(item) for item in obj)
            elif isinstance(obj, tuple):
                return tuple(self.hash_nested_list(item) for item in obj)
            elif hasattr(obj, "__hash__") and callable(getattr(obj, "__hash__")):
                # Test if the object can be hashed without raising an error
                try:
                    hash(obj)
                    return obj
                except TypeError:
                    if hasattr(obj, "__dict__"):
                        return tuple(
                            (key, self.hash_nested_list(value))
                            for key, value in obj.__dict__.items()
                        )
                    else:
                        # If the object is not hashable and has no __dict__, return its id or a string representation
                        return id(obj)
            elif hasattr(obj, "__dict__"):  # For custom objects without __hash__ method
                return tuple(
                    (key, self.hash_nested_list(value))
                    for key, value in obj.__dict__.items()
                )
            else:
                return obj
        except Exception as e:
            logging.error(f"Error hashing object: {e}")
            return None

    def __hash__(self):
        def make_hashable(obj):
            if isinstance(obj, dict):
                return tuple(sorted((k, make_hashable(v)) for k, v in obj.items()))
            elif isinstance(obj, list):
                return tuple(make_hashable(e) for e in obj)
            elif isinstance(obj, set):
                return frozenset(make_hashable(e) for e in obj)
            elif isinstance(obj, tuple):
                return tuple(make_hashable(e) for e in obj)
            elif type(obj).__name__ == "Character":
                Character = importlib.import_module("tiny_characters").Character

                return tuple(
                    sorted((k, make_hashable(v)) for k, v in obj.to_dict().items())
                )
            elif type(obj).__name__ == "Location":
                Location = importlib.import_module("tiny_locations").Location

                return tuple(
                    sorted((k, make_hashable(v)) for k, v in obj.to_dict().items())
                )

            return obj

        return hash(
            tuple(
                [
                    make_hashable(self.hunger_motive),
                    make_hashable(self.wealth_motive),
                    make_hashable(self.mental_health_motive),
                    make_hashable(self.social_wellbeing_motive),
                    make_hashable(self.happiness_motive),
                    make_hashable(self.health_motive),
                    make_hashable(self.shelter_motive),
                    make_hashable(self.stability_motive),
                    make_hashable(self.luxury_motive),
                    make_hashable(self.hope_motive),
                    make_hashable(self.success_motive),
                    make_hashable(self.control_motive),
                    make_hashable(self.job_performance_motive),
                    make_hashable(self.beauty_motive),
                    make_hashable(self.community_motive),
                    make_hashable(self.material_goods_motive),
                    make_hashable(self.family_motive),
                ]
            )
        )

    def __iter__(self):
        self._index = 0  # Reset index on new iteration
        return self

    def __next__(self):
        if self._index < len(self._attributes):
            attr_name = self._attributes[self._index]
            self._index += 1
            return getattr(self, attr_name)
        else:
            raise StopIteration

    def set_family_motive(self, family_motive):
        self.family_motive = family_motive
        return self.family_motive

    def get_family_motive(self):
        return self.family_motive

    def get_hunger_motive(self):
        return self.hunger_motive

    def set_hunger_motive(self, hunger_motive):
        self.hunger_motive = hunger_motive
        return self.hunger_motive

    def get_wealth_motive(self):
        return self.wealth_motive

    def set_wealth_motive(self, wealth_motive):
        self.wealth_motive = wealth_motive
        return self.wealth_motive

    def get_mental_health_motive(self):
        return self.mental_health_motive

    def set_mental_health_motive(self, mental_health_motive):
        self.mental_health_motive = mental_health_motive
        return self.mental_health_motive

    def get_social_wellbeing_motive(self):
        return self.social_wellbeing_motive

    def set_social_wellbeing_motive(self, social_wellbeing):
        self.social_wellbeing_motive = social_wellbeing
        return self.social_wellbeing_motive

    def get_happiness_motive(self):
        return self.happiness_motive

    def set_happiness_motive(self, happiness_motive):
        self.happiness_motive = happiness_motive
        return self.happiness_motive

    def get_health_motive(self):
        return self.health_motive

    def set_health_motive(self, health_motive):
        self.health_motive = health_motive
        return self.health_motive

    def get_shelter_motive(self):
        return self.shelter_motive

    def set_shelter_motive(self, shelter_motive):
        self.shelter_motive = shelter_motive
        return self.shelter_motive

    def get_stability_motive(self):
        return self.stability_motive

    def set_stability_motive(self, stability_motive):
        self.stability_motive = stability_motive
        return self.stability_motive

    def get_luxury_motive(self):
        return self.luxury_motive

    def set_luxury_motive(self, luxury_motive):
        self.luxury_motive = luxury_motive
        return self.luxury_motive

    def get_hope_motive(self):
        return self.hope_motive

    def set_hope_motive(self, hope_motive):
        self.hope_motive = hope_motive
        return self.hope_motive

    def get_success_motive(self):
        return self.success_motive

    def set_success_motive(self, success_motive):
        self.success_motive = success_motive
        return self.success_motive

    def get_control_motive(self):
        return self.control_motive

    def set_control_motive(self, control_motive):
        self.control_motive = control_motive
        return self.control_motive

    def get_job_performance_motive(self):
        return self.job_performance_motive

    def set_job_performance_motive(self, job_performance_motive):
        self.job_performance_motive = job_performance_motive
        return self.job_performance_motive

    def get_beauty_motive(self):
        return self.beauty_motive

    def set_beauty_motive(self, beauty_motive):
        self.beauty_motive = beauty_motive
        return self.beauty_motive

    def get_community_motive(self):
        return self.community_motive

    def set_community_motive(self, community_motive):
        self.community_motive = community_motive
        return self.community_motive

    def get_material_goods_motive(self):
        return self.material_goods_motive

    def set_material_goods_motive(self, material_goods_motive):
        self.material_goods_motive = material_goods_motive
        return self.material_goods_motive

    def get_family_motive(self):
        return self.family_motive

    def set_family_motive(self, family_motive):
        self.family_motive = family_motive
        return self.family_motive

    def to_dict(self):
        return {
            "hunger": self.hunger_motive,
            "wealth": self.wealth_motive,
            "mental health": self.mental_health_motive,
            "social wellbeing": self.social_wellbeing_motive,
            "happiness": self.happiness_motive,
            "health": self.health_motive,
            "shelter": self.shelter_motive,
            "stability": self.stability_motive,
            "luxury": self.luxury_motive,
            "hope": self.hope_motive,
            "success": self.success_motive,
            "control": self.control_motive,
            "job performance": self.job_performance_motive,
            "beauty": self.beauty_motive,
            "community": self.community_motive,
            "material goods": self.material_goods_motive,
            "family": self.family_motive,
        }


example_criteria__a = [
    {
        "node_attributes": {"type": "character"},
        "edge_attributes": {"relationship": "friend", "strength": 0.8},
        "max_distance": 20,
    }
]
example_criteria_b = [
    {
        "node_attributes": {"type": "character"},
        "relationship": "enemy",
        "max_distance": 20,
    }
]
example_criteria_c = [
    {
        "node_attributes": {"type": "character"},
        "relationship": "family",
        "max_distance": 100.0,
    },
    {
        "node_attributes": {"type": "location"},
        "safety_threshold": 0.8,
        "max_distance": 50,
    },
]
example_criteria_d = [
    {
        "node_attributes": {"type": "item", "item_type": "food"},
        "max_distance": 20,
    }
]
example_criteria_e = [
    {
        "node_attributes": {"type": "item", "item_type": "weapon", "usability": 0.8},
        "max_distance": 20,
    }
]
example_criteria_f = [
    {
        "node_attributes": {
            "type": "object",
            "item_type": "food",
            "type_specific_attributes": ("cooked", False),
        },
        "max_distance": 20,
    }
]
example_criteria_g = [
    {
        "node_attributes": {"type": "object", "trade_value": 100.0},
        "max_distance": 20,
    },
    {
        "node_attributes": {"type": "object", "scarcity": 0.2},
        "max_distance": 20,
    },
]
example_criteria_h = [
    {
        "node_attributes": {"type": "item", "item_type": "luxury", "value": 0.8},
        "max_distance": 20,
    }
]
example_criteria_i = [
    {
        "event_participation": Event(
            name="Festival",
            date="2022-07-04",
            event_type="annual",
            importance=0.8,
            impact=0.8,
            required_items=["food", "decorations"],
            coordinates_location=(100.0, 100.0),
        ),
    }
]

example_criteria_j = [
    {
        "offer_item_trade": ItemInventory(
            food_items=[
                FoodItem(
                    name="Apple",
                    description="A juicy red apple.",
                    value=1,
                    perishable=True,
                    weight=0.5,
                    quantity=1,
                    calories=2,
                    action_system=importlib.import_module("actions").ActionSystem(),
                )
            ]
        ),
        "max_distance": 20,
    }
]

example_criteria_k = [
    {
        "node_attributes": {
            "type": "job",
            "item_type": "food",
            "career_opportunities": ["farmer", "chef"],
        },
        "max_distance": 20,
    }
]

example_criteria_l = [
    {
        "node_attributes": {
            "type": "job",
            "item_type": "food",
            "career_opportunities": ["farming", "cooking"],
        },
        "max_distance": 20,
    }
]

# example_criteria_12 = [{
#     "trade_opportunity": Character(
#         name="Joe",
#         description="A traveling merchant.",
#         inventory=ItemInventory(
#             items=[
#                 FoodItem(
#                     name="Apple",
#                     description="A juicy red apple.",
#                     value=1,
#                     perishable=True,
#                     nutrition_value=2,
#                 )
#             ]
#         ),
#     ),

#     "max_distance": 20,
# }

# example_criteria_13 = [{
#     "desired_resource": Character(
#         name="Joe",
#         description="A traveling merchant.",
#         inventory=ItemInventory(
#             items=[
#                 FoodItem(
#                     name="Apple",
#                     description="A juicy red apple.",
#                     value=1,
#                     perishable=True,
#                     nutrition_value=2,
#                 )
#             ]
#         ),
#     ),
# }

# example_criteria_14 = [{
#     "want_item_trade": FoodItem(
#         name="Apple",
#         description="A juicy red apple.",
#         value=1,
#         perishable=True,
#         nutrition_value=2,
#     ),
# }


def motive_to_goals(
    motive,
    character,
    graph_manager: GraphManager,
    goap_planner: GOAPPlanner,
    prompt_builder: PromptBuilder,
):
    GraphManager = importlib.import_module("tiny_graph_manager")
    PromptBuilder = importlib.import_module("tiny_prompt_builder")

    goals = []
    if motive.name == "hunger":
        goals.append(
            (
                0,
                Goal(
                    name="Find Food",
                    description="Search for food to satisfy hunger.",
                    score=motive.score,
                    character=character,
                    target=character,
                    completion_conditions={
                        False: [
                            Condition(  # Remember the key is False because the condition is not met yet
                                name="has_food",
                                attribute="inventory.check_has_item_by_type(['food'])",
                                target=character,
                                satisfy_value=True,
                                op="==",
                                weight=1,  # This is the weight representing the importance of this condition toward the goal. This will be used in a division operation to calculate the overall importance of the goal.
                            )
                        ]
                    },
                    evaluate_utility_function=goap_planner.evaluate_goal_importance,
                    difficulty=graph_manager.calculate_goal_difficulty,
                    completion_reward=graph_manager.calculate_reward,
                    failure_penalty=graph_manager.calculate_penalty,
                    completion_message=prompt_builder.generate_completion_message,
                    failure_message=prompt_builder.generate_failure_message,
                    criteria=example_criteria_d,
                    graph_manager=graph_manager,
                    goal_type="basic",
                    target_effects={"hunger_level": -5},
                ),
            )
        )
        goals.append(
            (
                0,
                Goal(
                    name="Hunt",
                    description="Go hunting to gather food.",
                    target=character,
                    score=motive.score,
                    character=character,
                    completion_conditions={
                        False: [
                            Condition(
                                name="has_food",
                                attribute="inventory.check_has_item_by_type(['food'])",
                                target=character,
                                satisfy_value=True,
                                op="==",
                                weight=1,
                            )
                        ]
                    },
                    evaluate_utility_function=goap_planner.evaluate_goal_importance,
                    difficulty=graph_manager.calculate_goal_difficulty,
                    completion_reward=graph_manager.calculate_reward,
                    failure_penalty=graph_manager.calculate_penalty,
                    completion_message=prompt_builder.generate_completion_message,
                    failure_message=prompt_builder.generate_failure_message,
                    criteria=example_criteria_e,
                    graph_manager=graph_manager,
                    goal_type="basic",
                    target_effects={"hunger_level": -5},
                ),
            )
        )
        goals.append(
            (
                0,
                Goal(
                    name="Cook",
                    description="Cook a meal to eat.",
                    target=character,
                    score=motive.score,
                    character=character,
                    completion_conditions={
                        False: [
                            Condition(
                                name="has_food",
                                attribute="inventory.check_has_item_by_type(['food'])",
                                target=character,
                                satisfy_value=True,
                                op="==",
                                weight=1,
                            )
                        ],
                        False: [
                            Condition(
                                name="has_cooked_food",
                                attribute="inventory.check_has_item_by_attribute_value(['cooked'], ['True'])",
                                target=character,
                                satisfy_value=True,
                                op="==",
                                weight=1,
                            )
                        ],
                    },
                    evaluate_utility_function=goap_planner.evaluate_goal_importance,
                    difficulty=graph_manager.calculate_goal_difficulty,
                    completion_reward=graph_manager.calculate_reward,
                    failure_penalty=graph_manager.calculate_penalty,
                    completion_message=prompt_builder.generate_completion_message,
                    failure_message=prompt_builder.generate_failure_message,
                    criteria=example_criteria_f,
                    graph_manager=graph_manager,
                    goal_type="basic",
                    target_effects={"hunger_level": -7},
                ),
            )
        )
    elif motive.name == "wealth":
        goals.append(
            (
                0,
                Goal(
                    name="Earn Money",
                    description="Get a job to earn money.",
                    target=character,
                    score=motive.score,
                    character=character,
                    completion_conditions={
                        False: [
                            Condition(
                                name="has_job",
                                attribute="has_job",
                                target=character,
                                satisfy_value=True,
                                op="==",
                                weight=1,
                            )
                        ]
                    },
                    evaluate_utility_function=goap_planner.evaluate_goal_importance,
                    difficulty=graph_manager.calculate_goal_difficulty,
                    completion_reward=graph_manager.calculate_reward,
                    failure_penalty=graph_manager.calculate_penalty,
                    completion_message=prompt_builder.generate_completion_message,
                    failure_message=prompt_builder.generate_failure_message,
                    criteria=example_criteria_k,
                    graph_manager=graph_manager,
                    goal_type="economic",
                    target_effects={"wealth_level": 10},
                ),
            )
        )
        goals.append(
            (
                0,
                Goal(
                    name="Invest",
                    description="Invest money in stocks.",
                    target=character,
                    score=motive.score,
                    character=character,
                    completion_conditions={
                        False: [
                            Condition(
                                name="has_investment",
                                attribute="has_investment",
                                target=character,
                                satisfy_value=True,
                                op="==",
                                weight=1,
                            )
                        ]
                    },
                    evaluate_utility_function=goap_planner.evaluate_goal_importance,
                    difficulty=graph_manager.calculate_goal_difficulty,
                    completion_reward=graph_manager.calculate_reward,
                    failure_penalty=graph_manager.calculate_penalty,
                    completion_message=prompt_builder.generate_completion_message,
                    failure_message=prompt_builder.generate_failure_message,
                    criteria=example_criteria_g,
                    graph_manager=graph_manager,
                    goal_type="economic",
                    target_effects={"wealth_level": 15},
                ),
            )
        )
    # Add similar elif blocks for other motives
    return goals


class GoalGenerator:
    def __init__(
        self,
        personal_motives,
        graph_manager: GraphManager,
        goap_planner: GOAPPlanner,
        prompt_builder: PromptBuilder,
    ):
        GraphManager = importlib.import_module("tiny_graph_manager").GraphManager

        self.personal_motives = personal_motives
        self.graph_manager = graph_manager
        self.goap_planner = goap_planner
        self.prompt_builder = prompt_builder

    def generate_goals(self, character):
        if isinstance(character, str):
            character = self.graph_manager.get_node(character)
        if not isinstance(character, Character):
            raise ValueError("Invalid character data type or character not found.")
        goals = []
        for motive in self.personal_motives:
            goals.extend(
                motive_to_goals(
                    motive,
                    character,
                    self.graph_manager,
                    self.goap_planner,
                    self.prompt_builder,
                )
            )
        for _, goal in goals:
            for item in goal.required_items:
                character.update_required_items(item)

        return goals


class PersonalityTraits:
    """1. Openness (to Experience)
    Description: This trait features characteristics such as imagination, curiosity, and openness to new experiences.
    Application: Characters with high openness might be more adventurous, willing to explore unknown parts of the village, or experiment with new skills and jobs. They could be more affected by novel events or changes in the environment. Conversely, characters with low openness might prefer routine, resist change, and stick to familiar activities and interactions.
    2. Conscientiousness
    Description: This trait encompasses high levels of thoughtfulness, with good impulse control and goal-directed behaviors.
    Application: Highly conscientious characters could have higher productivity in their careers, maintain their homes better, and be more reliable in relationships. They might also have routines they adhere to more strictly. Characters low in conscientiousness might miss work, have cluttered homes, and be more unpredictable.
    3. Extraversion
    Description: Extraversion is characterized by excitability, sociability, talkativeness, assertiveness, and high amounts of emotional expressiveness.
    Application: Extraverted characters would seek social interactions, be more active in community events, and have larger social networks. Introverted characters (low in extraversion) might prefer solitary activities, have a few close friends, and have lower energy levels during social events.
    4. Agreeableness
    Description: This trait includes attributes such as trust, altruism, kindness, and affection.
    Application: Characters high in agreeableness might be more likely to form friendships, help other characters, and have positive interactions. Those low in agreeableness might be more competitive, less likely to trust others, and could even engage in conflicts more readily.
    5. Neuroticism (Emotional Stability)
    Description: High levels of neuroticism are associated with emotional instability, anxiety, moodiness, irritability, and sadness.
    Application: Characters with high neuroticism might react more negatively to stress, have more fluctuating moods, and could require more support from friends or activities to maintain happiness. Those with low neuroticism (high emotional stability) tend to remain calmer in stressful situations and have a more consistent mood.
    Implementing Personality Traits in TinyVillage
    Quantitative Measures: Represent each personality trait with a numeric value (e.g., 0 to 100.0) for each character. This allows for nuanced differences between characters and can influence decision-making algorithms.
    Dynamic Interactions: Use personality traits to dynamically influence character interactions. For example, an extraverted character might initiate conversations more frequently, while a highly agreeable character might have more options to support others.
    Influence on Life Choices: Personality can affect career choice, hobbies, and life decisions within the game. For instance, an open and conscientious character might pursue a career in science or exploration.
    Character Development: Allow for personality development over time, influenced by game events, achievements, and relationships. This can add depth to the characters and reflect personal growth or change.
    """

    def __init__(
        self,
        openness: float = 0.0,
        conscientiousness: float = 0.0,
        extraversion: float = 0.0,
        agreeableness: float = 0.0,
        neuroticism: float = 0.0,
    ):
        self.openness = self.set_openness(ClampedIntScore().clamp_score(openness))
        self.conscientiousness = self.set_conscientiousness(
            ClampedIntScore().clamp_score(conscientiousness)
        )
        self.extraversion = self.set_extraversion(
            ClampedIntScore().clamp_score(extraversion)
        )
        self.agreeableness = self.set_agreeableness(
            ClampedIntScore().clamp_score(agreeableness)
        )
        self.neuroticism = self.set_neuroticism(
            ClampedIntScore().clamp_score(neuroticism)
        )
        self.motives = None

    def __repr__(self):
        return f"PersonalityTraits({self.openness}, {self.conscientiousness}, {self.extraversion}, {self.agreeableness}, {self.neuroticism})"

    def __eq__(self, other):
        return (
            self.openness == other.openness
            and self.conscientiousness == other.conscientiousness
            and self.extraversion == other.extraversion
            and self.agreeableness == other.agreeableness
            and self.neuroticism == other.neuroticism
        )

    def __hash__(self):
        return hash(
            tuple(
                [
                    self.openness,
                    self.conscientiousness,
                    self.extraversion,
                    self.agreeableness,
                    self.neuroticism,
                ]
            )
        )

    def to_dict(self):
        return {
            "openness": self.openness,
            "conscientiousness": self.conscientiousness,
            "extraversion": self.extraversion,
            "agreeableness": self.agreeableness,
            "neuroticism": self.neuroticism,
        }

    def get_openness(self):
        return self.openness

    def set_openness(self, openness):
        self.openness = openness
        return self.openness

    def get_conscientiousness(self):
        return self.conscientiousness

    def set_conscientiousness(self, conscientiousness):
        self.conscientiousness = conscientiousness
        return self.conscientiousness

    def get_extraversion(self):
        return self.extraversion

    def set_extraversion(self, extraversion):
        self.extraversion = extraversion
        return self.extraversion

    def get_agreeableness(self):
        return self.agreeableness

    def set_agreeableness(self, agreeableness):
        self.agreeableness = agreeableness
        return self.agreeableness

    def get_neuroticism(self):
        return self.neuroticism

    def set_neuroticism(self, neuroticism):
        self.neuroticism = neuroticism
        return self.neuroticism

    def get_motives(self):
        return self.motives

    def get_personality_trait(self, trait):
        if trait == "openness":
            return self.openness
        elif trait == "conscientiousness":
            return self.conscientiousness
        elif trait == "extraversion":
            return self.extraversion
        elif trait == "agreeableness":
            return self.agreeableness
        elif trait == "neuroticism":
            return self.neuroticism
        else:
            return None

    def set_motives(
        self,
        hunger_motive: float = 0.0,
        wealth_motive: float = 0.0,
        mental_health_motive: float = 0.0,
        social_wellbeing_motive: float = 0.0,
        happiness_motive: float = 0.0,
        health_motive: float = 0.0,
        shelter_motive: float = 0.0,
        stability_motive: float = 0.0,
        luxury_motive: float = 0.0,
        hope_motive: float = 0.0,
        success_motive: float = 0.0,
        control_motive: float = 0.0,
        job_performance_motive: float = 0.0,
        beauty_motive: float = 0.0,
        community_motive: float = 0.0,
        material_goods_motive: float = 0.0,
        family_motive: float = 0.0,
    ):
        self.motives = PersonalMotives(
            hunger_motive=Motive(
                "hunger", "bias toward satisfying hunger", hunger_motive
            ),
            wealth_motive=Motive(
                "wealth", "bias toward accumulating wealth", wealth_motive
            ),
            mental_health_motive=Motive(
                "mental health",
                "bias toward maintaining mental health",
                mental_health_motive,
            ),
            social_wellbeing_motive=Motive(
                "social wellbeing",
                "bias toward maintaining social wellbeing",
                social_wellbeing_motive,
            ),
            happiness_motive=Motive(
                "happiness", "bias toward maintaining happiness", happiness_motive
            ),
            health_motive=Motive(
                "health", "bias toward maintaining health", health_motive
            ),
            shelter_motive=Motive(
                "shelter", "bias toward maintaining shelter", shelter_motive
            ),
            stability_motive=Motive(
                "stability", "bias toward maintaining stability", stability_motive
            ),
            luxury_motive=Motive(
                "luxury", "bias toward maintaining luxury", luxury_motive
            ),
            hope_motive=Motive("hope", "bias toward maintaining hope", hope_motive),
            success_motive=Motive(
                "success", "bias toward maintaining success", success_motive
            ),
            control_motive=Motive(
                "control", "bias toward maintaining control", control_motive
            ),
            job_performance_motive=Motive(
                "job performance",
                "bias toward maintaining job performance",
                job_performance_motive,
            ),
            beauty_motive=Motive(
                "beauty", "bias toward maintaining beauty", beauty_motive
            ),
            community_motive=Motive(
                "community", "bias toward maintaining community", community_motive
            ),
            material_goods_motive=Motive(
                "material goods",
                "bias toward maintaining material goods",
                material_goods_motive,
            ),
            family_motive=Motive(
                "family", "bias toward maintaining family", family_motive
            ),
        )


class CharacterSkills:
    def __init__(self, skills: List[Skill]):
        self.action_skills = []
        self.job_skills = []
        self.other_skills = []
        self.skills = []
        self.set_skills(skills)

    def __repr__(self):
        return f"CharacterSkills({self.skills}, {self.job_skills}, {self.action_skills}, {self.other_skills})"

    def __eq__(self, other):
        return (
            self.skills == other.skills
            and self.job_skills == other.job_skills
            and self.action_skills == other.action_skills
            and self.other_skills == other.other_skills
        )

    def hash_nested_list(self, obj):
        try:
            if isinstance(obj, list):
                return tuple(self.hash_nested_list(item) for item in obj)
            elif isinstance(obj, dict):
                return tuple(
                    (key, self.hash_nested_list(value)) for key, value in obj.items()
                )
            elif isinstance(obj, set):
                return frozenset(self.hash_nested_list(item) for item in obj)
            elif isinstance(obj, tuple):
                return tuple(self.hash_nested_list(item) for item in obj)
            elif hasattr(obj, "__hash__") and callable(getattr(obj, "__hash__")):
                # Test if the object can be hashed without raising an error
                try:
                    hash(obj)
                    return obj
                except TypeError:
                    if hasattr(obj, "__dict__"):
                        return tuple(
                            (key, self.hash_nested_list(value))
                            for key, value in obj.__dict__.items()
                        )
                    else:
                        # If the object is not hashable and has no __dict__, return its id or a string representation
                        return id(obj)
            elif hasattr(obj, "__dict__"):  # For custom objects without __hash__ method
                return tuple(
                    (key, self.hash_nested_list(value))
                    for key, value in obj.__dict__.items()
                )
            else:
                return obj
        except Exception as e:
            logging.error(f"Error hashing object: {e}")
            return None

    def __hash__(self):
        def make_hashable(obj):
            if isinstance(obj, dict):
                return tuple(sorted((k, make_hashable(v)) for k, v in obj.items()))
            elif isinstance(obj, list):
                return tuple(make_hashable(e) for e in obj)
            elif isinstance(obj, set):
                return frozenset(make_hashable(e) for e in obj)
            elif isinstance(obj, tuple):
                return tuple(make_hashable(e) for e in obj)
            elif type(obj).__name__ == "Character":
                Character = importlib.import_module("tiny_characters").Character

                return tuple(
                    sorted((k, make_hashable(v)) for k, v in obj.to_dict().items())
                )
            elif type(obj).__name__ == "Location":
                Location = importlib.import_module("tiny_locations").Location

                return tuple(
                    sorted((k, make_hashable(v)) for k, v in obj.to_dict().items())
                )

            return obj

        return hash(
            tuple(
                [
                    make_hashable(self.skills),
                    make_hashable(self.job_skills),
                    make_hashable(self.action_skills),
                    make_hashable(self.other_skills),
                ]
            )
        )

    def get_skills(self):
        return self.skills

    def get_skills_as_list_of_strings(self):
        return [skill.name for skill in self.skills]

    def set_skills(self, skills):
        for skill in skills:
            self.skills.append(skill)
            if isinstance(skill, JobSkill):
                self.job_skills.append(skill)
            elif isinstance(skill, ActionSkill):
                self.action_skills.append(skill)
            else:
                self.other_skills.append(skill)

    def add_skill(self, skill):
        self.skills.append(skill)
        return self.skills


preconditions_dict = {
    "Talk": [
        {
            "name": "energy",
            "attribute": "energy",
            "target": "initiator",
            "satisfy_value": 10,
            "operator": "gt",
        },
        {
            "name": "extraversion",
            "attribute": "personality_traits.extraversion",
            "target": "initiator",
            "satisfy_value": 50,
            "operator": "gt",
        },
    ],
    "Trade": [
        {
            "name": "wealth_money",
            "attribute": "wealth_money",
            "target": "initiator",
            "satisfy_value": 5,
            "operator": "gt",
        },
        {
            "name": "conscientiousness",
            "attribute": "personality_traits.conscientiousness",
            "target": "target",
            "satisfy_value": 30,
            "operator": "gt",
        },
    ],
    "Help": [
        {
            "name": "social_wellbeing",
            "attribute": "social_wellbeing",
            "target": "initiator",
            "satisfy_value": 20,
            "operator": "gt",
        },
        {
            "name": "agreeableness",
            "attribute": "personality_traits.agreeableness",
            "target": "initiator",
            "satisfy_value": 40,
            "operator": "gt",
        },
    ],
    "Attack": [
        {
            "name": "anger",
            "attribute": "current_mood",
            "target": "initiator",
            "satisfy_value": -10,
            "operator": "lt",
        },
        {
            "name": "strength",
            "attribute": "skills.strength",
            "target": "initiator",
            "satisfy_value": 20,
            "operator": "gt",
        },
    ],
    "Befriend": [
        {
            "name": "openness",
            "attribute": "personality_traits.openness",
            "target": "initiator",
            "satisfy_value": 50,
            "operator": "gt",
        },
        {
            "name": "social_wellbeing",
            "attribute": "social_wellbeing",
            "target": "initiator",
            "satisfy_value": 30,
            "operator": "gt",
        },
    ],
    "Teach": [
        {
            "name": "knowledge",
            "attribute": "skills.knowledge",
            "target": "initiator",
            "satisfy_value": 50,
            "operator": "gt",
        },
        {
            "name": "patience",
            "attribute": "personality_traits.agreeableness",
            "target": "initiator",
            "satisfy_value": 30,
            "operator": "gt",
        },
    ],
    "Learn": [
        {
            "name": "curiosity",
            "attribute": "personality_traits.openness",
            "target": "initiator",
            "satisfy_value": 50,
            "operator": "gt",
        },
        {
            "name": "focus",
            "attribute": "mental_health",
            "target": "initiator",
            "satisfy_value": 40,
            "operator": "gt",
        },
    ],
    "Heal": [
        {
            "name": "medical_knowledge",
            "attribute": "skills.medical_knowledge",
            "target": "initiator",
            "satisfy_value": 40,
            "operator": "gt",
        },
        {
            "name": "compassion",
            "attribute": "personality_traits.agreeableness",
            "target": "initiator",
            "satisfy_value": 40,
            "operator": "gt",
        },
    ],
    "Gather": [
        {
            "name": "energy",
            "attribute": "energy",
            "target": "initiator",
            "satisfy_value": 20,
            "operator": "gt",
        },
        {
            "name": "curiosity",
            "attribute": "personality_traits.openness",
            "target": "initiator",
            "satisfy_value": 30,
            "operator": "gt",
        },
    ],
    "Build": [
        {
            "name": "construction_skill",
            "attribute": "skills.construction",
            "target": "initiator",
            "satisfy_value": 30,
            "operator": "gt",
        },
        {
            "name": "conscientiousness",
            "attribute": "personality_traits.conscientiousness",
            "target": "initiator",
            "satisfy_value": 40,
            "operator": "gt",
        },
    ],
    "Give Item": [
        {
            "name": "item_in_inventory",
            "attribute": "inventory.item_count",
            "target": "initiator",
            "satisfy_value": 1,
            "operator": "gt",
        },
        {
            "name": "generosity",
            "attribute": "personality_traits.agreeableness",
            "target": "initiator",
            "satisfy_value": 30,
            "operator": "gt",
        },
    ],
    "Receive Item": [
        {
            "name": "need food",
            "attribute": "hunger_level",
            "target": "initiator",
            "satisfy_value": 5,
            "operator": "gt",
        },
        {
            "name": "social_wellbeing",
            "attribute": "social_wellbeing",
            "target": "initiator",
            "satisfy_value": 10,
            "operator": "gt",
        },
    ],
}

effect_dict = {
    "Talk": [
        {"targets": ["initiator"], "attribute": "social_wellbeing", "change_value": 5},
        {"targets": ["initiator"], "attribute": "energy", "change_value": -2},
        {"targets": ["target"], "attribute": "social_wellbeing", "change_value": 5},
        {
            "targets": ["initiator"],
            "method": "play_animation",
            "method_args": ["talking"],
        },
    ],
    "Eat": [
        {"targets": ["initiator"], "attribute": "hunger_level", "change_value": -5},
        {"targets": ["initiator"], "attribute": "energy", "change_value": 5},
        {
            "targets": ["initiator"],
            "method": "play_animation",
            "method_args": ["eating"],
        },
    ],
    "Trade": [
        {"targets": ["initiator"], "attribute": "wealth_money", "change_value": -5},
        {
            "targets": ["initiator"],
            "attribute": "inventory.item_count",
            "change_value": -1,
        },
        {"targets": ["target"], "attribute": "wealth_money", "change_value": 5},
        {"targets": ["target"], "attribute": "inventory.item_count", "change_value": 1},
    ],
    "Help": [
        {"targets": ["initiator"], "attribute": "social_wellbeing", "change_value": 10},
        {"targets": ["initiator"], "attribute": "energy", "change_value": -5},
        {"targets": ["target"], "attribute": "health_status", "change_value": 10},
    ],
    "Attack": [
        {"targets": ["initiator"], "attribute": "energy", "change_value": -5},
        {"targets": ["target"], "attribute": "health_status", "change_value": -10},
    ],
    "Befriend": [
        {"targets": ["initiator"], "attribute": "social_wellbeing", "change_value": 8},
        {"targets": ["initiator"], "attribute": "energy", "change_value": -3},
        {"targets": ["target"], "attribute": "social_wellbeing", "change_value": 8},
    ],
    "Teach": [
        {"targets": ["initiator"], "attribute": "energy", "change_value": -4},
        {"targets": ["target"], "attribute": "skills.knowledge", "change_value": 5},
    ],
    "Learn": [
        {"targets": ["initiator"], "attribute": "skills.knowledge", "change_value": 7},
        {"targets": ["initiator"], "attribute": "mental_health", "change_value": 3},
        {"targets": ["target"], "attribute": "skills.teaching", "change_value": 1},
    ],
    "Heal": [
        {"targets": ["initiator"], "attribute": "energy", "change_value": -6},
        {"targets": ["target"], "attribute": "health_status", "change_value": 15},
    ],
    "Gather": [
        {"targets": ["initiator"], "attribute": "wealth_money", "change_value": 5},
        {"targets": ["initiator"], "attribute": "energy", "change_value": -4},
    ],
    "Build": [
        {"targets": ["initiator"], "attribute": "material_goods", "change_value": 10},
        {"targets": ["initiator"], "attribute": "energy", "change_value": -8},
    ],
    "Give Item": [
        {
            "targets": ["initiator"],
            "attribute": "inventory.item_count",
            "change_value": -1,
        },
        {"targets": ["initiator"], "attribute": "social_wellbeing", "change_value": 5},
        {"targets": ["target"], "attribute": "inventory.item_count", "change_value": 1},
        {"targets": ["target"], "attribute": "social_wellbeing", "change_value": 5},
    ],
    "Receive Item": [
        {
            "targets": ["initiator"],
            "attribute": "inventory.item_count",
            "change_value": 1,
        },
        {"targets": ["initiator"], "attribute": "hunger_level", "change_value": -5},
        {
            "targets": ["target"],
            "attribute": "inventory.item_count",
            "change_value": -1,
        },
    ],
}


pronoun_mapper = {
    "he/him": ["he", "him", "his", "himself", "man"],
    "she/her": ["she", "her", "her", "herself", "woman"],
    "they/them": ["they", "them", "their", "themselves", "person"],
    "it/it": ["it", "it", "its", "itself", "thing"],
}


class Character:
    """
    Character Attributes
    Basic Attributes: These include name, age, gender identity, and appearance. Consider allowing for a diverse range of attributes to make each character unique and relatable to a wide audience.
    Personality Traits: Utilize established models like the Big Five Personality Traits (Openness, Conscientiousness, Extraversion, Agreeableness, Neuroticism) to create varied and predictable behavior patterns.
    Preferences: Likes, dislikes, hobbies, and interests can dictate how characters interact with the environment, objects, and other characters.
    Skills and Careers: Define a skill system and potential careers that characters can pursue, influencing their daily routines, income, and interactions with others.
    Relationships and Social Networks: Outline how characters form friendships, rivalities, and romantic relationships, affecting their social life and decisions.

    """

    def __init__(
        self,
        name,
        age,
        pronouns: str = "they/them",
        job: str = "unemployed",
        health_status: int = 10,
        hunger_level: int = 2,
        wealth_money: int = 10,
        mental_health: int = 8,
        social_wellbeing: int = 8,
        job_performance: int = 20,
        community: int = 5,
        friendship_grid=[],
        recent_event: str = "",
        long_term_goal: str = "",
        home: House = None,
        inventory: ItemInventory = None,
        motives: PersonalMotives = None,
        personality_traits: PersonalityTraits = None,
        career_goals: List[str] = [],
        possible_interactions: List[Action] = [],
        move_speed: int = 1,
        graph_manager: GraphManager = None,
        action_system: ActionSystem = None,
        gametime_manager: GameTimeManager = None,
        location: Location = None,
        energy: int = 10,
        romanceable: bool = True,
        physical_appearance: str = "",
        physical_beauty: int = random.randint(0, 100),
    ):
        GraphManager = importlib.import_module("tiny_graph_manager").GraphManager
        self._updating = False  # Flag to prevent recursion
        self._initialized = False  # Flag to prevent recursion

        ActionSystem = importlib.import_module("actions")
        Action = importlib.import_module("actions").Action
        GraphManager = importlib.import_module("tiny_graph_manager").GraphManager
        self.move_speed = move_speed
        if not action_system:
            action_system = ActionSystem()
        self.action_system = action_system
        self.name = self.set_name(name)
        self.age = self.set_age(age)
        self.destination = None
        self.path = []
        self.speed = 1.0  # Units per tick
        if graph_manager is None:
            raise ValueError("GraphManager instance required.")
        self.graph_manager = graph_manager
        self.energy = energy
        self.character_actions = [
            Action(
                "Talk",
                self.action_system.instantiate_conditions(preconditions_dict["Talk"]),
                effects=effect_dict["Talk"],
                cost=1,
            ),
            Action(
                "Trade",
                self.action_system.instantiate_conditions(preconditions_dict["Trade"]),
                effects=effect_dict["Trade"],
                cost=2,
            ),
            Action(
                "Help",
                self.action_system.instantiate_conditions(preconditions_dict["Help"]),
                effects=effect_dict["Help"],
                cost=1,
            ),
            Action(
                "Attack",
                self.action_system.instantiate_conditions(preconditions_dict["Attack"]),
                effects=effect_dict["Attack"],
                cost=3,
            ),
            Action(
                "Befriend",
                self.action_system.instantiate_conditions(
                    preconditions_dict["Befriend"]
                ),
                effects=effect_dict["Befriend"],
                cost=1,
            ),
            Action(
                "Teach",
                self.action_system.instantiate_conditions(preconditions_dict["Teach"]),
                effects=effect_dict["Teach"],
                cost=2,
            ),
            Action(
                "Learn",
                self.action_system.instantiate_conditions(preconditions_dict["Learn"]),
                effects=effect_dict["Learn"],
                cost=1,
            ),
            Action(
                "Heal",
                self.action_system.instantiate_conditions(preconditions_dict["Heal"]),
                effects=effect_dict["Heal"],
                cost=2,
            ),
            Action(
                "Gather",
                self.action_system.instantiate_conditions(preconditions_dict["Gather"]),
                effects=effect_dict["Gather"],
                cost=1,
            ),
            Action(
                "Build",
                self.action_system.instantiate_conditions(preconditions_dict["Build"]),
                effects=effect_dict["Build"],
                cost=2,
            ),
            Action(
                "Give Item",
                self.action_system.instantiate_conditions(
                    preconditions_dict["Give Item"]
                ),
                effects=effect_dict["Give Item"],
                cost=1,
            ),
            Action(
                "Receive Item",
                self.action_system.instantiate_conditions(
                    preconditions_dict["Receive Item"]
                ),
                effects=effect_dict["Receive Item"],
                cost=1,
            ),
        ]
        self.possible_interactions = possible_interactions + self.character_actions
        self.goap_planner = GOAPPlanner(self.graph_manager)
        from tiny_prompt_builder import PromptBuilder

        self.prompt_builder = PromptBuilder(self)
        self.pronouns = self.set_pronouns(pronouns)
        self.friendship_grid = friendship_grid if friendship_grid else [{}]
        self.job = None
        self.job = self.set_job(job)
        self.health_status = self.set_health_status(health_status)
        self.hunger_level = self.set_hunger_level(hunger_level)
        self.wealth_money = self.set_wealth_money(wealth_money)
        logging.info(
            f"Character {self.name} has been created with {self.wealth_money} money."
        )
        self.mental_health = self.set_mental_health(mental_health)
        self.social_wellbeing = self.set_social_wellbeing(social_wellbeing)

        self.beauty = 0  # fluctuates with environment
        self.community = self.set_community(community)

        self.friendship_grid = self.set_friendship_grid(friendship_grid)
        self.recent_event = self.set_recent_event(recent_event)
        self.long_term_goal = self.set_long_term_goal(long_term_goal)

        # Handle inventory parameter properly - can be None or ItemInventory object
        if inventory is None:
            self.inventory = self.set_inventory()  # Use defaults (empty lists)
        elif isinstance(inventory, ItemInventory):
            self.inventory = inventory  # Use the provided ItemInventory object directly
        else:
            # If it's something else, try to use set_inventory with defaults
            self.inventory = self.set_inventory()
        if home:
            self.home = self.set_home(home)
        else:
            self.home = self.set_home()

        self.personality_traits = self.set_personality_traits(personality_traits)

        if motives is not None:
            self.motives = self.set_motives(motives)
        elif motives is None or not self.motives:
            self.motives = self.calculate_motives()
        self.luxury = 0  # fluctuates with environment

        self.job_performance = self.set_job_performance(job_performance)
        self.material_goods = self.set_material_goods(self.calculate_material_goods())

        self.shelter = self.set_shelter(self.home.calculate_shelter_value())
        self.success = self.set_success(self.calculate_success())
        self.control = self.set_control(self.calculate_control())
        self.hope = self.set_hope(self.calculate_hope())
        self.stability = self.set_stability(self.calculate_stability())
        self.happiness = self.set_happiness(self.calculate_happiness())

        self.stamina = 0
        self.current_satisfaction = 0
        self.current_mood = 50
        self.current_activity = None
        self.skills = CharacterSkills([])
        self.career_goals = career_goals
        self.short_term_goals = []
        self.uuid = uuid.uuid4()
        # Check that character has a unique id

        if gametime_manager:
            self.gametime_manager = gametime_manager
        else:
            raise ValueError("GameTimeManager instance required.")
        self.memory_manager = MemoryManager(
            gametime_manager
        )  # Initialize MemoryManager with GameTimeManager instance
        if location is None:
            self.location = Location(name, 0, 0, 0, 0, action_system)
        else:
            self.location = location
        self.coordinates_location = self.location.get_coordinates()

        self.needed_items = (
            []
        )  # Items needed to complete goals. This is a list of tuples, each tuple is (dict of item requirements, quantity needed)
        self.goals = []

        self.state = self.get_state()
        self.romantic_relationships = []
        self.romanceable = romanceable
        self.exclusive_relationship = None
        self.base_libido = self.calculate_base_libido()
        self.monogamy = 0
        self.investment_portfolio = InvestmentPortfolio([])

        self.monogamy = self.calculate_monogamy()
        self.goals = self.evaluate_goals()
        # Check graph_manager to see if character has been added to the graph
        if not self.graph_manager.get_node(node_id=self):
            logging.info(
                f"Adding character {self.name} to graph manager with id {self.graph_manager.unique_graph_id}\n"
            )
            self.graph_manager.add_character_node(self)
            logging.info(
                f"Character {self.name} added to graph manager {self.graph_manager.unique_graph_id, self.graph_manager.G[self]} with node attributes \n {[self.graph_manager.G.nodes[self]]}\n"
            )

        self.post_init()

    # def __setattr__(self, name, value):
    #     super().__setattr__(name, value)
    #     if name != "uuid" and not self._updating:
    #         self.update_function()

    # def __getattribute__(self, name):
    #     if name != "uuid" and name != "_updating":
    #         self._updating = True
    #         self.update_function()
    #         self._updating = False
    #     return object.__getattribute__(self, name)

    # def update_function(self):
    #     self.dynamic_function = lambda: self._value

    # def set_value(self, value):
    #     self._value = value

    def get_base_libido(self):
        return self.base_libido

    def post_init(self):

        logging.info(f"Character {self.name} has been created\n")
        self._initialized = True

    def add_to_inventory(self, item: ItemObject):
        if not self.graph_manager.G.has_node(item):
            self.graph_manager.add_item_node(item)
        self.inventory.add_item(item)

    def generate_goals(self):

        goal_generator = GoalGenerator(
            self.motives, self.graph_manager, self.goap_planner, self.prompt_builder
        )
        return goal_generator.generate_goals(self)

    def get_location(self):
        return self.location

    def set_location(self, *location):
        if len(location) == 1:
            if isinstance(location[0], Location):
                self.location = location[0]
            elif isinstance(location[0], tuple):
                self.location = Location(location[0][0], location[0][1])
        elif len(location) == 2:
            self.location = Location(location[0], location[1])

        return self.location

    def get_coordinates_location(self):
        return self.location.get_coordinates()

    def set_coordinates_location(self, *coordinates):
        if len(coordinates) == 1:
            if isinstance(coordinates[0], tuple):
                self.location.set_coordinates(coordinates[0])
        elif len(coordinates) == 2:
            self.location.set_coordinates(coordinates)

        return self.location.coordinates_location

    def set_destination(self, destination):
        self.destination = destination
        self.path = a_star_search(self.graph_manager, self.location, destination)

    def move_towards_next_waypoint(self, potential_field):
        if not self.path:
            return

        next_waypoint = self.path[0]
        seek_force = SteeringBehaviors.seek(self, next_waypoint)
        avoid_force = SteeringBehaviors.avoid(
            self, self.graph_manager.get_obstacles(), avoidance_radius=2.0
        )
        potential_field_force = SteeringBehaviors.potential_field_force(
            self, potential_field
        )

        # Combine forces
        combined_force = (
            seek_force[0] + avoid_force[0] + potential_field_force[0],
            seek_force[1] + avoid_force[1] + potential_field_force[1],
        )

        # Apply combined force to location
        self.set_coordinates_location(
            self.location[0] + combined_force[0],
            self.location[1] + combined_force[1],
        )

        self.graph_manager.update_location(self.name, self.get_coordinates_location())

        if self.get_coordinates_location() == next_waypoint:
            self.path.pop(0)
            if not self.path:
                self.destination = None

    def add_new_goal(self, goal):
        self.goals.append((0, goal))

    def create_memory(self, description, timestamp, importance):
        memory = Memory(
            description, timestamp, importance
        )  # Assuming Memory class exists and is appropriately structured
        self.memory_manager.add_memory(memory)

    def recall_recent_memories(self):
        return self.memory_manager.flat_access.get_recent_memories()

    def make_decision_based_on_memories(self):
        """
        Makes decisions based on recent memories and their importance scores.
        Returns a decision context that can influence character behavior.
        """
        # Get recent memories
        important_memories = self.recall_recent_memories()
        decision_context = {
            "memory_influenced": False,
            "emotional_bias": 0,
            "risk_tolerance": 50,  # Default neutral
            "social_inclination": 50,  # Default neutral
            "preferred_actions": [],
            "avoided_actions": [],
        }

        if important_memories:
            total_emotional_impact = 0
            positive_memories = 0
            negative_memories = 0
            social_memories = 0

            for memory in important_memories:
                importance = getattr(
                    memory, "importance_score", 5
                )  # Default importance
                emotional_content = getattr(memory, "emotional_impact", 0)
                memory_description = getattr(memory, "description", "")

                # Analyze memory content for decision influence
                if importance > 7:  # High importance memories have more influence
                    decision_context["memory_influenced"] = True

                    # Emotional bias based on memory emotional content
                    total_emotional_impact += emotional_content * (importance / 10)

                    if emotional_content > 0:
                        positive_memories += 1
                    elif emotional_content < 0:
                        negative_memories += 1

                    # Check for social context in memories
                    social_keywords = [
                        "friend",
                        "talk",
                        "meet",
                        "party",
                        "social",
                        "relationship",
                    ]
                    if any(
                        keyword in memory_description.lower()
                        for keyword in social_keywords
                    ):
                        social_memories += 1

                    # Influence risk tolerance based on memory outcomes
                    if (
                        "success" in memory_description.lower()
                        or "achieve" in memory_description.lower()
                    ):
                        decision_context["risk_tolerance"] = min(
                            100, decision_context["risk_tolerance"] + 10
                        )
                    elif (
                        "fail" in memory_description.lower()
                        or "mistake" in memory_description.lower()
                    ):
                        decision_context["risk_tolerance"] = max(
                            0, decision_context["risk_tolerance"] - 15
                        )

                    # Influence action preferences
                    if "work" in memory_description.lower() and emotional_content > 0:
                        decision_context["preferred_actions"].append("Work")
                    elif "help" in memory_description.lower() and emotional_content > 0:
                        decision_context["preferred_actions"].append("Help")
                    elif (
                        "conflict" in memory_description.lower()
                        and emotional_content < 0
                    ):
                        decision_context["avoided_actions"].append("Attack")

            # Set emotional bias
            decision_context["emotional_bias"] = max(
                -50, min(50, total_emotional_impact)
            )

            # Adjust social inclination based on social memories
            if social_memories > 0:
                if positive_memories > negative_memories:
                    decision_context["social_inclination"] = min(
                        100,
                        decision_context["social_inclination"] + (social_memories * 10),
                    )
                else:
                    decision_context["social_inclination"] = max(
                        0,
                        decision_context["social_inclination"] - (social_memories * 5),
                    )

        # Store decision context for use by other systems
        self.memory_decision_context = decision_context
        return decision_context

    def retrieve_specific_memories(self, query):
        # Retrieve memories based on a specific query
        return self.memory_manager.retrieve_memories(query)

    def update_memory_importance(self, description, new_importance):
        # Example method to update the importance of a specific memory
        for memory in self.memory_manager.flat_access.get_all_memories():
            if memory.description == description:
                memory.importance_score = new_importance
                break

    def __repr__(self):
        return f"Character({self.name}, {self.age}, {self.pronouns}, {self.job}, {self.health_status}, {self.hunger_level}, {self.wealth_money}, {self.mental_health}, {self.social_wellbeing}, {self.job_performance}, {self.community}, {self.recent_event}, {self.long_term_goal}, {self.home}, {self.inventory}, {self.motives}, {self.personality_traits}, {self.skills}, {self.career_goals}, {self.possible_interactions}, {self.move_speed}, {self.location}, {self.energy}, {self.romanceable}, {self.romantic_relationships}, {self.exclusive_relationship}, {self.base_libido}, {self.monogamy}, {self.investment_portfolio}, {self.goals}, {self.needed_items}, {self.stamina}, {self.current_satisfaction}, {self.current_mood}, {self.current_activity}, {self.speed}, {self.path}, {self.destination})"

    def __str__(self):
        return f"\n{self.name} is a {self.age}-year-old {self.pronouns}. {pronoun_mapper[self.pronouns][0].capitalize()} is a {self.job.job_title if isinstance(self.job, JobRoles) else self.job} with {self.wealth_money} money. {pronoun_mapper[self.pronouns][0].capitalize()} is feeling {self.current_mood}. {pronoun_mapper[self.pronouns][0].capitalize()} is currently located at {self.location.name} with coordinates {self.location.get_coordinates()}. \n \
          {self.name} has the following investment portfolio: {self.investment_portfolio}. \n \
          {self.name} has the following motives: {self.motives}. {pronoun_mapper[self.pronouns][0].capitalize()} has the following skills: {self.skills.get_skills_as_list_of_strings()}. \n \
          {self.name} has the following career goals: {[goal for goal in self.career_goals]}.\n \
          {self.name} has the following long-term goals: {self.long_term_goal}. {pronoun_mapper[self.pronouns][0].capitalize()} has the following recent event: {self.recent_event}. {pronoun_mapper[self.pronouns][0].capitalize()} has the following inventory: {self.inventory}. \n \
          {self.name} has the following personality traits: {self.personality_traits}. \n \
          {self.name} has the following romantic relationships: {self.romantic_relationships}. \n \
          {self.name} is currently in an exclusive relationship: {self.exclusive_relationship}. \n \
          {self.name} has the following investment portfolio: {self.investment_portfolio}. \n \
          {self.name} lives at {self.home.name} at {self.home.address} with a shelter level of {self.home.shelter_value} and a beauty level of {self.home.beauty_value}, with {self.home.bedrooms} bedrooms, {self.home.bathrooms} bathrooms, {self.home.stories} stories, and {self.home.area} square feet with a price of {self.home.price} and is located on the map at {self.home.get_coordinates()}.\n \
          {self.name} has the following energy: {self.energy}. {pronoun_mapper[self.pronouns][0].capitalize()} has the following health status: {self.health_status}. {pronoun_mapper[self.pronouns][0].capitalize()} has the following hunger level: {self.hunger_level}. {pronoun_mapper[self.pronouns][0].capitalize()} has the following mental health: {self.mental_health}. {pronoun_mapper[self.pronouns][0].capitalize()} has the following social wellbeing: {self.social_wellbeing}.\n \
          {self.name} has the following job performance: {self.job_performance}. {pronoun_mapper[self.pronouns][0].capitalize()} has the following community: {self.community}. {pronoun_mapper[self.pronouns][0].capitalize()} has the current mood: {self.current_mood}{pronoun_mapper[self.pronouns][0].capitalize()} has the following stamina: {self.stamina}.\n \
          {self.name} has the following current satisfaction: {self.current_satisfaction}. {pronoun_mapper[self.pronouns][0].capitalize()} has the following current activity: {self.current_activity}. \n \
          {self.name} has the following speed: {self.speed}. {pronoun_mapper[self.pronouns][0].capitalize()} has the following path: {self.path}. {pronoun_mapper[self.pronouns][0].capitalize()} has the following destination: {self.destination}. {pronoun_mapper[self.pronouns][0].capitalize()} has the following move speed: {self.move_speed}. \n \
          {self.name} has the following romanceable status: {self.romanceable}. {pronoun_mapper[self.pronouns][0].capitalize()} has the following monogamy level: {self.monogamy}. {pronoun_mapper[self.pronouns][0].capitalize()} has the following base libido: {self.base_libido}. {pronoun_mapper[self.pronouns][0].capitalize()} has the following exclusive relationship status: {[f'Exclusive with {self.exclusive_relationship}' if self.exclusive_relationship else 'Not exclusive']}.\n \
          {self.name} has the following luxury level: {self.luxury}. {pronoun_mapper[self.pronouns][0].capitalize()} has the following success level: {self.success}. {pronoun_mapper[self.pronouns][0].capitalize()} has the following control level: {self.control}. {pronoun_mapper[self.pronouns][0].capitalize()} has the following hope level: {self.hope}. {pronoun_mapper[self.pronouns][0].capitalize()} has the following happiness level: {self.happiness}. {pronoun_mapper[self.pronouns][0].capitalize()} has the following stability level: {self.stability}.\n \
          {self.name} has the following shelter level: {self.shelter}. {pronoun_mapper[self.pronouns][0].capitalize()} has the following beauty level: {self.beauty}. {pronoun_mapper[self.pronouns][0].capitalize()} has the following state: {self.state}. \n \
          {self.name} has the following goals: {[goal[1].name for goal in self.goals]}.  \n \
          {pronoun_mapper[self.pronouns][0].capitalize()} has the following needed items: {self.needed_items}. {pronoun_mapper[self.pronouns][0].capitalize()} has the following friendship grid: {self.friendship_grid}. \n \
          {self.name} has the following id: {self.uuid}. {pronoun_mapper[self.pronouns][0].capitalize()} has the following character actions: {[action_name.name for action_name in self.character_actions]}. {pronoun_mapper[self.pronouns][0].capitalize()} has the following possible interactions: {[action_name.name for action_name in self.possible_interactions]}.\n \
          {self.name} has the following romanceable status: {self.romanceable}. {pronoun_mapper[self.pronouns][0].capitalize()} has the following romantic relationships: {self.romantic_relationships}. {pronoun_mapper[self.pronouns][0].capitalize()} has the following exclusive relationship status: {self.exclusive_relationship}.\n\n\n"

    def get_char_attribute(self, attribute):
        if attribute in self.__dict__:
            return self.__dict__[attribute]
        else:
            return None

    def __eq__(self, other):
        if not isinstance(other, Character):
            return False
        return (
            self.name == other.name
            and self.age == other.age
            and self.pronouns == other.pronouns
            and self.job == other.job
            and self.health_status == other.health_status
            and self.hunger_level == other.hunger_level
            and self.wealth_money == other.wealth_money
            and self.mental_health == other.mental_health
            and self.social_wellbeing == other.social_wellbeing
            and self.job_performance == other.job_performance
            and self.community == other.community
            and self.recent_event == other.recent_event
            and self.long_term_goal == other.long_term_goal
            and self.home == other.home
            and self.inventory == other.inventory
            and self.motives == other.motives
            and self.personality_traits == other.personality_traits
            and self.skills == other.skills
            and self.career_goals == other.career_goals
            and self.possible_interactions == other.possible_interactions
            and self.move_speed == other.move_speed
            and self.location == other.location
            and self.energy == other.energy
            and self.romanceable == other.romanceable
            and self.romantic_relationships == other.romantic_relationships
            and self.exclusive_relationship == other.exclusive_relationship
            and self.base_libido == other.base_libido
            and self.monogamy == other.monogamy
            and self.investment_portfolio == other.investment_portfolio
            and self.needed_items == other.needed_items
            and self.stamina == other.stamina
            and self.current_satisfaction == other.current_satisfaction
            and self.current_mood == other.current_mood
            and self.current_activity == other.current_activity
            and self.speed == other.speed
            and self.path == other.path
            and self.destination == other.destination
        )

    def get_possible_interactions(self):
        return self.possible_interactions

    def play_animation(self, animation):
        """Play an animation for this character using the animation system."""
        try:
            from tiny_animation_system import get_animation_system

            animation_system = get_animation_system()
            success = animation_system.play_animation(self.name, animation)

            if success:
                logging.info(f"{self.name} started playing animation: {animation}")
            else:
                logging.warning(f"Failed to play animation {animation} for {self.name}")

            return success
        except ImportError:
            # Fallback to simple print if animation system not available
            logging.info(f"{self.name} is playing animation: {animation}")
            return True
        except Exception as e:
            logging.error(f"Error playing animation {animation} for {self.name}: {e}")
            return False

    def describe(self):
        print(
            f"{self.name} is a {self.age}-year-old {self.gender_identity} with the following personality traits:"
        )
        print(
            f"Openness: {self.openness}, Conscientiousness: {self.conscientiousness}, Extraversion: {self.extraversion},"
        )
        print(f"Agreeableness: {self.agreeableness}, Neuroticism: {self.neuroticism}")

    def decide_to_join_event(self, event):
        if self.extraversion > 50:
            return True
        return False

    def decide_to_explore(self):
        if self.openness > 75:
            return True
        elif self.openness > 40 and self.conscientiousness < 50:
            return True
        return False

    def decide_to_take_challenge(self):
        if self.conscientiousness > 60 and self.neuroticism < 50:
            return "ready to tackle the challenge"
        elif self.agreeableness > 50 and self.neuroticism < 40:
            return "takes on the challenge to help others"
        return "too stressed to take on the challenge right now"

    def respond_to_conflict(self, conflict_level):
        if self.agreeableness > 65:
            return "seeks a peaceful resolution"
        elif self.neuroticism > 70:
            return "avoids the situation entirely"
        return "confronts the issue directly"

    def define_descriptors(self):
        """
        Creates comprehensive descriptors for the character based on their attributes,
        personality, relationships, and current state.
        """
        descriptors = {
            # Basic information
            "name": self.name,
            "age": self.age,
            "pronouns": self.pronouns,
            "job": self.job,
            # Physical and mental state
            "health_status": self.health_status,
            "mental_health": self.mental_health,
            "energy_level": self.energy,
            "hunger_level": self.hunger_level,
            # Social and economic status
            "wealth_money": self.wealth_money,
            "social_wellbeing": self.social_wellbeing,
            "job_performance": self.job_performance,
            "community_standing": self.community,
            # Personality descriptors
            "personality_summary": {
                "openness": (
                    self.personality_traits.get_openness()
                    if self.personality_traits
                    else 0
                ),
                "conscientiousness": (
                    self.personality_traits.get_conscientiousness()
                    if self.personality_traits
                    else 0
                ),
                "extraversion": (
                    self.personality_traits.get_extraversion()
                    if self.personality_traits
                    else 0
                ),
                "agreeableness": (
                    self.personality_traits.get_agreeableness()
                    if self.personality_traits
                    else 0
                ),
                "neuroticism": (
                    self.personality_traits.get_neuroticism()
                    if self.personality_traits
                    else 0
                ),
            },
            # Life status
            "recent_event": self.recent_event,
            "long_term_goal": self.long_term_goal,
            "current_mood": getattr(self, "current_mood", 50),
            "current_activity": getattr(self, "current_activity", "None"),
            # Living situation
            "home_status": "housed" if self.home else "homeless",
            "shelter_value": getattr(self, "shelter", 0),
            "stability": getattr(self, "stability", 0),
            # Calculated values
            "happiness": getattr(self, "happiness", 0),
            "success": getattr(self, "success", 0),
            "hope": getattr(self, "hope", 0),
            "luxury": getattr(self, "luxury", 0),
            "control": getattr(self, "control", 0),
            "beauty": getattr(self, "beauty", 0),
            # Relationships
            "friendship_count": (
                len(self.friendship_grid) if self.friendship_grid else 0
            ),
            "relationship_status": (
                "in_relationship"
                if getattr(self, "exclusive_relationship", None)
                else "single"
            ),
            "romanceable": getattr(self, "romanceable", True),
            # Goals and aspirations
            "goals_count": len(self.goals) if self.goals else 0,
            "has_career_goals": len(getattr(self, "career_goals", [])) > 0,
            # Inventory and possessions
            "item_count": self.inventory.count_total_items() if self.inventory else 0,
            "material_goods": getattr(self, "material_goods", 0),
            # Location
            "current_location": self.location.name if self.location else "Unknown",
            "coordinates": (
                self.coordinates_location
                if hasattr(self, "coordinates_location")
                else [0, 0]
            ),
        }

        # Generate text descriptors based on values
        text_descriptors = []

        # Health and wellbeing descriptors
        if descriptors["health_status"] > 8:
            text_descriptors.append("healthy and robust")
        elif descriptors["health_status"] < 4:
            text_descriptors.append("struggling with health issues")

        if descriptors["mental_health"] > 8:
            text_descriptors.append("mentally stable and positive")
        elif descriptors["mental_health"] < 4:
            text_descriptors.append("dealing with mental health challenges")

        # Personality descriptors
        personality = descriptors["personality_summary"]
        if personality["extraversion"] > 2:
            text_descriptors.append("outgoing and social")
        elif personality["extraversion"] < -2:
            text_descriptors.append("introverted and reserved")

        if personality["agreeableness"] > 2:
            text_descriptors.append("kind and cooperative")
        elif personality["agreeableness"] < -2:
            text_descriptors.append("competitive and skeptical")

        if personality["conscientiousness"] > 2:
            text_descriptors.append("organized and hardworking")
        elif personality["conscientiousness"] < -2:
            text_descriptors.append("spontaneous and flexible")

        # Economic descriptors
        if descriptors["wealth_money"] > 1000:
            text_descriptors.append("financially comfortable")
        elif descriptors["wealth_money"] < 50:
            text_descriptors.append("struggling financially")

        # Social descriptors
        if descriptors["friendship_count"] > 5:
            text_descriptors.append("well-connected socially")
        elif descriptors["friendship_count"] == 0:
            text_descriptors.append("socially isolated")

        # Professional descriptors
        if descriptors["job"] != "unemployed":
            if descriptors["job_performance"] > 80:
                text_descriptors.append(f"excelling as a {descriptors['job']}")
            elif descriptors["job_performance"] < 30:
                text_descriptors.append(
                    f"struggling in their role as a {descriptors['job']}"
                )
            else:
                text_descriptors.append(f"working as a {descriptors['job']}")
        else:
            text_descriptors.append("currently unemployed")

        descriptors["text_summary"] = ", ".join(text_descriptors)

        return descriptors

    def get_name(self):
        return self.name

    def set_name(self, name):
        # Warning: Name MUST be unique! Check for duplicates before setting.
        self.name = name
        return self.name

    def get_age(self):
        return self.age

    def set_age(self, age):
        self.age = age
        return self.age

    def get_pronouns(self):
        return self.pronouns

    def set_pronouns(self, pronouns):
        self.pronouns = pronouns
        return self.pronouns

    def get_job(self):
        return self.job

    def check_graph_uuid(self):
        return self.graph_manager.unique_graph_id

    def set_job(self, job):
        job_rules = JobRules()
        if isinstance(job, JobRoles):
            self.job = job
        elif isinstance(job, str):
            check = job_rules.check_job_name_validity(job)
            if check not in [None, False]:
                logging.info("Job valid")
                for job_role in job_rules.ValidJobRoles:
                    if (
                        job_role.get_job_name().lower() == job.lower()
                        or job_role.get_job_name().lower() in job.lower()
                    ) or (
                        job.lower() == job_role.get_job_name().lower()
                        or job.lower() in job_role.get_job_name().lower()
                    ):
                        logging.info("Job role found")
                        self.job = job_role
                    elif (
                        job_role.get_job_name().lower() == job.lower()
                        or job_role.get_job_name().lower() in job.lower()
                    ) or (
                        job.lower() == job_role.get_job_name().lower()
                        or job.lower() in job_role.get_job_name().lower()
                    ):
                        logging.info("Job role found")
                        self.job = job_role

            else:
                logging.info(f"Job role not found for job {job}")
                exit(12)
                self.job = random.choice(job_rules.ValidJobRoles)
        else:
            self.job = random.choice(job_rules.ValidJobRoles)
        return self.job

    def set_home(self, home=None):
        from tiny_buildings import House, CreateBuilding

        if isinstance(home, House):
            self.home = home
        elif isinstance(home, str):
            if home != "homeless":
                self.home = CreateBuilding().create_house_by_type(home)
            else:
                return None
        elif home is None:
            self.home = CreateBuilding().generate_random_house()
        else:
            raise TypeError("Invalid type for home")
        return self.home

    def get_home(self):
        return self.home

    def get_job_role(self):
        return self.job_role

    def set_job_role(self, job):
        job_rules = JobRules()
        if isinstance(job, JobRoles):
            self.job_role = job
        elif isinstance(job, str):
            if job_rules.check_job_name_validity(job):
                for job_role in job_rules.ValidJobRoles:
                    if job_role.get_job_name() == job:
                        self.job_role = job_role
            else:
                self.job_role = job_rules.ValidJobRoles[0]
        else:
            raise TypeError(f"Invalid type {type(job)} for job role")

    def get_health_status(self):
        return self.health_status

    def set_health_status(self, health_status):
        self.health_status = health_status
        return self.health_status

    def get_hunger_level(self):
        return self.hunger_level

    def set_hunger_level(self, hunger_level):
        self.hunger_level = hunger_level
        return self.hunger_level

    def get_wealth_money(self):
        return self.wealth_money

    def set_wealth_money(self, wealth_money):
        self.wealth_money = wealth_money
        return self.wealth_money

    def get_mental_health(self):
        return self.mental_health

    def set_mental_health(self, mental_health):
        self.mental_health = mental_health
        return self.mental_health

    def get_social_wellbeing(self):
        return self.social_wellbeing

    def set_social_wellbeing(self, social_wellbeing):
        self.social_wellbeing = social_wellbeing
        return self.social_wellbeing

    def get_happiness(self):
        return self.happiness

    def set_happiness(self, happiness):
        self.happiness = happiness
        return self.happiness

    def get_shelter(self):
        return self.shelter

    def set_shelter(self, shelter):
        self.shelter = shelter
        return self.shelter

    def get_stability(self):
        return self.stability

    def set_stability(self, stability):
        self.stability = stability
        return self.stability

    def get_luxury(self):
        return self.luxury

    def set_luxury(self, luxury):
        self.luxury = luxury
        return self.luxury

    def get_hope(self):
        return self.hope

    def set_hope(self, hope):
        self.hope = hope
        return self.hope

    def get_success(self):
        return self.success

    def set_success(self, success):
        self.success = success
        return self.success

    def get_control(self):
        return self.control

    def set_control(self, control):
        self.control = control
        return self.control

    def get_job_performance(self):
        return self.job_performance

    def set_job_performance(self, job_performance):
        self.job_performance = job_performance
        return self.job_performance

    def get_beauty(self):
        return self.beauty

    def set_beauty(self, beauty):
        self.beauty = beauty
        return self.beauty

    def get_community(self):
        return self.community

    def set_community(self, community):
        self.community = community
        return self.community

    def get_material_goods(self):
        return self.material_goods

    def set_material_goods(self, material_goods):
        self.material_goods = material_goods
        return self.material_goods

    def get_friendship_grid(self):
        return self.friendship_grid

    def generate_friendship_grid(self):
        """
        Generates a friendship grid based on character relationships in the graph manager.
        Returns a list of dictionaries containing relationship data.
        """
        friendship_grid = []

        try:
            # Get all character relationships from the graph manager
            relationships = self.graph_manager.analyze_character_relationships(self)

            for neighbor, relationship_data in relationships.items():
                if hasattr(neighbor, "name"):  # Ensure it's a character node
                    friendship_entry = {
                        "character_name": neighbor.name,
                        "character_id": neighbor,
                        "emotional_impact": relationship_data.get("emotional", 0),
                        "trust_level": relationship_data.get("trust", 0),
                        "relationship_strength": relationship_data.get("strength", 0),
                        "historical_bond": relationship_data.get("historical", 0),
                        "interaction_frequency": relationship_data.get(
                            "interaction_frequency", 0
                        ),
                        "friendship_status": self.graph_manager.check_friendship_status(
                            self, neighbor
                        ),
                    }

                    # Calculate overall friendship score
                    friendship_score = (
                        friendship_entry["emotional_impact"] * 0.3
                        + friendship_entry["trust_level"] * 0.25
                        + friendship_entry["relationship_strength"] * 0.25
                        + friendship_entry["historical_bond"] * 0.1
                        + friendship_entry["interaction_frequency"] * 0.1
                    )
                    friendship_entry["friendship_score"] = max(
                        0, min(100, friendship_score)
                    )

                    friendship_grid.append(friendship_entry)

        except Exception as e:
            logging.warning(f"Error generating friendship grid for {self.name}: {e}")
            # Return basic structure if graph analysis fails
            friendship_grid = [{}]

        return friendship_grid

    def set_friendship_grid(self, friendship_grid):
        if isinstance(friendship_grid, list) and len(friendship_grid) > 0:
            self.friendship_grid = friendship_grid
        else:
            self.friendship_grid = self.generate_friendship_grid()

    def get_recent_event(self):
        return self.recent_event

    def set_recent_event(self, recent_event):
        self.recent_event = recent_event
        return self.recent_event

    def get_long_term_goal(self):
        return self.long_term_goal

    def set_long_term_goal(self, long_term_goal):
        self.long_term_goal = long_term_goal
        return self.long_term_goal

    def get_inventory(self):
        return self.inventory

    def set_inventory(
        self,
        food_items: List[FoodItem] = [],
        clothing_items: List[ItemObject] = [],
        tools_items: List[ItemObject] = [],
        weapons_items: List[ItemObject] = [],
        medicine_items: List[ItemObject] = [],
        misc_items: List[ItemObject] = [],
    ):
        self.inventory = ItemInventory(
            food_items,
            clothing_items,
            tools_items,
            weapons_items,
            medicine_items,
            misc_items,
        )
        if food_items:
            self.inventory.set_food_items(food_items)
        if clothing_items:
            self.inventory.set_clothing_items(clothing_items)
        if tools_items:
            self.inventory.set_tools_items(tools_items)
        if weapons_items:
            self.inventory.set_weapons_items(weapons_items)
        if medicine_items:
            self.inventory.set_medicine_items(medicine_items)
        if misc_items:
            self.inventory.set_misc_items(misc_items)
        return self.inventory

    def set_goals(self, goals):
        self.goals = goals
        return self.goals

    # def calculate_goals(self):

    def evaluate_goals(self):

        goal_queue = []
        # if len(self.goals) > 1:
        if not self.goals or len(self.goals) == 0:
            goal_generator = GoalGenerator(
                self.motives, self.graph_manager, self.goap_planner, self.prompt_builder
            )
            self.goals = goal_generator.generate_goals(self)
        for _, goal in self.goals:
            utility = goal.evaluate_utility_function(self, goal, self.graph_manager)
            goal_queue.append((utility, goal))
        goal_queue.sort(reverse=True, key=lambda x: x[0])
        return goal_queue

    def calculate_material_goods(self):
        material_goods = round(
            tweener(self.inventory.count_total_items(), 1000, 0, 100.0, 2)
        )  # Tweening the wealth value
        return material_goods

    def calculate_stability(self):
        from tiny_graph_manager import cached_sigmoid_raw_approx_optimized

        stability = 0
        stability += self.get_shelter()
        stability += round(
            tweener(self.get_luxury(), 100.0, 0, 10, 2)
        )  # Tweening the luxury value
        stability += self.get_hope()
        stability += round(
            tweener(self.get_success(), 100.0, 0, 10, 2)
        )  # Tweening the success value
        stability += round(
            tweener(self.get_control(), 100.0, 0, 10, 2)
        )  # Tweening the control value
        stability += round(
            tweener(self.get_beauty(), 100.0, 0, 10, 2)
        )  # Tweening the job performance value
        stability += self.get_community()
        stability += round(
            tweener(self.get_material_goods(), 100.0, 0, 10, 2)
        )  # Tweening the material goods value
        stability += self.get_social_wellbeing()
        return cached_sigmoid_raw_approx_optimized(stability, 100.0)

    def calculate_happiness(self):
        from tiny_graph_manager import cached_sigmoid_raw_approx_optimized

        happiness = 0
        happiness += self.get_hope()
        happiness += cached_sigmoid_raw_approx_optimized(
            min(self.get_success(), self.motives.get_success_motive().get_score() * 10),
            100.0,
        )
        happiness += cached_sigmoid_raw_approx_optimized(
            min(self.get_control(), self.motives.get_control_motive().get_score() * 10),
            100.0,
        )
        happiness += cached_sigmoid_raw_approx_optimized(
            min(self.get_beauty(), self.motives.get_beauty_motive().get_score() * 10),
            100.0,
        )
        happiness += self.get_community()
        happiness += cached_sigmoid_raw_approx_optimized(
            min(
                self.get_job_performance(),
                self.motives.get_job_performance_motive().get_score() * 10,
            ),
            100.0,
        )
        # TODO: Add luxury calculation based on recent history of environmental luxury
        # happiness += cached_sigmoid_raw_approx_optimized(
        #     min(
        #         self.get_luxury(),
        #         self.motives.get_luxury_motive().get_score() * 10,
        #     ),
        #     100.0,
        # )
        happiness += cached_sigmoid_raw_approx_optimized(
            min(
                self.get_material_goods(),
                self.motives.get_material_goods_motive().get_score() * 10,
            ),
            100.0,
        )
        happiness += self.get_social_wellbeing()
        happiness *= cached_sigmoid_raw_approx_optimized(self.get_stability(), 100.0)
        happiness *= cached_sigmoid_raw_approx_optimized(self.get_hope(), 100.0)
        happiness *= cached_sigmoid_raw_approx_optimized(
            self.get_mental_health(), 100.0
        )

        # Add happiness calculation based on motives
        motive_satisfaction = 0
        if hasattr(self, "motives") and self.motives:
            try:
                # Average satisfaction across all motives
                basic_motives = [
                    self.motives.get_food_motive().get_score(),
                    self.motives.get_shelter_motive().get_score(),
                    self.motives.get_safety_motive().get_score(),
                    self.motives.get_social_motive().get_score(),
                ]
                motive_satisfaction = sum(basic_motives) / len(basic_motives)
                happiness += cached_sigmoid_raw_approx_optimized(
                    motive_satisfaction * 10, 100.0
                )
            except:
                pass

        # Add happiness calculation based on social relationships
        social_happiness = 0
        if hasattr(self, "relationships") and self.relationships:
            try:
                positive_relationships = sum(
                    1 for rel in self.relationships.values() if rel > 0.5
                )
                total_relationships = max(len(self.relationships), 1)
                social_score = (positive_relationships / total_relationships) * 100
                social_happiness = cached_sigmoid_raw_approx_optimized(
                    social_score, 100.0
                )
                happiness += social_happiness * 0.3  # Weight social relationships
            except:
                pass

        # Add happiness calculation based on romantic relationships
        romantic_happiness = 0
        if hasattr(self, "romantic_partner") and self.romantic_partner:
            try:
                # If has romantic partner, check relationship quality
                partner_relationship = self.relationships.get(self.romantic_partner, 0)
                if partner_relationship > 0.7:
                    romantic_happiness = cached_sigmoid_raw_approx_optimized(
                        partner_relationship * 100, 100.0
                    )
                    happiness += (
                        romantic_happiness * 0.2
                    )  # Weight romantic relationships
            except:
                pass

        # Add happiness calculation based on family relationships
        family_happiness = 0
        if hasattr(self, "family_members") and self.family_members:
            try:
                family_scores = []
                for family_member in self.family_members:
                    if family_member in self.relationships:
                        family_scores.append(self.relationships[family_member])

                if family_scores:
                    avg_family_score = sum(family_scores) / len(family_scores)
                    family_happiness = cached_sigmoid_raw_approx_optimized(
                        avg_family_score * 100, 100.0
                    )
                    happiness += family_happiness * 0.25  # Weight family relationships
            except:
                pass

        return cached_sigmoid_raw_approx_optimized(happiness, 100.0)

    def calculate_success(self):
        success = 0
        success += round(
            tweener(self.get_job_performance(), 100.0, 0, 50, 2)
        )  # Tweening the job performance value
        success += round(
            tweener(self.get_material_goods(), 100.0, 0, 20, 2)
        )  # Tweening the material goods value
        success += round(
            tweener(self.get_wealth_money(), 1000, 0, 20, 2)
        )  # Tweening the wealth value
        return success

    def calculate_control(self):
        control = 0
        control += self.get_shelter()
        control += round(tweener(self.get_success(), 100.0, 0, 10, 2))
        control += round(
            tweener(self.get_material_goods(), 100.0, 0, 20, 2)
        )  # Tweening the material goods value
        control += round(
            tweener(self.get_wealth_money(), 1000, 0, 20, 2)
        )  # Tweening the wealth value
        return control

    def calculate_monogamy(self):
        monogamy = 0
        monogamy -= self.personality_traits.get_openness()
        monogamy += self.personality_traits.get_conscientiousness()
        monogamy -= self.personality_traits.get_extraversion()
        monogamy += 1 if self.has_job() == False else 0
        monogamy += (
            1
            if self.get_wealth_money()
            <= self.graph_manager.get_average_attribute_value("wealth_money")
            else 0
        )
        logging.info(self.get_home())
        monogamy += 1 if self.get_home() is None else 0
        monogamy += max(0, (50 - self.base_libido) // 10)

        monogamy += self.age / 100.0
        monogamy += self.motives.get_control_motive().get_score()
        monogamy += self.motives.get_hope_motive().get_score()
        monogamy += self.motives.get_mental_health_motive().get_score()
        monogamy += self.motives.get_stability_motive().get_score()
        monogamy += self.motives.get_family_motive().get_score() * 2
        monogamy += self.stability / 100.0
        options_score = 0
        if self._initialized:
            romanceable_nodes = [
                node
                for node in list(self.graph_manager.G.nodes(data="romanceable"))
                if node[1] == True
            ]

            romanceable_nodes = sorted(
                romanceable_nodes,
                key=lambda x: self.graph_manager.G.edges(x, data=True)[0][2][
                    "romance_value"
                ],
                reverse=True,
            )

            for node in romanceable_nodes:
                options_score += (
                    self.graph_manager.G[self][node]["romance_value"] / 10
                ) * self.graph_manager.G[self][node]["romance_compatibility"]
            if len(romanceable_nodes) > 0:
                options_score = options_score / len(romanceable_nodes)
                options_score += max(10, max(0, (10 + len(romanceable_nodes)) // 10))
            interested_nodes = [
                node
                for node in self.graph_manager.G[self]
                if self.graph_manager.G[self][node]["romance_interest"] == True
            ]
            options_scoreb = 0
            for node in interested_nodes:
                options_scoreb += (
                    self.graph_manager.G[self][node]["romance_value"]
                    / 10
                    * self.graph_manager.G[self][node]["romance_compatibility"]
                )
            if len(interested_nodes) > 0:
                options_scoreb = options_scoreb / len(interested_nodes)
                options_scoreb += max(10, max(0, (10 + len(interested_nodes)) // 10))

        monogamy = max(1, (monogamy - options_score))
        # monogamy = max(1, (monogamy - options_scoreb))

        return monogamy

    def calculate_hope(self):
        from tiny_graph_manager import cached_sigmoid_raw_approx_optimized

        hope = 0
        hope += round(
            tweener(self.get_beauty(), 100.0, 0.0, 10.0, 2.0)
        )  # Tweening the luxury value
        hope += round(
            tweener(self.get_success(), 100.0, 0.0, 10.0, 2)
        )  # Tweening the success value
        hope += self.get_community()
        hope += round(
            tweener(self.get_material_goods(), 100.0, 0.0, 10, 2.0)
        )  # Tweening the material goods value
        hope += self.get_social_wellbeing()
        return cached_sigmoid_raw_approx_optimized(hope, 100.0)

    def calculate_base_libido(self):
        """Calculate the base libido based on the character's personality traits"""
        base_libido = 0
        base_libido += self.personality_traits.get_openness()
        base_libido += self.personality_traits.get_extraversion()
        base_libido += self.personality_traits.get_agreeableness()
        base_libido -= self.personality_traits.get_neuroticism()
        base_libido = max(0, base_libido)

        base_libido -= self.get_age() / 10
        base_libido = max(0, base_libido)

        base_libido += self.get_health_status() / 10
        base_libido += self.get_happiness() / 10
        base_libido += self.get_social_wellbeing() / 10
        base_libido += random.randint(-4, 4)
        base_libido += self.get_control() / 10
        base_libido = max(0, base_libido)
        # Scale and normalize the base libido to a range of 0-100.0
        base_libido = round(tweener(base_libido, 60, 0, 60, 2))

        return base_libido

    # def __repr__(self):
    #     try:
    #         return (
    #             f"Character(name={self.name}, job={self.job}, health_status={self.health_status}, "
    #             f"hunger_level={self.hunger_level}, wealth_money={self.wealth_money}, "
    #             f"long_term_goal={self.long_term_goal}, recent_event={self.recent_event}, "
    #             f"personality_traits={self.personality_traits}, motives={self.motives}, "
    #             f"inventory={self.inventory}, home={self.home}, community={self.community}, "
    #             f"beauty={self.beauty}, control={self.control}, success={self.success}, "
    #             f"hope={self.hope}, stability={self.stability}, luxury={self.luxury}, "
    #             f"romanceable={self.romanceable}, base_libido={self.base_libido}, "
    #             f"monogamy={self.monogamy}, romantic_relationships={self.romantic_relationships}, "
    #             f"exclusive_relationship={self.exclusive_relationship}, skills={self.skills}, "
    #             f"career_goals={self.career_goals}, short_term_goals={self.short_term_goals}, "
    #             f"id={self.uuid}, location={self.location}, coordinates_location={self.coordinates_location}, "
    #             f"goals={self.goals}, state={self.state}, character_actions={self.character_actions}, "
    #             f"speed={self.speed}, energy={self.energy}, pronouns={self.pronouns}, "
    #             f"age={self.age}, "
    #             f"destination={self.destination}, path={self.path}, needed_items={self.needed_items}, "
    #             f"possible_interactions={self.possible_interactions}, "
    #             f"job_performance={self.job_performance}, "
    #             f"friendship_grid={self.friendship_grid}, material_goods={self.material_goods})"
    #         )
    #     except Exception as e:
    #         return f"Character(An error occurred in __repr__: {e})"

    def has_job(self):
        if isinstance(self.job, str):
            if self.job == "unemployed":
                return False
        else:
            return self.job is not None and self.job.job_name != "unemployed"

    def has_investment(self):
        return len(self.investment_portfolio.get_stocks()) > 0

    def __hash__(self):
        def make_hashable(obj):
            if isinstance(obj, dict):
                return tuple(sorted((k, make_hashable(v)) for k, v in obj.items()))
            elif isinstance(obj, list):
                return tuple(make_hashable(e) for e in obj)
            elif isinstance(obj, set):
                return frozenset(make_hashable(e) for e in obj)
            elif isinstance(obj, tuple):
                return tuple(make_hashable(e) for e in obj)
            elif type(obj).__name__ == "Character":
                Character = importlib.import_module("tiny_characters").Character

                return tuple(
                    sorted((k, make_hashable(v)) for k, v in obj.to_dict().items())
                )
            elif type(obj).__name__ == "Location":
                Location = importlib.import_module("tiny_locations").Location

                return tuple(
                    sorted((k, make_hashable(v)) for k, v in obj.to_dict().items())
                )

            return obj

        return hash(
            tuple(
                [
                    self.name,
                    self.job,
                    self.health_status,
                    self.hunger_level,
                    self.wealth_money,
                    self.long_term_goal,
                    self.recent_event,
                    make_hashable(self.personality_traits.to_dict()),
                    self.motives,
                    self.inventory,
                    self.home,
                    self.community,
                    self.beauty,
                    self.control,
                    self.success,
                    self.hope,
                    self.stability,
                    self.luxury,
                    self.romanceable,
                    self.base_libido,
                    self.monogamy,
                    make_hashable(self.romantic_relationships),
                    self.exclusive_relationship,
                    self.skills,
                    make_hashable(self.career_goals),
                    make_hashable(self.short_term_goals),
                    self.uuid,
                    self.location,
                    tuple(self.coordinates_location),
                    make_hashable(self.goals),
                    self.speed,
                    self.energy,
                    make_hashable(self.pronouns),
                    self.age,
                    self.destination,
                    make_hashable(self.path),
                    self.job_performance,
                ]
            )
        )

    def update_character(
        self,
        job=None,
        health_status=None,
        hunger_level=None,
        wealth_money=None,
        long_term_goal=None,
        recent_event=None,
        mental_health=None,
        social_wellbeing=None,
        shelter=None,
        stability=None,
        luxury=None,
        hope=None,
        success=None,
        control=None,
        job_performance=None,
        beauty=None,
        community=None,
        material_goods=None,
        friendship_grid=None,
        food_items: List[FoodItem] = [],
        clothing_items: List[ItemObject] = [],
        tools_items: List[ItemObject] = [],
        weapons_items: List[ItemObject] = [],
        medicine_items: List[ItemObject] = [],
        misc_items: List[ItemObject] = [],
        personality_traits=None,
        motives=None,
    ):
        if job:
            self.job = self.set_job(job)
        if health_status:
            self.health_status = self.set_health_status(health_status)
        if hunger_level:
            self.hunger_level = self.set_hunger_level(hunger_level)
        if wealth_money:
            self.wealth_money = self.set_wealth_money(wealth_money)
        if mental_health:
            self.mental_health = self.set_mental_health(mental_health)
        if social_wellbeing:
            self.social_wellbeing = self.set_social_wellbeing(social_wellbeing)

        if shelter:
            self.shelter = self.set_shelter(shelter)
        if stability:
            self.stability = self.set_stability(stability)
        if luxury:
            self.luxury = self.set_luxury(luxury)
        if hope:
            self.hope = self.set_hope(hope)
        if success:
            self.success = self.set_success(success)
        if control:
            self.control = self.set_control(control)
        if job_performance:
            self.job_performance = self.set_job_performance(job_performance)
        if beauty:
            self.beauty = self.set_beauty(beauty)
        if community:
            self.community = self.set_community(community)
        if material_goods:
            self.material_goods = self.set_material_goods(material_goods)
        if friendship_grid:
            self.friendship_grid = self.set_friendship_grid(friendship_grid)
        if recent_event:
            self.recent_event = self.set_recent_event(recent_event)
        if long_term_goal:
            self.long_term_goal = self.set_long_term_goal(long_term_goal)
        if food_items:
            self.inventory.set_food_items(food_items)
        if clothing_items:
            self.inventory.set_clothing_items(clothing_items)
        if tools_items:
            self.inventory.set_tools_items(tools_items)
        if weapons_items:
            self.inventory.set_weapons_items(weapons_items)
        if medicine_items:
            self.inventory.set_medicine_items(medicine_items)
        if misc_items:
            self.inventory.set_misc_items(misc_items)
        if personality_traits:
            self.personality_traits = self.set_personality_traits(personality_traits)

        if motives:
            self.motives = self.set_motives(motives)

        return self

    def get_personality_traits(self):
        return self.personality_traits

    def set_personality_traits(self, personality_traits):
        logging.info(f"Setting personality traits: \n{personality_traits}")
        if isinstance(personality_traits, PersonalityTraits):
            self.personality_traits = personality_traits
            return self.personality_traits
        elif isinstance(personality_traits, dict):
            self.personality_traits = PersonalityTraits(
                personality_traits["openness"],
                personality_traits["conscientiousness"],
                personality_traits["extraversion"],
                personality_traits["agreeableness"],
                personality_traits["neuroticism"],
            )
            return self.personality_traits
        else:
            raise TypeError("Invalid type for personality traits")

    def get_motives(self):
        return self.motives

    def set_motives(self, motives):
        self.motives = motives
        return self.motives

    def get_character_data(self):
        response = self.to_dict()
        return response.json()

    def update_required_items(self, item_node_attrs, item_count=1):
        for item in item_node_attrs:
            self.needed_items.append((item, item_count))

    def calculate_motives(self):
        return self.graph_manager.calculate_motives(self)

    def to_dict(self):
        return {
            "name": self.name,
            "age": self.age,
            "pronouns": self.pronouns,
            "job": self.job,
            "health_status": self.health_status,
            "hunger_level": self.hunger_level,
            "wealth_money": self.wealth_money,
            "mental_health": self.mental_health,
            "social_wellbeing": self.social_wellbeing,
            "happiness": self.happiness,
            "shelter": self.shelter,
            "stability": self.stability,
            "luxury": self.luxury,
            "hope": self.hope,
            "success": self.success,
            "control": self.control,
            "job_performance": self.job_performance,
            "beauty": self.beauty,
            "community": self.community,
            "material_goods": self.material_goods,
            "friendship_grid": self.friendship_grid,
            "recent_event": self.recent_event,
            "long_term_goal": self.long_term_goal,
            "inventory": self.inventory,
            "home": self.home,
            "personality_traits": self.personality_traits,
            "motives": self.motives,
            "base_libido": self.base_libido,
            "monogamy": self.monogamy,
            "romantic_relationships": self.romantic_relationships,
            "exclusive_relationship": self.exclusive_relationship,
            "skills": self.skills,
            "career_goals": self.career_goals,
            "short_term_goals": self.short_term_goals,
            "location": self.location,
            "coordinates_location": self.coordinates_location,
            "goals": self.goals,
            "speed": self.speed,
            "energy": self.energy,
            "destination": self.destination,
            "path": self.path,
            "needed_items": self.needed_items,
            "possible_interactions": self.possible_interactions,
            "community": self.community,
        }

    def get_state(self):
        return State(self)


def default_long_term_goal_generator(character: Character):
    # goal:requirements

    goals = {
        "get a job": character.get_job().get_job_name() != "unemployed",
        "get a promotion": character.get_job_performance() > 50
        and character.get_job().get_job_name() != "unemployed",
        "get a raise": character.get_job_performance() > 50
        and character.get_job().get_job_name() != "unemployed",
        # "get married": character.get_relationship_status() == "married",
        # "have a child": character.get_children_count() > 0,
        "buy a house": character.get_shelter() > 0,
        "buy a mansion": character.get_luxury() > 0,
        "expanding shop": character.get_job().get_job_name() in ["merchant", "artisan"]
        and character.get_success() > 50,
        "continue innovating": character.get_job().get_job_name()
        in ["engineer", "doctor"]
        and character.get_success() > 20,
    }
    valid_goals = [goal for goal, requirement in goals.items() if requirement]
    return random.choice(valid_goals)


def recent_event_generator(character: Character):
    return random.choice(
        [
            "got a job",
            "movied into new home",
            "got a raise",
            "bought a house",
            "went on vacation",
        ]
    )


class CreateCharacter:
    def __init__(self):
        self.description = "This class is used to create a character."

    def __repr__(self):
        return f"CreateCharacter()"

    def create_new_character(
        self,
        mode: str = "auto",
        name: str = "John Doe",
        age: int = 18,
        pronouns: str = "they/them",
        job: str = "unemployed",
        health_status: float = 0.0,
        hunger_level: float = 0.0,
        wealth_money: float = 0.0,
        mental_health: float = 0.0,
        social_wellbeing: float = 0.0,
        job_performance: float = 0.0,
        community: float = 0.0,
        friendship_grid: dict = {},
        recent_event: str = "",
        long_term_goal: str = "",
        inventory: ItemInventory = None,
        personality_traits: PersonalityTraits = None,
        motives: PersonalMotives = None,
        home: str = "",
    ):
        from tiny_buildings import House, CreateBuilding

        if mode != "auto":
            if name == "John Doe":
                name = input("What is your character's name? ")
            if age == 18:
                age = int(input("What is your character's age? "))
                if age < 18:
                    age = 18
            if pronouns == "they/them":
                pronouns = input("What are your character's gender pronouns? ")
            if job == "unemployed":
                job = JobRules().check_job_name_validity(
                    input("What is your character's job? ")
                )
            if wealth_money == 0:
                wealth_money = int(input("How much money does your character have? "))
            if mental_health == 0:
                mental_health = int(
                    input(
                        "How mentally healthy is your character? A number between 0 and 10"
                    )
                )
            if social_wellbeing == 0:
                social_wellbeing = int(
                    input(
                        "How socially well is your character? A number between 0 and 10"
                    )
                )

            if job_performance == 0:
                job_performance = int(
                    input(
                        "How well does your character perform at their job? A number between 0 and 100.0"
                    )
                )
            if home == "":
                home = CreateBuilding().create_house_by_type(
                    input("Where does your character live? ")
                )
            if recent_event == "":
                recent_event = input(
                    "What is the most recent event that happened to your character?"
                )
            if long_term_goal == "":
                long_term_goal = input("What is your character's long term goal? ")
            if personality_traits is None:
                openness = int(
                    input("How open is your character? A number between -4 and 4.")
                )
                conscientiousness = int(
                    input(
                        "How conscientious is your character? A number between -4 and 4."
                    )
                )
                extraversion = int(
                    input(
                        "How extraverted is your character? A number between -4 and 4."
                    )
                )
                agreeableness = int(
                    input("How agreeable is your character? A number between -4 and 4.")
                )
                neuroticism = int(
                    input("How neurotic is your character? A number between -4 and 4.")
                )
                personality_traits = PersonalityTraits(
                    openness,
                    conscientiousness,
                    extraversion,
                    agreeableness,
                    neuroticism,
                )

            if motives is None:
                hunger_motive = int(
                    input("How hungry is your character? A number between 0 and 10.")
                )
                wealth_motive = int(
                    input(
                        "How much does your character want to accumulate wealth? A number between 0 and 10."
                    )
                )
                mental_health_motive = int(
                    input(
                        "How much does your character want to maintain their mental health? A number between 0 and 10."
                    )
                )
                social_wellbeing_motive = int(
                    input(
                        "How much does your character want to maintain their social wellbeing? A number between 0 and 10."
                    )
                )
                happiness_motive = int(
                    input(
                        "How much does your character want to maintain their happiness? A number between 0 and 10."
                    )
                )
                health_motive = int(
                    input(
                        "How much does your character want to maintain their health? A number between 0 and 10."
                    )
                )
                shelter_motive = int(
                    input(
                        "How much does your character want to maintain their shelter? A number between 0 and 10."
                    )
                )
                stability_motive = int(
                    input(
                        "How much does your character want to maintain their stability? A number between 0 and 10."
                    )
                )
                luxury_motive = int(
                    input(
                        "How much does your character want to maintain their luxury? A number between 0 and 10."
                    )
                )
                hope_motive = int(
                    input(
                        "How much does your character want to maintain their hope? A number between 0 and 10."
                    )
                )
                success_motive = int(
                    input(
                        "How much does your character want to maintain their success? A number between 0 and 10."
                    )
                )
                control_motive = int(
                    input(
                        "How much does your character want to maintain their control? A number between 0 and 10."
                    )
                )
                job_performance_motive = int(
                    input(
                        "How much does your character want to maintain their job performance? A number between 0 and 10."
                    )
                )
                beauty_motive = int(
                    input(
                        "How much does your character want to maintain their beauty? A number between 0 and 10."
                    )
                )
                community_motive = int(
                    input(
                        "How much does your character want to maintain their community? A number between 0 and 10."
                    )
                )
                material_goods_motive = int(
                    input(
                        "How much does your character want to maintain their material goods? A number between 0 and 10."
                    )
                )
                motives = PersonalMotives(
                    hunger_motive=Motive(
                        "hunger", "bias toward satisfying hunger", hunger_motive
                    ),
                    wealth_motive=Motive(
                        "wealth", "bias toward accumulating wealth", wealth_motive
                    ),
                    mental_health_motive=Motive(
                        "mental health",
                        "bias toward maintaining mental health",
                        mental_health_motive,
                    ),
                    social_wellbeing_motive=Motive(
                        "social wellbeing",
                        "bias toward maintaining social wellbeing",
                        social_wellbeing_motive,
                    ),
                    happiness_motive=Motive(
                        "happiness",
                        "bias toward maintaining happiness",
                        happiness_motive,
                    ),
                    health_motive=Motive(
                        "health", "bias toward maintaining health", health_motive
                    ),
                    shelter_motive=Motive(
                        "shelter", "bias toward maintaining shelter", shelter_motive
                    ),
                    stability_motive=Motive(
                        "stability",
                        "bias toward maintaining stability",
                        stability_motive,
                    ),
                    luxury_motive=Motive(
                        "luxury", "bias toward maintaining luxury", luxury_motive
                    ),
                    hope_motive=Motive(
                        "hope", "bias toward maintaining hope", hope_motive
                    ),
                    success_motive=Motive(
                        "success", "bias toward maintaining success", success_motive
                    ),
                    control_motive=Motive(
                        "control", "bias toward maintaining control", control_motive
                    ),
                    job_performance_motive=Motive(
                        "job performance",
                        "bias toward maintaining job performance",
                        job_performance_motive,
                    ),
                    beauty_motive=Motive(
                        "beauty", "bias toward maintaining beauty", beauty_motive
                    ),
                    community_motive=Motive(
                        "community",
                        "bias toward maintaining community",
                        community_motive,
                    ),
                    material_goods_motive=Motive(
                        "material goods",
                        "bias toward maintaining material goods",
                        material_goods_motive,
                    ),
                )

        elif mode == "auto":
            if pronouns == "they/them":
                r_val = random.random()
                if random.random() < 0.33:
                    pronouns = "he/him"
                elif random.random() < 0.66:
                    pronouns = "she/her"
                else:
                    pronouns = "they/them"
            if name == "John Doe":
                name = RandomNameGenerator().generate_name(pronouns=pronouns)

            if age == 18:
                age = round(random.gauss(21, 20))
                if age < 18:
                    age = 18

            if job == "unemployed":
                job = JobRules().ValidJobRoles[
                    random.randint(0, len(JobRules().ValidJobRoles) - 1)
                ]
            if wealth_money == 0:
                wealth_money = round(abs(random.triangular(10, 100000, 1000)))
            if mental_health == 0:
                mental_health = random.randint(8, 10)
            if social_wellbeing == 0:
                social_wellbeing = random.randint(8, 10)
            if job_performance == 0:
                job_performance = round(random.gauss(50, 20))
            if home == "":
                home = CreateBuilding().generate_random_house()

            if personality_traits is None:
                openness = max(-4, min(4, random.gauss(0, 2)))
                conscientiousness = max(-4, min(4, random.gauss(0, 2)))
                extraversion = max(-4, min(4, random.gauss(0, 2)))
                agreeableness = max(-4, min(4, random.gauss(0, 2)))
                neuroticism = max(-4, min(4, random.gauss(0, 2)))
                personality_traits = PersonalityTraits(
                    openness,
                    conscientiousness,
                    extraversion,
                    agreeableness,
                    neuroticism,
                )

        if health_status == 0:
            health_status = random.randint(8, 10)
        if hunger_level == 0:
            hunger_level = random.randint(0, 2)

        created_char = Character(
            name,
            age,
            pronouns,
            job,
            health_status,
            hunger_level,
            wealth_money,
            mental_health,
            social_wellbeing,
            job_performance,
            community,
            home=home,
            personality_traits=personality_traits,
        )
        created_char.set_happiness(created_char.calculate_happiness())
        created_char.set_stability(created_char.calculate_stability())
        created_char.set_control(created_char.calculate_control())
        created_char.set_success(created_char.calculate_success())
        created_char.set_hope(created_char.calculate_hope())
        created_char.set_material_goods(created_char.calculate_material_goods())
        created_char.set_shelter(created_char.home.calculate_shelter_value())

        if recent_event == "":
            recent_event = recent_event_generator(created_char)
        if long_term_goal == "":
            long_term_goal = default_long_term_goal_generator(created_char)

        if motives is None:

            motives = created_char.calculate_motives()

        if motives is not None:
            for key, val in motives.to_dict().items():
                print(key, val)
        return created_char.update_character(
            recent_event=recent_event, long_term_goal=long_term_goal, motives=motives
        )


if __name__ == "__main__":
    gametime_manager = GameTimeManager()
    action_system = ActionSystem()<|MERGE_RESOLUTION|>--- conflicted
+++ resolved
@@ -295,12 +295,7 @@
         criteria,  # list of criteria (as dicts) that need to be met for the goal to be completed
         graph_manager,
         goal_type,
-<<<<<<< HEAD
-        target_effects,
-=======
-        target_effects
->>>>>>> e93d93c7
-        # desired_results,  # list of desired results (as dicts of dicts representing State attributes) when the goal is completed
+        target_effects,# list of desired results (as dicts of dicts representing State attributes) when the goal is completed
     ):
         self.name = name
         self.completion_conditions = completion_conditions

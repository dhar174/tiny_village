--- conflicted
+++ resolved
@@ -5075,13 +5075,10 @@
 # for memory in retrieved_memories:
 #     #print(memory.description)
 if __name__ == "__main__":
-<<<<<<< HEAD
     # Initialize the module-level variables
-=======
     # Declare global variables to ensure we're modifying the module-level variables
     global manager, model, sentiment_analysis
     
->>>>>>> d9bb8f84
     tiny_calendar = ttm.GameCalendar()
     tiny_time_manager = ttm.GameTimeManager(tiny_calendar)
     manager = MemoryManager(tiny_time_manager, "ip_no_norm.bin")

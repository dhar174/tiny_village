--- conflicted
+++ resolved
@@ -9,34 +9,17 @@
 import time
 
 from collections import deque
-<<<<<<< HEAD
+
+# Graceful fallback for networkx
 try:
     from networkx import node_link_data
     import networkx as nx
+
     NETWORKX_AVAILABLE = True
 except ImportError:
     NETWORKX_AVAILABLE = False
-    # Create mock objects for networkx functionality
     node_link_data = None
     nx = None
-    
-import numpy as np
-from datetime import datetime, timedelta
-import pandas as pd
-import pandas as pd
-import scipy as sp
-from sklearn import tree
-from sklearn.metrics.pairwise import cosine_similarity
-=======
-# Graceful fallback for networkx
-try:
-    from networkx import node_link_data
-    NETWORKX_AVAILABLE = True
-except ImportError:
-    NETWORKX_AVAILABLE = False
-    def node_link_data(graph):
-        """Fallback implementation for networkx functionality"""
-        return {"nodes": [], "links": []}
 # Graceful fallbacks for optional dependencies
 try:
     import numpy as np
@@ -112,7 +95,6 @@
             if 'edges' in graph:
                 graph['edges'].append((a, b))
     nx = MockNetworkX()
->>>>>>> d9b07f00
 # Conditional torch import - skip functionality if not available
 try:
     import torch
@@ -329,7 +311,6 @@
     def pos_tag(tokens):
         return [(token, 'NN') for token in tokens]  # Default to noun
 
-<<<<<<< HEAD
 # Initialize networkx graphs only if available
 if NETWORKX_AVAILABLE:
     class_interaction_graph = nx.DiGraph()
@@ -338,9 +319,7 @@
     class_interaction_graph = None
     call_flow_diagram = None
 from nltk.stem import PorterStemmer
-=======
-class_interaction_graph = nx.DiGraph()
-call_flow_diagram = nx.DiGraph()
+
 
 # Additional nltk imports
 try:
@@ -351,7 +330,6 @@
     class PorterStemmer:
         def stem(self, word):
             return word.lower()  # Simple fallback
->>>>>>> d9b07f00
 
 print(
     f"HF_HOME is set to {os.environ.get('HF_HOME', '/tmp/hf_test_cache')}"

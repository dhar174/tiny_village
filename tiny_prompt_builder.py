"""Utilities for constructing LLM prompts for Tiny Village characters.

This module provides the :class:`PromptBuilder` and supporting classes used to
build rich text prompts that are sent to the language model. The prompts include
character state, goals and available actions so that the model can choose the
next behaviour for a character.  The classes here do not perform any network
calls; they only format information.
"""

import random
from typing import Dict, List, Optional

import tiny_characters as tc


class NeedsPriorities:
    """Calculate priority scores for all basic character needs."""
    def __init__(self):
        self.needs = [
            "health",
            "hunger",
            "wealth",
            "mental_health",
            "social_wellbeing",
            "happiness",
            "shelter",
            "stability",
            "luxury",
            "hope",
            "success",
            "control",
            "job_performance",
            "beauty",
            "community",
            "material_goods",
            "friendship_grid",
        ]
        # Value represents a character's current need level
        self.needs_priorities = {
            "health": 0,
            "hunger": 0,
            "wealth": 0,
            "mental_health": 0,
            "social_wellbeing": 0,
            "happiness": 0,
            "shelter": 0,
            "stability": 0,
            "luxury": 0,
            "hope": 0,
            "success": 0,
            "control": 0,
            "job_performance": 0,
            "beauty": 0,
            "community": 0,
            "material_goods": 0,
            "friendship_grid": 0,
        }

    def get_needs_priorities(self):
        return self.needs_priorities

    def get_needs_priorities_list(self):
        return self.needs_priorities.keys()

    def get_needs_priorities_values(self):
        return self.needs_priorities.values()

    def get_needs_priorities_sorted(self):
        return sorted(self.needs_priorities.items(), key=lambda x: x[1])

    def get_needs_priorities_sorted_list(self):
        return [x[0] for x in sorted(self.needs_priorities.items(), key=lambda x: x[1])]

    def get_needs_priorities_sorted_values(self):
        return [x[1] for x in sorted(self.needs_priorities.items(), key=lambda x: x[1])]

    def get_needs_priorities_sorted_reverse(self):
        return sorted(self.needs_priorities.items(), key=lambda x: x[1], reverse=True)

    def get_needs_priorities_sorted_list_reverse(self):
        return [
            x[0]
            for x in sorted(
                self.needs_priorities.items(), key=lambda x: x[1], reverse=True
            )
        ]

    def get_needs_priorities_sorted_values_reverse(self):
        return [
            x[1]
            for x in sorted(
                self.needs_priorities.items(), key=lambda x: x[1], reverse=True
            )
        ]

    def get_needs_priorities_sorted_by_value(self):
        return sorted(self.needs_priorities.items(), key=lambda x: x[1])

    def set_needs_priorities(self, needs_priorities):

        self.needs_priorities = needs_priorities

    def calculate_health_priority(self, character: tc.Character):
        # Health priority is based on health status
        # Health status is a value from 1-10
        # Health priority is a value from 1-100
        # Health priority is calculated by multiplying health status times 10 and subtracting from 100
        health_status = character.get_health_status()
        health_priority = (
            100 - (health_status * 10)
        ) + character.get_motives().get_health_motive()
        return health_priority

    def calculate_hunger_priority(self, character: tc.Character):
        # Hunger priority is based on hunger level
        # Hunger level is a value from 1-10
        # Hunger priority is a value from 1-100
        # Hunger priority is calculated by multiplying hunger level times 10
        hunger_level = character.get_hunger_level()
        hunger_priority = (
            hunger_level * 10 + character.get_motives().get_hunger_motive()
        )
        return hunger_priority

    def calculate_wealth_priority(self, character: tc.Character):
        # Wealth priority is based on wealth
        # Wealth is a value from 1-10
        # Wealth priority is a value from 1-100
        # Wealth priority is calculated by multiplying wealth times 10
        wealth = character.get_wealth()
        wealth_priority = character.get_motives().get_wealth_motive()
        return wealth_priority

    def calculate_mental_health_priority(self, character: tc.Character):
        # Mental health priority is based on mental health
        # Mental health is a value from 1-10
        # Mental health priority is a value from 1-100
        # Mental health priority is calculated by multiplying mental health times 10
        mental_health = character.get_mental_health()
        mental_health_priority = character.get_motives().get_mental_health_motive()
        return mental_health_priority

    def calculate_social_wellbeing_priority(self, character: tc.Character):
        # Social wellbeing priority is based on social wellbeing
        # Social wellbeing is a value from 1-10
        # Social wellbeing priority is a value from 1-100
        # Social wellbeing priority is calculated by multiplying social wellbeing times 10
        social_wellbeing = character.get_social_wellbeing()
        social_wellbeing_priority = (
            character.get_motives().get_social_wellbeing_motive()
        )
        return social_wellbeing_priority

    def calculate_happiness_priority(self, character: tc.Character):
        # Happiness priority is based on happiness
        # Happiness is a value from 1-10
        # Happiness priority is a value from 1-100
        # Happiness priority is calculated by multiplying happiness times 10
        happiness = character.get_happiness()
        happiness_priority = character.get_motives().get_happiness_motive()
        return happiness_priority

    def calculate_shelter_priority(self, character: tc.Character):
        # Shelter priority is based on shelter
        # Shelter is a value from 1-10
        # Shelter priority is a value from 1-100
        # Shelter priority is calculated by multiplying shelter times 10
        shelter = character.get_shelter()
        shelter_priority = character.get_motives().get_shelter_motive()
        return shelter_priority

    def calculate_stability_priority(self, character: tc.Character):
        # Stability priority is based on stability
        # Stability is a value from 1-10
        # Stability priority is a value from 1-100
        # Stability priority is calculated by multiplying stability times 10
        stability = character.get_stability()
        stability_priority = character.get_motives().get_stability_motive()
        return stability_priority

    def calculate_luxury_priority(self, character: tc.Character):
        # Luxury priority is based on luxury
        # Luxury is a value from 1-10
        # Luxury priority is a value from 1-100
        # Luxury priority is calculated by multiplying luxury times 10
        luxury = character.get_luxury()
        luxury_priority = character.get_motives().get_luxury_motive()
        return luxury_priority

    def calculate_hope_priority(self, character: tc.Character):
        # Hope priority is based on hope
        # Hope is a value from 1-10
        # Hope priority is a value from 1-100
        # Hope priority is calculated by multiplying hope times 10
        hope = character.get_hope()
        hope_priority = character.get_motives().get_hope_motive()
        return hope_priority

    def calculate_success_priority(self, character: tc.Character):
        # Success priority is based on success
        # Success is a value from 1-10
        # Success priority is a value from 1-100
        # Success priority is calculated by multiplying success times 10
        success = character.get_success()
        success_priority = character.get_motives().get_success_motive()
        return success_priority

    def calculate_control_priority(self, character: tc.Character):
        # Control priority is based on control
        # Control is a value from 1-10
        # Control priority is a value from 1-100
        # Control priority is calculated by multiplying control times 10
        control = character.get_control()
        control_priority = character.get_motives().get_control_motive()
        return control_priority

    def calculate_job_performance_priority(self, character: tc.Character):
        # Job performance priority is based on job performance
        # Job performance is a value from 1-10
        # Job performance priority is a value from 1-100
        # Job performance priority is calculated by multiplying job performance times 10
        job_performance = character.get_job_performance()
        job_performance_priority = character.get_motives().get_job_performance_motive()
        return job_performance_priority

    def calculate_beauty_priority(self, character: tc.Character):
        # Beauty priority is based on beauty
        # Beauty is a value from 1-10
        # Beauty priority is a value from 1-100
        # Beauty priority is calculated by multiplying beauty times 10
        beauty = character.get_beauty()
        beauty_priority = character.get_motives().get_beauty_motive() - beauty
        return beauty_priority

    def calculate_community_priority(self, character: tc.Character):
        # Community priority is based on community
        # Community is a value from 1-10
        # Community priority is a value from 1-100
        # Community priority is calculated by multiplying community times 10
        community = character.get_community()
        community_priority = character.get_motives().get_community_motive()
        return community_priority

    def calculate_material_goods_priority(self, character: tc.Character):
        # Material goods priority is based on material goods
        # Material goods is a value from 1-10
        # Material goods priority is a value from 1-100
        # Material goods priority is calculated by multiplying material goods times 10
        material_goods = character.get_material_goods()
        material_goods_priority = character.get_motives().get_material_goods_motive()
        return material_goods_priority

    def calculate_friendship_grid_priority(self, character: tc.Character):
        # Friendship grid priority is based on friendship grid
        # Friendship grid is a value from 1-10
        # Friendship grid priority is a value from 1-100
        # Friendship grid priority is calculated by multiplying friendship grid times 10
        friendship_grid_priority = character.get_motives().get_friendship_grid_motive()
        return friendship_grid_priority

    def calculate_needs_priorities(self, character: tc.Character):
        # Calculate needs priorities based on character's current situation
        # Needs priorities are values from 1-100
        # Needs priorities are calculated by multiplying need level times 10
        # Needs priorities are calculated by adding motive value
        # Needs priorities are calculated by adding need level times motive value
        # Needs priorities are calculated by adding need level times motive value and subtracting from 100
        needs_priorities = {
            "health": self.calculate_health_priority(character),
            "hunger": self.calculate_hunger_priority(character),
            "wealth": self.calculate_wealth_priority(character),
            "mental_health": self.calculate_mental_health_priority(character),
            "social_wellbeing": self.calculate_social_wellbeing_priority(character),
            "happiness": self.calculate_happiness_priority(character),
            "shelter": self.calculate_shelter_priority(character),
            "stability": self.calculate_stability_priority(character),
            "luxury": self.calculate_luxury_priority(character),
            "hope": self.calculate_hope_priority(character),
            "success": self.calculate_success_priority(character),
            "control": self.calculate_control_priority(character),
            "job_performance": self.calculate_job_performance_priority(character),
            "beauty": self.calculate_beauty_priority(character),
            "community": self.calculate_community_priority(character),
            "material_goods": self.calculate_material_goods_priority(character),
            "friendship_grid": self.calculate_friendship_grid_priority(character),
        }

        return needs_priorities


class ActionOptions:
    """List and prioritize the actions a character can perform."""
    def __init__(self):
        self.actions = [
            "buy_food",
            "eat_food",
            "improve_job_performance",
            "increase_friendship",
            "improve_mental_health",
            "pursue_hobby",
            "volunteer_time",
            "set_goal",
            "leisure_activity",
            "organize_event",
            "research_new_technology",
            "buy_medicine",
            "take_medicine",
            "visit_doctor",
            "collaborate_colleagues",
            "gather_resource",
            "trade_goods",
            "repair_item",
            "get_educated",
            "social_visit",
            "attend_event",
            "go_to_work",
            "clean_up",
            "invest_wealth",
            "buy_property",
            "sell_property",
            "move_to_new_location",
            "commission_service",
            "start_business",
            "craft_item",
            "work_current_job",
        ]

    def prioritize_actions(self, character: tc.Character):
        # Prioritize actions based on character's current situation
        # Actions that are more likely to be chosen are placed earlier in the list
        # Actions that are less likely to be chosen are placed later in the list
        # Actions that are not possible are removed from the list
        # Actions that are possible are kept in the list
        # Actions that are possible but not likely are moved to the end

        # char_dict = character.to_dict()
        # inv_dict = character.inventory.to_dict()

        # Sample criteria for prioritizing actions
        needs_goals = {
            "buy_food": character.get_hunger_level() > 7
            and character.get_wealth_money() > 1
            and (
                character.get_inventory().count_food_items_total() < 5
                or character.get_inventory().count_food_calories_total
                < character.get_hunger_level()
            ),
            "eat_food": character.get_hunger_level() > 5
            and character.get_inventory().count_food_items_total() > 0,
            "visit_doctor": character.get_health_status() < 3
            or character.get_mental_health() < 4,
            "take_medicine": character.get_health_status() < 5,
            "improve_shelter": character.get_shelter() < 4,
            "attend_event": character.get_social_wellbeing() < 5
            or character.get_community() < 5,
            "pursue_hobby": character.get_happiness() < 5 or character.get_beauty() < 5,
            "self_care": character.get_mental_health() < 5,
            "social_visit": character.get_friendship_grid() < 5,
            "volunteer_time": character.get_community() < 5,
            "improve_job_performance": character.get_job_performance() < 5,
            "get_educated": character.get_long_term_goal() == "career_advancement",
            "set_goal": character.get_hope() < 5,
            "start_business": character.get_long_term_goal() == "entrepreneurship",
            "trade_goods": character.get_wealth_money() > 5
            or character.get_material_goods() > 5,
            "invest_wealth": character.get_wealth_money() > 8,
            # ... additional mappings ...
        }

        prioritized_actions = []
        prioritized_actions += [action for action, need in needs_goals.items() if need]
        other_actions = [
            action for action in self.actions if action not in prioritized_actions
        ]
        if len(prioritized_actions) < 5:
            prioritized_actions += other_actions[: 5 - len(prioritized_actions)]
        return prioritized_actions


class DescriptorMatrices:
    """Repository of descriptors used to enrich generated text prompts."""
    def __init__(self):

        self.job_adjective = {
            "default": [
                "skilled",
                "hardworking",
                "friendly",
                "friendly, outgoing",
                "average",
            ]
        }

        self.job_pronoun = {
            "default": ["person"],
            "Engineer": [
                "person",
                "engineer",
                "programmer",
                "developer",
                "coder",
                "software engineer",
                "hardware engineer",
                "computer scientist",
                "computer engineer",
                "computer programmer",
                "computer scientist",
                "computer technician",
                "computer repair technician",
                "computer repairman",
                "computer repairwoman",
                "computer repair person",
                "computer repair specialist",
                "computer repair expert",
                "computer repair professional",
                "computer repair master",
                "computer repair guru",
                "computer repair wizard",
                "computer repair genius",
                "computer repair prodigy",
                "computer repair whiz",
                "computer repair wiz",
                "computer nerd",
                "computer geek",
            ],
            "Farmer": [
                "person",
                "farmer",
                "agriculturalist",
                "agricultural scientist",
                "agricultural engineer",
                "agricultural technician",
                "agricultural nerd",
                "agricultural geek",
            ],
        }

        self.job_place = {
            "default": ["at your job"],
            "Engineer": [""],
            "Farmer": ["at your farm"],
        }

        self.job_enjoys_verb = {
            "default": ["working with", "helping"],
            "Engineer": [
                "building",
                "designing",
                "creating",
                "developing",
                "programming",
                "testing",
                "debugging",
                "fixing",
                "improving",
                "optimizing",
                "learning",
                "teaching",
                "mentoring",
                "leading",
                "managing",
                "collaborating",
                "working",
                "writing",
                "reading",
                "researching",
                "analyzing",
                "planning",
                "documenting",
                "communicating",
                "presenting",
                "speaking",
                "talking",
                "discussing",
                "debating",
                "arguing",
                "solving",
                "simplifying",
                "automating",
                "optimizing",
            ],
            "Farmer": [
                "planting",
                "growing",
                "harvesting",
                "watering",
                "feeding",
                "tending",
                "caring",
                "cultivating",
                "nurturing",
                "pruning",
                "weeding",
                "fertilizing",
                "sowing",
                "reaping",
                "mowing",
                "raking",
                "plowing",
                "tilling",
                "hoeing",
                "digging",
                "shoveling",
                "raking",
            ],
        }

        self.job_verb_acts_on_noun = {
            "default": ["your hands", "others"],
            "Engineer": [
                "things",
                "machines",
                "doo-dads",
                "gizmos",
                "widgets",
                "programs",
                "software",
                "hardware",
                "systems",
                "components",
                "parts",
                "circuits",
                "circuits",
                "devices",
                "solutions",
            ],
            "Farmer": [
                "plants",
                "crops",
                "vegetables",
                "fruits",
                "grains",
                "flowers",
                "trees",
                "shrubs",
                "bushes",
                "grass",
                "weeds",
                "soil",
                "land",
                "fields",
                "gardens",
                "orchards",
                "vineyards",
                "pastures",
                "meadows",
                "ranches",
                "farms",
                "livestock",
                "animals",
                "cattle",
                "pigs",
                "chickens",
                "sheep",
                "goats",
                "horses",
                "llamas",
                "alpacas",
                "ostriches",
                "turkeys",
                "geese",
                "ducks",
                "fish",
                "aquatic life",
                "wildlife",
            ],
        }

        self.job_currently_working_on = {
            "Engineer": [
                "a new project",
                "a new software project",
                "a new hardware project",
                "a new product",
                "a new feature",
                "a new design",
                "a new system",
                "a new solution",
                "a new component",
                "a new part",
                "a new circuit",
                "a new device",
                "a new machine",
                "a new tool",
                "a new program",
                "a new algorithm",
                "a new technology",
                "a new language",
                "a new framework",
                "a new library",
                "a new interface",
                "a new API",
                "a new database",
                "a new website",
                "a new app",
                "a new game",
                "a new tool",
                "a new service",
                "a new business",
                "a new company",
                "a new startup",
                "a new project",
                "a new idea",
                "a new concept",
                "a new invention",
                "a new discovery",
                "a new theory",
                "a new hypothesis",
                "a new experiment",
                "a new method",
                "a new technique",
                "a new approach",
                "a new strategy",
                "a new plan",
                "a new goal",
                "a new objective",
                "a new target",
                "a new milestone",
                "a new task",
                "a new assignment",
                "a new mission",
                "a new quest",
                "a new adventure",
                "a new journey",
                "a new adventure",
                "a new experience",
                "a new opportunity",
                "a new challenge",
                "debugging a new bug",
                "fixing a new defect",
                "solving  a new error",
            ],
            "Farmer": [
                "a new crop",
                "a new harvest",
                "a new field",
                "a new garden",
                "a new orchard",
                "a new vineyard",
                "a new pasture",
                "a new meadow",
                "a new ranch",
                "a new farm",
                "a new livestock",
                "a new animal",
                "a new cattle",
                "a new pig",
                "a new chicken",
                "a new sheep",
                "a new goat",
                "a new horse",
                "a new llama",
                "a new alpaca",
                "a new ostrich",
                "a new turkey",
                "a new goose",
                "a new duck",
                "a new fish",
                "a new aquatic life",
                "a new wildlife",
                "a new plant",
                "a new vegetable",
                "a new fruit",
                "a new grain",
                "a new flower",
                "a new tree",
                "a new shrub",
                "a new bush",
                "a new grass",
                "a new weed",
                "a new soil",
                "a new land",
                "a new field",
                "a new garden",
                "a new orchard",
                "a new vineyard",
                "a new pasture",
                "a new meadow",
                "a new ranch",
                "a new farm",
                "a new livestock",
                "a new animal",
                "a new cattle",
                "a new pig",
                "a new chicken",
                "a new sheep",
                "a new goat",
                "a new horse",
                "a new llama",
                "a new alpaca",
                "a new ostrich",
                "a new turkey",
                "a new goose",
                "a new duck",
                "a new fish",
                "a new aquatic life",
                "a new wildlife",
            ],
        }

        self.job_planning_to_attend = {
            "Engineer": [
                "tech conference",
                "tech meetup",
                "developers conference",
                "maker faire",
                "hackathon",
                "startup conference",
                "tech talk",
                "tech event",
                "tech meetup",
                "tech gathering",
                "tech party",
                "tech event",
                "tech festival",
                "tech expo",
                "tech convention",
                "tech summit",
                "tech fair",
                "tech showcase",
                "tech competition",
            ],
            "Farmer": [
                "farmers market",
                "farmers conference",
                "farmers meetup",
                "farmers convention",
                "farmers fair",
                "farmers showcase",
                "farmers competition",
                "farmers festival",
                "farmers expo",
                "farmers gathering",
                "farmers party",
                "farmers event",
                "farmers summit",
                "farmers fair",
                "farmers showcase",
                "farmers competition",
            ],
        }

        self.job_hoping_to_there = {
            "Engineer": [
                "meet some of your colleagues",
                "encounter some new innovations",
            ],
            "Farmer": ["sell some of your produce", "buy a new tool"],
        }

        self.job_hoping_to_learn = {
            "Engineer": [
                "new programming languages",
                "new frameworks",
                "new libraries",
                "new technologies",
                "new tools",
                "new techniques",
                "new methods",
                "new approaches",
                "new strategies",
                "new plans",
                "new goals",
                "new objectives",
                "new targets",
                "new milestones",
                "new tasks",
                "new assignments",
                "new missions",
                "new quests",
                "new adventures",
                "new journeys",
                "new experiences",
                "new opportunities",
                "new challenges",
                "new ideas",
                "new concepts",
                "new inventions",
                "new discoveries",
                "new theories",
                "new hypotheses",
                "new experiments",
                "new algorithms",
                "new designs",
                "new systems",
                "new solutions",
                "new components",
                "new parts",
                "new circuits",
                "new devices",
                "new machines",
                "new programs",
                "new software",
                "new hardware",
                "new products",
                "new features",
                "new designs",
                "new systems",
                "new solutions",
                "new components",
                "new parts",
                "new circuits",
                "new devices",
                "new machines",
                "new programs",
                "new software",
                "new hardware",
                "new products",
                "new features",
            ],
            "Farmer": [
                "new farming techniques",
                "new farming methods",
                "new farming approaches",
                "new farming strategies",
                "new farming plans",
                "new farming goals",
                "new farming objectives",
                "new farming targets",
                "new farming milestones",
                "new farming tasks",
                "new farming assignments",
                "new farming missions",
                "new farming quests",
                "new farming adventures",
                "new farming journeys",
                "new farming experiences",
                "new farming opportunities",
                "new farming challenges",
                "new farming ideas",
                "new farming concepts",
                "new farming inventions",
                "new farming discoveries",
                "new farming theories",
                "new farming hypotheses",
                "new farming experiments",
                "new farming algorithms",
                "new farming designs",
                "new farming systems",
                "new farming solutions",
                "new farming components",
                "new farming parts",
                "new farming circuits",
                "new farming devices",
                "new farming machines",
                "new farming programs",
                "new farming software",
                "new farming hardware",
                "new farming products",
                "new farming features",
            ],
        }

        self.job_hoping_to_meet = {
            "Engineer": [
                "new people",
                "new friends",
                "new colleagues",
                "new mentors",
                "new leaders",
                "new managers",
                "new collaborators",
                "new partners",
                "new investors",
                "new customers",
                "new clients",
                "new users",
                "new developers",
                "new engineers",
                "new designers",
                "new programmers",
                "new testers",
                "new marketers",
                "new salespeople",
                "new businesspeople",
                "new entrepreneurs",
                "new founders",
                "new CEOs",
                "new CTOs",
                "new CIOs",
                "new CMOs",
                "new COOs",
                "new CFOs",
                "new VPs",
                "new directors",
                "new managers",
                "new supervisors",
                "new employees",
                "new interns",
                "new contractors",
                "new consultants",
                "new freelancers",
                "new remote workers",
                "new coworkers",
                "new teammates",
                "new colleagues",
                "new peers",
                "new subordinates",
                "new superiors",
                "new bosses",
                "new leaders",
                "new managers",
                "new mentors",
                "new teachers",
                "new students",
                "new professors",
                "new researchers",
                "new scientists",
                "new engineers",
                "new designers",
                "new programmers",
                "new testers",
                "new marketers",
                "new salespeople",
                "new businesspeople",
                "new entrepreneurs",
                "new founders",
                "new CEOs",
                "new CTOs",
                "new CIOs",
                "new CMOs",
                "new COOs",
                "new CFOs",
                "new VPs",
                "new directors",
                "new managers",
                "new supervisors",
                "new employees",
                "new interns",
                "new contractors",
                "new consultants",
                "new freelancers",
                "new remote workers",
                "new coworkers",
                "new teammates",
                "new colleagues",
                "new peers",
                "new subordinates",
                "new superiors",
                "new bosses",
                "new leaders",
                "new managers",
                "new mentors",
                "new teachers",
                "new students",
                "new professors",
                "new researchers",
                "new scientists",
            ],
            "Farmer": [
                "new people",
                "new friends",
                "new colleagues",
                "new mentors",
                "new leaders",
                "new managers",
                "new collaborators",
                "new partners",
                "new investors",
                "new customers",
                "new clients",
                "new users",
                "new developers",
                "new engineers",
                "new designers",
                "new programmers",
                "new testers",
                "new marketers",
                "new salespeople",
                "new businesspeople",
                "new entrepreneurs",
                "new founders",
                "new CEOs",
                "new CTOs",
                "new CIOs",
                "new CMOs",
                "new COOs",
                "new CFOs",
                "new VPs",
                "new directors",
                "new managers",
                "new supervisors",
                "new employees",
                "new interns",
                "new contractors",
                "new consultants",
                "new freelancers",
                "new remote workers",
                "new coworkers",
                "new teammates",
                "new colleagues",
                "new peers",
                "new subordinates",
                "new superiors",
                "new bosses",
                "new leaders",
                "new managers",
                "new mentors",
                "new teachers",
                "new students",
                "new professors",
                "new researchers",
                "new scientists",
                "new engineers",
                "new designers",
                "new programmers",
                "new testers",
                "new marketers",
                "new salespeople",
                "new businesspeople",
                "new entrepreneurs",
                "new founders",
                "new CEOs",
                "new CTOs",
                "new CIOs",
                "new CMOs",
                "new COOs",
                "new CFOs",
                "new VPs",
                "new directors",
                "new managers",
                "new supervisors",
                "new employees",
                "new interns",
                "new contractors",
                "new consultants",
                "new freelancers",
                "new remote workers",
                "new coworkers",
                "new teammates",
                "new colleagues",
                "new peers",
                "new subordinates",
                "new superiors",
                "new bosses",
                "new leaders",
                "new managers",
                "new mentors",
                "new teachers",
                "new students",
                "new professors",
                "new researchers",
                "new scientists",
            ],
        }

        self.job_hoping_to_find = {
            "Engineer": [
                "new opportunities",
                "new challenges",
                "new ideas",
                "new concepts",
                "new inventions",
                "new discoveries",
                "new theories",
                "new hypotheses",
                "new experiments",
                "new algorithms",
                "new designs",
                "new systems",
                "new solutions",
                "new components",
                "new parts",
                "new circuits",
                "new devices",
                "new machines",
                "new programs",
                "new software",
                "new hardware",
                "new products",
                "new features",
                "new designs",
                "new systems",
                "new solutions",
                "new components",
                "new parts",
                "new circuits",
                "new devices",
                "new machines",
                "new programs",
                "new software",
                "new hardware",
                "new products",
                "new features",
            ],
            "Farmer": [
                "new opportunities",
                "new challenges",
                "new ideas",
                "new concepts",
                "new inventions",
                "new discoveries",
                "new theories",
                "new hypotheses",
                "new experiments",
                "new algorithms",
                "new designs",
                "new systems",
                "new solutions",
                "new components",
                "new parts",
                "new circuits",
                "new devices",
                "new machines",
                "new programs",
                "new software",
                "new hardware",
                "new products",
                "new features",
                "new designs",
                "new systems",
                "new solutions",
                "new components",
                "new parts",
                "new circuits",
                "new devices",
                "new machines",
                "new programs",
                "new software",
                "new hardware",
                "new products",
                "new features",
            ],
        }

        self.feeling_health = {
            "healthy": [
                "in excellent health",
                "healthy",
                "doing well",
                "feeling good",
                "feeling great",
                "feeling amazing",
                "feeling fantastic",
                "feeling excellent",
                "feeling energetic",
                "strong",
                "fit",
                "feeling invincible",
            ],
            "sick": [
                "feeling sick",
                "feeling ill",
                "feeling unwell",
                "feeling bad",
                "feeling terrible",
                "feeling horrible",
                "feeling awful",
                "feeling absolutely dreadful",
                "miserable",
            ],
            "injured": ["injured", "hurt", "wounded", "damaged", "broken", "bruised"],
        }

        self.feeling_hunger = {
            "full": [
                "you are full",
                "you are satisfied",
                "you are not hungry",
                "you are barely peckish",
                "you are not hungry at all",
                "you are not hungry in the slightest",
                "you are not hungry whatsoever",
                "you are not hungry in the least",
            ],
            "moderate": [
                "your hunger is moderate",
                "you are only slightly hungry",
                "you are moderately hungry",
                "you are a bit hungry",
                "you could use a bite to eat",
                "you could do with a snack",
                "you could do with a meal",
                "you could do with a bite",
            ],
            "hungry": [
                "you are hungry",
                "you are starving",
                "you are famished",
                "you are ravenous",
                "you are starving",
            ],
            "starving": [
                "you are starving",
                "you are famished",
                "you are ravenous",
                "you are starving",
            ],
        }

        self.event_recent = {
            "craft fair": ["After your success at the craft fair"],
            "community center": ["After you helped at the community center"],
            "hospital": ["After you were recently in the hospital"],
            "nursing home": ["Since you helped out at the nursing home"],
            "outbreak": ["With the recent outbreak"],
            "rains": ["The recent rains"],
            "learning": ["Recently, you learned"],
        }

        self.financial_situation = {
            "rich": [
                "you are financially well-off",
                "you are rich",
                "you are wealthy",
                "you are well-off",
                "you are well-to-do",
                "you are well-heeled",
                "you are well-fixed",
                "you are well-situated",
                "you are well-provided",
                "you are well-provided for",
                "you are well-endowed",
                "you are well-furnished",
                "you are well-supplied",
                "you are well-stocked",
                "you are well-equipped",
                "you are well-prepared",
                "you are well-organized",
                "you are well-ordered",
                "you are well-regulated",
                "you are well-arranged",
                "you are well-balanced",
                "you are well-adjusted",
                "you are well-kept",
                "you are well-maintained",
                "you are well-preserved",
                "you are well-protected",
                "you are well-secured",
                "you are well-kept",
                "you are well-maintained",
                "you are well-preserved",
                "you are well-protected",
                "you are well-secured",
                "you are well-kept",
                "you are well-maintained",
                "you are well-preserved",
                "you are well-protected",
                "you are well-secured",
                "you are well-kept",
                "you are well-maintained",
                "you are well-preserved",
                "you are well-protected",
                "you are well-secured",
                "you are well-kept",
                "you are well-maintained",
                "you are well-preserved",
                "you are well-protected",
                "you are well-secured",
                "you are well-kept",
                "you are well-maintained",
                "you are well-preserved",
                "you are well-protected",
                "you are well-secured",
            ],
            "stable": [
                "your financial situation is stable",
                "you are financially stable",
                "you are financially secure",
                "you are financially comfortable",
            ],
            "poor": [
                "you are financially poor",
                "you are financially struggling",
                "you are financially unstable",
                "you are financially insecure",
                "you are financially uncomfortable",
                "you are financially squeezed",
                "your finances are tight",
                "you are financially strapped",
                "you are financially stressed",
                "you are financially burdened",
                "you are struggling to make ends meet",
                "you are struggling to get by",
                "you are struggling to get through financially",
                "you are struggling to pay the bills",
                "you are struggling to pay the rent",
                "you are broke",
                "you are in debt",
                "you are in the red",
                "you are in the hole",
                "you are in the negative",
            ],
            "bankrupt": [
                "you are bankrupt",
                "you are insolvent",
                "you are in debt",
                "you are in the red",
                "you are in the hole",
                "you are in the negative",
                "you are destitute",
            ],
        }

        self.motivation = {
            "default": [
                "You're motivated to ",
                "Today, you aim to ",
                "Today offers the chance to",
                "You remind yourself of your goal to",
                "You're closer to your goal of",
            ]
        }

        self.weather_description = {
            "default": [
                "it's an average day outside",
                "it's a typical day outside",
                "it's a normal day outside",
                "it's a regular day outside",
                "it's a standard day outside",
                "it's a typical day outside",
                "it's a usual day outside",
                "it's a common day outside",
                "it's a standard day out there today",
            ],
            "sunny": [
                "it's a sunny day outside",
                "it's a bright day outsid",
                "it's a clear day out",
            ],
            "cloudy": [
                "it's a cloudy day outside",
                "it's a cloudy day out",
                "it's a bit overcast outside",
            ],
            "rainy": [
                "it's a rainy day outside",
                "it's a bit drizzly outside",
                "it's a bit rainy outside",
                "it's a bit wet outside",
                "it's a bit damp outside",
                "it's a bit moist outside",
            ],
            "snowy": [
                "it's a snowy day outside",
                "it's a bit snowy outside",
                "it's a bit icy outside",
                "it's a bit frosty outside",
                "it's a bit slushy outside",
                "it's a bit cold outside",
                "it's a bit chilly outside",
                "it's a bit freezing outside",
                "it's a bit frigid outside",
                "it's a bit wintry outside",
                "it's a bit wintery outside",
                "it's a bit frosty outside",
                "it's a bit icy outside",
                "it's a bit snowy outside",
                "it's a bit slushy outside",
                "it's a bit cold outside",
                "it's a bit chilly outside",
                "it's a bit freezing outside",
                "it's a bit frigid outside",
                "it's a bit wintry outside",
                "it's a bit wintery outside",
            ],
            "windy": [
                "it's a windy day outside",
                "it's a bit windy outside",
                "it's a bit breezy outside",
                "it's a bit gusty outside",
                "it's a bit blustery outside",
                "it's a bit windy out there today",
            ],
            "stormy": [
                "it's a stormy day outside",
                "it's a bit stormy outside",
                "it's a bit stormy out there today",
            ],
            "foggy": [
                "it's a foggy day outside",
                "it's a bit foggy outside",
                "it's a bit misty outside",
                "it's a bit hazy outside",
                "it's a bit smoky outside",
                "it's a bit smoggy outside",
                "it's a bit foggy out there today",
            ],
        }

        self.routine_question_framing = {
            "default": [
                "Considering the weather and your current situation, what do you choose to do next?\n",
                "What do you choose to do next?\n",
                "What do you do next?\n",
                "What will your focus be?\n",
                "What will you do?\n",
                "What will you focus on?\n",
                "What will you work on?\n",
                "What will you do next?\n",
                "What will you do?\n",
                "What is your next move?\n",
                "What is your next step?\n",
                "What is your next action?\n",
                "What is your next priority?\n",
            ]
        }

        self.action_descriptors = {
            "buy_food": [
                "Go to the market",
                "Go to the grocery store",
                "Go to the supermarket",
                "Go to the bodega",
                "Go to the corner store",
                "Go to the convenience store",
                "Go to the deli",
                "Go to the farmers market",
                "Go to the farm",
                "Go to the farm stand",
                "Go to the market",
            ]
        }

        # self.health_status = ["healthy", "sick", "injured", "disabled", "dying"]
        # self.hunger_level = ["full", "moderate", "hungry", "starving"]
        # self.wealth_money = ["rich", "moderate", "poor", "bankrupt"]
        # self.mental_health = ["stable", "unstable", "depressed", "anxious", "suicidal"]
        # self.social_wellbeing = ["connected", "lonely", "isolated", "disconnected"]
        # self.happiness = ["happy", "content", "sad", "depressed", "suicidal"]
        # self.shelter = ["stable", "unstable", "homeless"]
        # self.stability = ["stable", "unstable"]
        # self.luxury = ["luxurious", "comfortable", "uncomfortable", "unlivable"]
        # self.hope = ["hopeful", "hopeless"]
        # self.success = ["successful", "unsuccessful"]
        # self.control = ["in control", "out of control"]
        # self.job_performance = ["good", "bad"]
        # self.beauty = ["beautiful", "ugly"]
        # self.community = ["connected", "disconnected"]
        # self.material_goods = ["plentiful", "scarce"]
        # self.friendship_grid = ["connected", "disconnected"]

    def get_job_adjective(self, job):
        return random.choice(self.job_adjective.get(job, self.job_adjective["default"]))

    def get_job_pronoun(self, job):
        return random.choice(self.job_pronoun.get(job, self.job_pronoun["default"]))

    def get_job_enjoys_verb(self, job):
        return random.choice(
            self.job_enjoys_verb.get(job, self.job_enjoys_verb["default"])
        )

    def get_job_verb_acts_on_noun(self, job):
        return random.choice(
            self.job_verb_acts_on_noun.get(job, self.job_verb_acts_on_noun["default"])
        )

    def get_job_currently_working_on(self, job):
        return random.choice(
            self.job_currently_working_on.get(
                job, self.job_currently_working_on["default"]
            )
        )

    def get_job_place(self, job):
        return random.choice(self.job_place.get(job, self.job_place["default"]))

    def get_job_planning_to_attend(self, job):
        return random.choice(
            self.job_planning_to_attend.get(job, self.job_planning_to_attend["default"])
        )

    def get_job_hoping_to_there(self, job):
        return random.choice(
            self.job_hoping_to_there.get(job, self.job_hoping_to_there["default"])
        )

    def get_job_hoping_to_learn(self, job):
        return random.choice(
            self.job_hoping_to_learn.get(job, self.job_hoping_to_learn["default"])
        )

    def get_job_hoping_to_meet(self, job):
        return random.choice(
            self.job_hoping_to_meet.get(job, self.job_hoping_to_meet["default"])
        )

    def get_job_hoping_to_find(self, job):
        return random.choice(
            self.job_hoping_to_find.get(job, self.job_hoping_to_find["default"])
        )

    def get_feeling_health(self, health_status):
        return random.choice(
            self.feeling_health.get(health_status, self.feeling_health["default"])
        )

    def get_feeling_hunger(self, hunger_level):
        return random.choice(
            self.feeling_hunger.get(hunger_level, self.feeling_hunger["default"])
        )

    def get_event_recent(self, recent_event):
        return random.choice(
            self.event_recent.get(recent_event, self.event_recent["default"])
        )

    def get_financial_situation(self, wealth_money):
        return random.choice(
            self.financial_situation.get(
                wealth_money, self.financial_situation["default"]
            )
        )

    def get_motivation(self, motivation=None):
        """Return a motivational phrase.

        If ``motivation`` is ``None`` or not found in the matrix, a random
        choice from the ``"default"`` list is returned.
        """
        return random.choice(
            self.motivation.get(motivation, self.motivation["default"])
        )

    def get_motivation_zero(self, motivation, job):
        return (
            random.choice(self.motivation.get(motivation, self.motivation["default"]))
            + random.choice(
                self.job_enjoys_verb.get(job, self.job_enjoys_verb["default"])
            )
            + random.choice(
                self.job_verb_acts_on_noun.get(
                    job, self.job_verb_acts_on_noun["default"]
                )
            )
        )

    def get_weather_description(self, weather_description):
        return random.choice(
            self.weather_description.get(
                weather_description, self.weather_description["default"]
            )
        )

    def get_routine_question_framing(self, routine_question_framing=None):
        """Return a question framing string for routine prompts."""
        return random.choice(
            self.routine_question_framing.get(
                routine_question_framing, self.routine_question_framing["default"]
            )
        )

    def get_action_descriptors(self, action):
        return random.choice(
            self.action_descriptors.get(action, self.action_descriptors["default"])
        )


descriptors = DescriptorMatrices()


class PromptBuilder:
    """Build detailed prompts for Tiny Village characters."""

    def __init__(self, character: tc.Character) -> None:
        """Initialize the builder for ``character``."""

        self.character = character
        self.action_options = ActionOptions()
        self.needs_priorities_func = NeedsPriorities()

    def calculate_needs_priorities(self) -> None:
        """Compute and store the character's current need priorities."""

        self.needs_priorities = self.needs_priorities_func.calculate_needs_priorities(
            self.character
        )

    def prioritize_actions(self) -> None:
        """Determine which actions the character is most likely to take."""

        self.prioritized_actions = self.action_options.prioritize_actions(
            self.character
        )

    def generate_completion_message(self, character: tc.Character, action: str) -> str:
        """Return a short message describing successful completion of ``action``."""

        return f"{character.name} has {DescriptorMatrices.get_action_descriptors(action)} {action}."

    def generate_failure_message(self, character: tc.Character, action: str) -> str:
        """Return a short message describing failure to perform ``action``."""

        return f"{character.name} has failed to {DescriptorMatrices.get_action_descriptors(action)} {action}."

    def _get_character_state_dict(self) -> Dict[str, float]:
        """Return a simplified state dictionary for utility calculations."""

        state = {
            "hunger": getattr(self.character, "hunger_level", 5.0) / 10.0,
            "energy": getattr(self.character, "energy", 5.0) / 10.0,
            "health": getattr(self.character, "health_status", 5.0) / 10.0,
            "mental_health": getattr(self.character, "mental_health", 5.0) / 10.0,
            "social_wellbeing": getattr(self.character, "social_wellbeing", 5.0)
            / 10.0,
            "money": float(getattr(self.character, "wealth_money", 0.0)),
        }
        return state

    def calculate_action_utility(self, current_goal: Optional[object] = None) -> Dict[str, float]:
        """Calculate and return utility values for the prioritized actions."""
        from tiny_utility_functions import UtilityEvaluator, calculate_action_utility
        from tiny_output_interpreter import OutputInterpreter

        self.action_utilities = {}
        evaluator = UtilityEvaluator()
        char_state = self._get_character_state_dict()
        interpreter = OutputInterpreter()

        for action_name in self.prioritized_actions:
            try:
                action_cls = interpreter.action_class_map.get(action_name)
                action_obj = action_cls() if action_cls else None
            except Exception as e:
                print(f"Error creating action {action_name}: {e}")
                continue

            if not action_obj:
                print(f"Warning: Unknown action {action_name}")
                continue

            try:
                utility = evaluator.evaluate_action_utility(
                    self.character.name,
                    char_state,
                    action_obj,
                    current_goal,
                )
            except Exception:
                try:
                    utility = calculate_action_utility(char_state, action_obj, current_goal)
                except Exception as e:
                    print(f"Failed to evaluate utility for {action_name}: {e}")
                    continue

            self.action_utilities[action_name] = utility

        return self.action_utilities

    def generate_daily_routine_prompt(self, time: str, weather: str) -> str:
        """Generate a basic daily routine prompt."""
        prompt = "<|system|>"
        prompt += (
            f"You are {self.character.name}, a {self.character.job} in a small town. You are a {descriptors.get_job_adjective(self.character.job)} {descriptors.get_job_pronoun(self.character.job)} who enjoys {descriptors.get_job_enjoys_verb(self.character.job)} {descriptors.get_job_verb_acts_on_noun(self.character.job)}. You are currently working on {descriptors.get_job_currently_working_on(self.character.job)} {descriptors.get_job_place(self.character.job)}, and you are excited to see how it turns out. You are also planning to attend a {descriptors.get_job_planning_to_attend(self.character.job)} in the next few weeks, and you are hoping to {descriptors.get_job_hoping_to_there(self.character.job)} there.",
        )
        prompt += f"<|user|>"
        prompt += f"{self.character.name}, it's {time}, and {descriptors.get_weather_description(weather)}. You're feeling {descriptors.get_feeling_health(self.character.health_status)}, and {descriptors.get_feeling_hunger(self.character.hunger_level)}. "
        prompt += f"{descriptors.get_event_recent(self.character.recent_event)}, and {descriptors.get_financial_situation(self.character.wealth_money)}. {descriptors.get_motivation()} {self.long_term_goal}. {descriptors.get_routine_question_framing()}"
        prompt += "Options:\n"
        prompt += "1. Go to the market to Buy_Food.\n"
        prompt += f"2. Work at your job to Improve_{self.job_performance}.\n"
        prompt += "3. Visit a friend to Increase_Friendship.\n"
        prompt += "4. Engage in a Leisure_Activity to improve Mental_Health.\n"
        prompt += "5. Work on a personal project to Pursue_Hobby.\n"
        prompt += "</s>"
        prompt += "<|assistant|>"
        prompt += f"{self.character.name}, I choose "
        return prompt

    def generate_decision_prompt(
        self,
        time: str,
        weather: str,
        action_choices: List[str],
        character_state_dict: Optional[Dict[str, float]] = None,
    ) -> str:
        """Create a decision prompt incorporating goals, needs and context."""
        # Calculate needs priorities for character context
        needs_calculator = NeedsPriorities()
        needs_priorities = needs_calculator.calculate_needs_priorities(self.character)

        # Get character's current goals prioritized by importance
        try:
            goal_queue = self.character.evaluate_goals()
        except Exception as e:
            print(f"Warning: Could not evaluate goals for {self.character.name}: {e}")
            goal_queue = []

        # Build enhanced prompt with rich character context
        prompt = f"<|system|>"

        # Basic character identity and role
        prompt += (
            f"You are {self.character.name}, a {self.character.job} in a small town. "
        )
        prompt += f"You are a {descriptors.get_job_adjective(self.character.job)} {descriptors.get_job_pronoun(self.character.job)} "
        prompt += f"who enjoys {descriptors.get_job_enjoys_verb(self.character.job)} {descriptors.get_job_verb_acts_on_noun(self.character.job)}. "

        # Current goals and motivations
        if goal_queue and len(goal_queue) > 0:
            prompt += f"\n\nYour current goals (in order of importance):\n"
            for i, (utility_score, goal) in enumerate(goal_queue[:3]):  # Top 3 goals
                prompt += f"{i+1}. {goal.name}: {goal.description} (Priority: {utility_score:.1f})\n"

        # Character's pressing needs and motivations
        top_needs = sorted(needs_priorities.items(), key=lambda x: x[1], reverse=True)[
            :5
        ]
        if top_needs:
            prompt += f"\nYour most pressing needs:\n"
            for need_name, priority_score in top_needs:
                need_desc = self._get_need_description(need_name, priority_score)
                prompt += f"- {need_desc}\n"

        # Character motives and personality context
        if hasattr(self.character, "motives") and self.character.motives:
            prompt += f"\nYour key motivations:\n"
            top_motives = self._get_top_motives(self.character.motives, 4)
            for motive_name, motive_score in top_motives:
                prompt += f"- {motive_name.replace('_', ' ').title()}: {self._get_motive_description(motive_name, motive_score)}\n"

        # Current comprehensive state
        prompt += f"\n<|user|>"
        prompt += f"{self.character.name}, it's {time}, and {descriptors.get_weather_description(weather)}. "

        # Enhanced status description
        prompt += f"Current state: "
        prompt += f"Health {self.character.health_status}/10, "
        prompt += f"Hunger {self.character.hunger_level}/10, "
        prompt += f"Energy {getattr(self.character, 'energy', 5):.1f}/10, "
        prompt += f"Mental Health {self.character.mental_health}/10, "
        prompt += f"Social Wellbeing {self.character.social_wellbeing}/10. "

        # Financial and life context
        prompt += f"{descriptors.get_event_recent(self.character.recent_event)}, and {descriptors.get_financial_situation(self.character.wealth_money)}. "

        # Long-term aspiration context
        if hasattr(self.character, "long_term_goal") and self.character.long_term_goal:
            prompt += f"Your long-term aspiration is: {self.character.long_term_goal}. "

        prompt += f"\n{descriptors.get_routine_question_framing()}"

        # Enhanced action choices with better formatting
        prompt += f"\nAvailable actions:\n"
        for i, action_choice in enumerate(action_choices):
            prompt += f"{action_choice}\n"

        prompt += f"\nChoose the action that best aligns with your goals, needs, and current situation. "
        prompt += f"Consider both immediate benefits and long-term progress toward your aspirations."

        prompt += f"\n</s>"
        prompt += f"<|assistant|>"
        prompt += f"{self.character.name}, I choose "
        return prompt

    def _get_need_description(self, need_name: str, priority_score: float) -> str:
        """Generate human-readable description for character needs."""
        need_descriptions = {
            "health": f"Physical health needs attention (priority: {priority_score:.0f}/100)",
            "hunger": f"Nutritional needs are pressing (priority: {priority_score:.0f}/100)",
            "wealth": f"Financial security is important (priority: {priority_score:.0f}/100)",
            "mental_health": f"Mental wellness requires care (priority: {priority_score:.0f}/100)",
            "social_wellbeing": f"Social connections need nurturing (priority: {priority_score:.0f}/100)",
            "happiness": f"Personal happiness and fulfillment (priority: {priority_score:.0f}/100)",
            "shelter": f"Housing and shelter security (priority: {priority_score:.0f}/100)",
            "stability": f"Life stability and routine (priority: {priority_score:.0f}/100)",
            "luxury": f"Comfort and luxury desires (priority: {priority_score:.0f}/100)",
            "hope": f"Optimism and future outlook (priority: {priority_score:.0f}/100)",
            "success": f"Achievement and success drive (priority: {priority_score:.0f}/100)",
            "control": f"Sense of control and agency (priority: {priority_score:.0f}/100)",
            "job_performance": f"Professional excellence (priority: {priority_score:.0f}/100)",
            "beauty": f"Aesthetic and beauty appreciation (priority: {priority_score:.0f}/100)",
            "community": f"Community involvement and belonging (priority: {priority_score:.0f}/100)",
            "material_goods": f"Material possessions and acquisitions (priority: {priority_score:.0f}/100)",
        }
        return need_descriptions.get(
            need_name,
            f"{need_name.replace('_', ' ').title()} (priority: {priority_score:.0f}/100)",
        )

    def _get_top_motives(self, motives: object, count: int = 4) -> List[tuple]:
        """Get the top character motives by score."""
        try:
            motive_dict = motives.to_dict()
            motive_scores = [
                (name, motive.score) for name, motive in motive_dict.items()
            ]
            return sorted(motive_scores, key=lambda x: x[1], reverse=True)[:count]
        except Exception as e:
            print(f"Warning: Could not extract motives: {e}")
            return []

    def _get_motive_description(self, motive_name: str, score: float) -> str:
        """Generate human-readable description for character motives."""
        intensity = (
            "Very High"
            if score >= 8
            else "High" if score >= 6 else "Moderate" if score >= 4 else "Low"
        )
        return f"{intensity} ({score:.1f}/10)"

<<<<<<< HEAD
    def generate_crisis_response_prompt(self, crisis: str) -> str:
        """Create a placeholder crisis response prompt."""

        prompt = f"<|system|>"
        prompt += f"<|user|>"
        prompt += f"<|assistant|>"
=======
    def generate_crisis_response_prompt(self, crisis_description: str, urgency: str = "high"):
        """Generate a short crisis response prompt for the LLM.

        Parameters
        ----------
        crisis_description : str
            Description of the crisis situation.
        urgency : str, optional
            Qualitative urgency indicator (e.g. "low", "medium", "high").
        """

        prompt = "<|system|>"
        prompt += (
            f"You are {self.character.name}, a {descriptors.get_job_adjective(self.character.job)} "
            f"{descriptors.get_job_pronoun(self.character.job)} prepared for emergencies."
        )

        prompt += "<|user|>"
        prompt += (
            f"A crisis has occurred: {crisis_description}. Urgency: {urgency}. "
            f"{descriptors.get_event_recent(self.character.recent_event)} "
            f"{descriptors.get_financial_situation(self.character.wealth_money)}."
        )

        try:
            from tiny_utility_functions import UtilityEvaluator
            from tiny_output_interpreter import OutputInterpreter

            evaluator = UtilityEvaluator()
            interpreter = OutputInterpreter()
            actions = ActionOptions().prioritize_actions(self.character)
            action_objects = []
            for name in actions[:1]:
                cls = interpreter.action_class_map.get(name)
                if cls:
                    action_objects.append(cls())

            if action_objects:
                char_state = self._get_character_state_dict()
                _, analysis = evaluator.evaluate_plan_utility_advanced(
                    self.character.name, char_state, action_objects
                )
                breakdown = analysis.get("action_breakdown")
                if breakdown:
                    best_action = breakdown[0].get("action")
                    if best_action:
                        prompt += f" Recommended immediate action: {best_action}."
        except ImportError:
            # Utility evaluation is optional and may not work if dependencies are missing
            pass
        except Exception as e:
            # Log unexpected exceptions for debugging purposes
            import logging
            logging.error(f"An unexpected error occurred during utility evaluation: {e}")

        prompt += "<|assistant|>"
>>>>>>> 246783c1
        return prompt<|MERGE_RESOLUTION|>--- conflicted
+++ resolved
@@ -1791,14 +1791,7 @@
         )
         return f"{intensity} ({score:.1f}/10)"
 
-<<<<<<< HEAD
-    def generate_crisis_response_prompt(self, crisis: str) -> str:
-        """Create a placeholder crisis response prompt."""
-
-        prompt = f"<|system|>"
-        prompt += f"<|user|>"
-        prompt += f"<|assistant|>"
-=======
+
     def generate_crisis_response_prompt(self, crisis_description: str, urgency: str = "high"):
         """Generate a short crisis response prompt for the LLM.
 
@@ -1855,5 +1848,4 @@
             logging.error(f"An unexpected error occurred during utility evaluation: {e}")
 
         prompt += "<|assistant|>"
->>>>>>> 246783c1
         return prompt
"""Utilities for constructing LLM prompts for Tiny Village characters.

This module provides the :class:`PromptBuilder` and supporting classes used to
build rich text prompts that are sent to the language model. The prompts include
character state, goals and available actions so that the model can choose the
next behaviour for a character.  The classes here do not perform any network
calls; they only format information.
"""

import random
from typing import Dict, List, Optional

import tiny_characters as tc


class NeedsPriorities:
    """Calculate priority scores for all basic character needs."""
    def __init__(self):
        self.needs = [
            "health",
            "hunger",
            "wealth",
            "mental_health",
            "social_wellbeing",
            "happiness",
            "shelter",
            "stability",
            "luxury",
            "hope",
            "success",
            "control",
            "job_performance",
            "beauty",
            "community",
            "material_goods",
            "friendship_grid",
        ]
        # Value represents a character's current need level
        self.needs_priorities = {
            "health": 0,
            "hunger": 0,
            "wealth": 0,
            "mental_health": 0,
            "social_wellbeing": 0,
            "happiness": 0,
            "shelter": 0,
            "stability": 0,
            "luxury": 0,
            "hope": 0,
            "success": 0,
            "control": 0,
            "job_performance": 0,
            "beauty": 0,
            "community": 0,
            "material_goods": 0,
            "friendship_grid": 0,
        }

    def get_needs_priorities(self):
        return self.needs_priorities

    def get_needs_priorities_list(self):
        return self.needs_priorities.keys()

    def get_needs_priorities_values(self):
        return self.needs_priorities.values()

    def get_needs_priorities_sorted(self):
        return sorted(self.needs_priorities.items(), key=lambda x: x[1])

    def get_needs_priorities_sorted_list(self):
        return [x[0] for x in sorted(self.needs_priorities.items(), key=lambda x: x[1])]

    def get_needs_priorities_sorted_values(self):
        return [x[1] for x in sorted(self.needs_priorities.items(), key=lambda x: x[1])]

    def get_needs_priorities_sorted_reverse(self):
        return sorted(self.needs_priorities.items(), key=lambda x: x[1], reverse=True)

    def get_needs_priorities_sorted_list_reverse(self):
        return [
            x[0]
            for x in sorted(
                self.needs_priorities.items(), key=lambda x: x[1], reverse=True
            )
        ]

    def get_needs_priorities_sorted_values_reverse(self):
        return [
            x[1]
            for x in sorted(
                self.needs_priorities.items(), key=lambda x: x[1], reverse=True
            )
        ]

    def get_needs_priorities_sorted_by_value(self):
        return sorted(self.needs_priorities.items(), key=lambda x: x[1])

    def set_needs_priorities(self, needs_priorities):

        self.needs_priorities = needs_priorities

    def calculate_health_priority(self, character: tc.Character):
        # Health priority is based on health status
        # Health status is a value from 1-10
        # Health priority is a value from 1-100
        # Health priority is calculated by multiplying health status times 10 and subtracting from 100
        health_status = character.get_health_status()
        health_priority = (
            100 - (health_status * 10)
        ) + character.get_motives().get_health_motive()
        return health_priority

    def calculate_hunger_priority(self, character: tc.Character):
        # Hunger priority is based on hunger level
        # Hunger level is a value from 1-10
        # Hunger priority is a value from 1-100
        # Hunger priority is calculated by multiplying hunger level times 10
        hunger_level = character.get_hunger_level()
        hunger_priority = (
            hunger_level * 10 + character.get_motives().get_hunger_motive()
        )
        return hunger_priority

    def calculate_wealth_priority(self, character: tc.Character):
        # Wealth priority is based on wealth
        # Wealth is a value from 1-10
        # Wealth priority is a value from 1-100
        # Wealth priority is calculated by multiplying wealth times 10
        wealth = character.get_wealth()
        wealth_priority = character.get_motives().get_wealth_motive()
        return wealth_priority

    def calculate_mental_health_priority(self, character: tc.Character):
        # Mental health priority is based on mental health
        # Mental health is a value from 1-10
        # Mental health priority is a value from 1-100
        # Mental health priority is calculated by multiplying mental health times 10
        mental_health = character.get_mental_health()
        mental_health_priority = character.get_motives().get_mental_health_motive()
        return mental_health_priority

    def calculate_social_wellbeing_priority(self, character: tc.Character):
        # Social wellbeing priority is based on social wellbeing
        # Social wellbeing is a value from 1-10
        # Social wellbeing priority is a value from 1-100
        # Social wellbeing priority is calculated by multiplying social wellbeing times 10
        social_wellbeing = character.get_social_wellbeing()
        social_wellbeing_priority = (
            character.get_motives().get_social_wellbeing_motive()
        )
        return social_wellbeing_priority

    def calculate_happiness_priority(self, character: tc.Character):
        # Happiness priority is based on happiness
        # Happiness is a value from 1-10
        # Happiness priority is a value from 1-100
        # Happiness priority is calculated by multiplying happiness times 10
        happiness = character.get_happiness()
        happiness_priority = character.get_motives().get_happiness_motive()
        return happiness_priority

    def calculate_shelter_priority(self, character: tc.Character):
        # Shelter priority is based on shelter
        # Shelter is a value from 1-10
        # Shelter priority is a value from 1-100
        # Shelter priority is calculated by multiplying shelter times 10
        shelter = character.get_shelter()
        shelter_priority = character.get_motives().get_shelter_motive()
        return shelter_priority

    def calculate_stability_priority(self, character: tc.Character):
        # Stability priority is based on stability
        # Stability is a value from 1-10
        # Stability priority is a value from 1-100
        # Stability priority is calculated by multiplying stability times 10
        stability = character.get_stability()
        stability_priority = character.get_motives().get_stability_motive()
        return stability_priority

    def calculate_luxury_priority(self, character: tc.Character):
        # Luxury priority is based on luxury
        # Luxury is a value from 1-10
        # Luxury priority is a value from 1-100
        # Luxury priority is calculated by multiplying luxury times 10
        luxury = character.get_luxury()
        luxury_priority = character.get_motives().get_luxury_motive()
        return luxury_priority

    def calculate_hope_priority(self, character: tc.Character):
        # Hope priority is based on hope
        # Hope is a value from 1-10
        # Hope priority is a value from 1-100
        # Hope priority is calculated by multiplying hope times 10
        hope = character.get_hope()
        hope_priority = character.get_motives().get_hope_motive()
        return hope_priority

    def calculate_success_priority(self, character: tc.Character):
        # Success priority is based on success
        # Success is a value from 1-10
        # Success priority is a value from 1-100
        # Success priority is calculated by multiplying success times 10
        success = character.get_success()
        success_priority = character.get_motives().get_success_motive()
        return success_priority

    def calculate_control_priority(self, character: tc.Character):
        # Control priority is based on control
        # Control is a value from 1-10
        # Control priority is a value from 1-100
        # Control priority is calculated by multiplying control times 10
        control = character.get_control()
        control_priority = character.get_motives().get_control_motive()
        return control_priority

    def calculate_job_performance_priority(self, character: tc.Character):
        # Job performance priority is based on job performance
        # Job performance is a value from 1-10
        # Job performance priority is a value from 1-100
        # Job performance priority is calculated by multiplying job performance times 10
        job_performance = character.get_job_performance()
        job_performance_priority = character.get_motives().get_job_performance_motive()
        return job_performance_priority

    def calculate_beauty_priority(self, character: tc.Character):
        # Beauty priority is based on beauty
        # Beauty is a value from 1-10
        # Beauty priority is a value from 1-100
        # Beauty priority is calculated by multiplying beauty times 10
        beauty = character.get_beauty()
        beauty_priority = character.get_motives().get_beauty_motive() - beauty
        return beauty_priority

    def calculate_community_priority(self, character: tc.Character):
        # Community priority is based on community
        # Community is a value from 1-10
        # Community priority is a value from 1-100
        # Community priority is calculated by multiplying community times 10
        community = character.get_community()
        community_priority = character.get_motives().get_community_motive()
        return community_priority

    def calculate_material_goods_priority(self, character: tc.Character):
        # Material goods priority is based on material goods
        # Material goods is a value from 1-10
        # Material goods priority is a value from 1-100
        # Material goods priority is calculated by multiplying material goods times 10
        material_goods = character.get_material_goods()
        material_goods_priority = character.get_motives().get_material_goods_motive()
        return material_goods_priority

    def calculate_friendship_grid_priority(self, character: tc.Character):
        # Friendship grid priority is based on social connections and relationships
        # Use social_wellbeing_motive as the base since friendship relates to social wellbeing
        # Calculate aggregate friendship score from the character's friendship grid
        friendship_grid = character.get_friendship_grid()
        
        # Calculate average friendship score from the grid
        if friendship_grid and len(friendship_grid) > 0:
            # Filter out empty dictionaries and calculate average friendship score
            valid_friendships = [f for f in friendship_grid if f and 'friendship_score' in f]
            if valid_friendships:
                avg_friendship_score = sum(f['friendship_score'] for f in valid_friendships) / len(valid_friendships)
                # Convert to 0-10 scale for consistency with other priorities
                # Clamp to reasonable bounds (0-100 friendship score range)
                avg_friendship_score = max(0, min(100, avg_friendship_score))
                friendship_state = avg_friendship_score / 10.0
            else:
                friendship_state = 0  # No valid friendships
        else:
            friendship_state = 0  # No friendship data
        
        # Combine with social wellbeing motive (friendship is social)
        social_motive = character.get_motives().get_social_wellbeing_motive()
        
        # Calculate priority: higher motive with lower current state = higher priority
        # Ensure priority is always non-negative
        friendship_grid_priority = max(0, social_motive + (10 - friendship_state) * 2)
        return friendship_grid_priority

    def calculate_needs_priorities(self, character: tc.Character):
        # Calculate needs priorities based on character's current situation
        # Needs priorities are values from 1-100
        # Needs priorities are calculated by multiplying need level times 10
        # Needs priorities are calculated by adding motive value
        # Needs priorities are calculated by adding need level times motive value
        # Needs priorities are calculated by adding need level times motive value and subtracting from 100
        needs_priorities = {
            "health": self.calculate_health_priority(character),
            "hunger": self.calculate_hunger_priority(character),
            "wealth": self.calculate_wealth_priority(character),
            "mental_health": self.calculate_mental_health_priority(character),
            "social_wellbeing": self.calculate_social_wellbeing_priority(character),
            "happiness": self.calculate_happiness_priority(character),
            "shelter": self.calculate_shelter_priority(character),
            "stability": self.calculate_stability_priority(character),
            "luxury": self.calculate_luxury_priority(character),
            "hope": self.calculate_hope_priority(character),
            "success": self.calculate_success_priority(character),
            "control": self.calculate_control_priority(character),
            "job_performance": self.calculate_job_performance_priority(character),
            "beauty": self.calculate_beauty_priority(character),
            "community": self.calculate_community_priority(character),
            "material_goods": self.calculate_material_goods_priority(character),
            "friendship_grid": self.calculate_friendship_grid_priority(character),
        }

        return needs_priorities


class ActionOptions:
    """List and prioritize the actions a character can perform."""
    def __init__(self):
        self.actions = [
            "buy_food",
            "eat_food",
            "improve_job_performance",
            "increase_friendship",
            "improve_mental_health",
            "pursue_hobby",
            "volunteer_time",
            "set_goal",
            "leisure_activity",
            "organize_event",
            "research_new_technology",
            "buy_medicine",
            "take_medicine",
            "visit_doctor",
            "collaborate_colleagues",
            "gather_resource",
            "trade_goods",
            "repair_item",
            "get_educated",
            "social_visit",
            "attend_event",
            "go_to_work",
            "clean_up",
            "invest_wealth",
            "buy_property",
            "sell_property",
            "move_to_new_location",
            "commission_service",
            "start_business",
            "craft_item",
            "work_current_job",
        ]

    def prioritize_actions(self, character: tc.Character):
        # Prioritize actions based on character's current situation
        # Actions that are more likely to be chosen are placed earlier in the list
        # Actions that are less likely to be chosen are placed later in the list
        # Actions that are not possible are removed from the list
        # Actions that are possible are kept in the list
        # Actions that are possible but not likely are moved to the end

        # char_dict = character.to_dict()
        # inv_dict = character.inventory.to_dict()

        # Sample criteria for prioritizing actions
        needs_goals = {
            "buy_food": character.get_hunger_level() > 7
            and character.get_wealth_money() > 1
            and (
                character.get_inventory().count_food_items_total() < 5
                or character.get_inventory().count_food_calories_total()
                < character.get_hunger_level()
            ),
            "eat_food": character.get_hunger_level() > 5
            and character.get_inventory().count_food_items_total() > 0,
            "visit_doctor": character.get_health_status() < 3
            or character.get_mental_health() < 4,
            "take_medicine": character.get_health_status() < 5,
            "improve_shelter": character.get_shelter() < 4,
            "attend_event": character.get_social_wellbeing() < 5
            or character.get_community() < 5,
            "pursue_hobby": character.get_happiness() < 5 or character.get_beauty() < 5,
            "self_care": character.get_mental_health() < 5,
            "social_visit": character.get_friendship_grid() < 5,
            "volunteer_time": character.get_community() < 5,
            "improve_job_performance": character.get_job_performance() < 5,
            "get_educated": character.get_long_term_goal() == "career_advancement",
            "set_goal": character.get_hope() < 5,
            "start_business": character.get_long_term_goal() == "entrepreneurship",
            "trade_goods": character.get_wealth_money() > 5
            or character.get_material_goods() > 5,
            "invest_wealth": character.get_wealth_money() > 8,
            # ... additional mappings ...
        }

        prioritized_actions = []
        prioritized_actions += [action for action, need in needs_goals.items() if need]
        other_actions = [
            action for action in self.actions if action not in prioritized_actions
        ]
        if len(prioritized_actions) < 5:
            prioritized_actions += other_actions[: 5 - len(prioritized_actions)]
        return prioritized_actions


class DescriptorMatrices:
    """Repository of descriptors used to enrich generated text prompts."""
    def __init__(self):

        self.job_adjective = {
            "default": [
                "skilled",
                "hardworking",
                "friendly",
                "friendly, outgoing",
                "average",
            ]
        }

        self.job_pronoun = {
            "default": ["person"],
            "Engineer": [
                "person",
                "engineer",
                "programmer",
                "developer",
                "coder",
                "software engineer",
                "hardware engineer",
                "computer scientist",
                "computer engineer",
                "computer programmer",
                "computer scientist",
                "computer technician",
                "computer repair technician",
                "computer repairman",
                "computer repairwoman",
                "computer repair person",
                "computer repair specialist",
                "computer repair expert",
                "computer repair professional",
                "computer repair master",
                "computer repair guru",
                "computer repair wizard",
                "computer repair genius",
                "computer repair prodigy",
                "computer repair whiz",
                "computer repair wiz",
                "computer nerd",
                "computer geek",
            ],
            "Farmer": [
                "person",
                "farmer",
                "agriculturalist",
                "agricultural scientist",
                "agricultural engineer",
                "agricultural technician",
                "agricultural nerd",
                "agricultural geek",
            ],
        }

        self.job_place = {
            "default": ["at your job"],
            "Engineer": [""],
            "Farmer": ["at your farm"],
        }

        self.job_enjoys_verb = {
            "default": ["working with", "helping"],
            "Engineer": [
                "building",
                "designing",
                "creating",
                "developing",
                "programming",
                "testing",
                "debugging",
                "fixing",
                "improving",
                "optimizing",
                "learning",
                "teaching",
                "mentoring",
                "leading",
                "managing",
                "collaborating",
                "working",
                "writing",
                "reading",
                "researching",
                "analyzing",
                "planning",
                "documenting",
                "communicating",
                "presenting",
                "speaking",
                "talking",
                "discussing",
                "debating",
                "arguing",
                "solving",
                "simplifying",
                "automating",
                "optimizing",
            ],
            "Farmer": [
                "planting",
                "growing",
                "harvesting",
                "watering",
                "feeding",
                "tending",
                "caring",
                "cultivating",
                "nurturing",
                "pruning",
                "weeding",
                "fertilizing",
                "sowing",
                "reaping",
                "mowing",
                "raking",
                "plowing",
                "tilling",
                "hoeing",
                "digging",
                "shoveling",
                "raking",
            ],
        }

        self.job_verb_acts_on_noun = {
            "default": ["your hands", "others"],
            "Engineer": [
                "things",
                "machines",
                "doo-dads",
                "gizmos",
                "widgets",
                "programs",
                "software",
                "hardware",
                "systems",
                "components",
                "parts",
                "circuits",
                "circuits",
                "devices",
                "solutions",
            ],
            "Farmer": [
                "plants",
                "crops",
                "vegetables",
                "fruits",
                "grains",
                "flowers",
                "trees",
                "shrubs",
                "bushes",
                "grass",
                "weeds",
                "soil",
                "land",
                "fields",
                "gardens",
                "orchards",
                "vineyards",
                "pastures",
                "meadows",
                "ranches",
                "farms",
                "livestock",
                "animals",
                "cattle",
                "pigs",
                "chickens",
                "sheep",
                "goats",
                "horses",
                "llamas",
                "alpacas",
                "ostriches",
                "turkeys",
                "geese",
                "ducks",
                "fish",
                "aquatic life",
                "wildlife",
            ],
        }

        self.job_currently_working_on = {
            "Engineer": [
                "a new project",
                "a new software project",
                "a new hardware project",
                "a new product",
                "a new feature",
                "a new design",
                "a new system",
                "a new solution",
                "a new component",
                "a new part",
                "a new circuit",
                "a new device",
                "a new machine",
                "a new tool",
                "a new program",
                "a new algorithm",
                "a new technology",
                "a new language",
                "a new framework",
                "a new library",
                "a new interface",
                "a new API",
                "a new database",
                "a new website",
                "a new app",
                "a new game",
                "a new tool",
                "a new service",
                "a new business",
                "a new company",
                "a new startup",
                "a new project",
                "a new idea",
                "a new concept",
                "a new invention",
                "a new discovery",
                "a new theory",
                "a new hypothesis",
                "a new experiment",
                "a new method",
                "a new technique",
                "a new approach",
                "a new strategy",
                "a new plan",
                "a new goal",
                "a new objective",
                "a new target",
                "a new milestone",
                "a new task",
                "a new assignment",
                "a new mission",
                "a new quest",
                "a new adventure",
                "a new journey",
                "a new adventure",
                "a new experience",
                "a new opportunity",
                "a new challenge",
                "debugging a new bug",
                "fixing a new defect",
                "solving  a new error",
            ],
            "Farmer": [
                "a new crop",
                "a new harvest",
                "a new field",
                "a new garden",
                "a new orchard",
                "a new vineyard",
                "a new pasture",
                "a new meadow",
                "a new ranch",
                "a new farm",
                "a new livestock",
                "a new animal",
                "a new cattle",
                "a new pig",
                "a new chicken",
                "a new sheep",
                "a new goat",
                "a new horse",
                "a new llama",
                "a new alpaca",
                "a new ostrich",
                "a new turkey",
                "a new goose",
                "a new duck",
                "a new fish",
                "a new aquatic life",
                "a new wildlife",
                "a new plant",
                "a new vegetable",
                "a new fruit",
                "a new grain",
                "a new flower",
                "a new tree",
                "a new shrub",
                "a new bush",
                "a new grass",
                "a new weed",
                "a new soil",
                "a new land",
                "a new field",
                "a new garden",
                "a new orchard",
                "a new vineyard",
                "a new pasture",
                "a new meadow",
                "a new ranch",
                "a new farm",
                "a new livestock",
                "a new animal",
                "a new cattle",
                "a new pig",
                "a new chicken",
                "a new sheep",
                "a new goat",
                "a new horse",
                "a new llama",
                "a new alpaca",
                "a new ostrich",
                "a new turkey",
                "a new goose",
                "a new duck",
                "a new fish",
                "a new aquatic life",
                "a new wildlife",
            ],
        }

        self.job_planning_to_attend = {
            "Engineer": [
                "tech conference",
                "tech meetup",
                "developers conference",
                "maker faire",
                "hackathon",
                "startup conference",
                "tech talk",
                "tech event",
                "tech meetup",
                "tech gathering",
                "tech party",
                "tech event",
                "tech festival",
                "tech expo",
                "tech convention",
                "tech summit",
                "tech fair",
                "tech showcase",
                "tech competition",
            ],
            "Farmer": [
                "farmers market",
                "farmers conference",
                "farmers meetup",
                "farmers convention",
                "farmers fair",
                "farmers showcase",
                "farmers competition",
                "farmers festival",
                "farmers expo",
                "farmers gathering",
                "farmers party",
                "farmers event",
                "farmers summit",
                "farmers fair",
                "farmers showcase",
                "farmers competition",
            ],
        }

        self.job_hoping_to_there = {
            "Engineer": [
                "meet some of your colleagues",
                "encounter some new innovations",
            ],
            "Farmer": ["sell some of your produce", "buy a new tool"],
        }

        self.job_hoping_to_learn = {
            "Engineer": [
                "new programming languages",
                "new frameworks",
                "new libraries",
                "new technologies",
                "new tools",
                "new techniques",
                "new methods",
                "new approaches",
                "new strategies",
                "new plans",
                "new goals",
                "new objectives",
                "new targets",
                "new milestones",
                "new tasks",
                "new assignments",
                "new missions",
                "new quests",
                "new adventures",
                "new journeys",
                "new experiences",
                "new opportunities",
                "new challenges",
                "new ideas",
                "new concepts",
                "new inventions",
                "new discoveries",
                "new theories",
                "new hypotheses",
                "new experiments",
                "new algorithms",
                "new designs",
                "new systems",
                "new solutions",
                "new components",
                "new parts",
                "new circuits",
                "new devices",
                "new machines",
                "new programs",
                "new software",
                "new hardware",
                "new products",
                "new features",
                "new designs",
                "new systems",
                "new solutions",
                "new components",
                "new parts",
                "new circuits",
                "new devices",
                "new machines",
                "new programs",
                "new software",
                "new hardware",
                "new products",
                "new features",
            ],
            "Farmer": [
                "new farming techniques",
                "new farming methods",
                "new farming approaches",
                "new farming strategies",
                "new farming plans",
                "new farming goals",
                "new farming objectives",
                "new farming targets",
                "new farming milestones",
                "new farming tasks",
                "new farming assignments",
                "new farming missions",
                "new farming quests",
                "new farming adventures",
                "new farming journeys",
                "new farming experiences",
                "new farming opportunities",
                "new farming challenges",
                "new farming ideas",
                "new farming concepts",
                "new farming inventions",
                "new farming discoveries",
                "new farming theories",
                "new farming hypotheses",
                "new farming experiments",
                "new farming algorithms",
                "new farming designs",
                "new farming systems",
                "new farming solutions",
                "new farming components",
                "new farming parts",
                "new farming circuits",
                "new farming devices",
                "new farming machines",
                "new farming programs",
                "new farming software",
                "new farming hardware",
                "new farming products",
                "new farming features",
            ],
        }

        self.job_hoping_to_meet = {
            "Engineer": [
                "new people",
                "new friends",
                "new colleagues",
                "new mentors",
                "new leaders",
                "new managers",
                "new collaborators",
                "new partners",
                "new investors",
                "new customers",
                "new clients",
                "new users",
                "new developers",
                "new engineers",
                "new designers",
                "new programmers",
                "new testers",
                "new marketers",
                "new salespeople",
                "new businesspeople",
                "new entrepreneurs",
                "new founders",
                "new CEOs",
                "new CTOs",
                "new CIOs",
                "new CMOs",
                "new COOs",
                "new CFOs",
                "new VPs",
                "new directors",
                "new managers",
                "new supervisors",
                "new employees",
                "new interns",
                "new contractors",
                "new consultants",
                "new freelancers",
                "new remote workers",
                "new coworkers",
                "new teammates",
                "new colleagues",
                "new peers",
                "new subordinates",
                "new superiors",
                "new bosses",
                "new leaders",
                "new managers",
                "new mentors",
                "new teachers",
                "new students",
                "new professors",
                "new researchers",
                "new scientists",
                "new engineers",
                "new designers",
                "new programmers",
                "new testers",
                "new marketers",
                "new salespeople",
                "new businesspeople",
                "new entrepreneurs",
                "new founders",
                "new CEOs",
                "new CTOs",
                "new CIOs",
                "new CMOs",
                "new COOs",
                "new CFOs",
                "new VPs",
                "new directors",
                "new managers",
                "new supervisors",
                "new employees",
                "new interns",
                "new contractors",
                "new consultants",
                "new freelancers",
                "new remote workers",
                "new coworkers",
                "new teammates",
                "new colleagues",
                "new peers",
                "new subordinates",
                "new superiors",
                "new bosses",
                "new leaders",
                "new managers",
                "new mentors",
                "new teachers",
                "new students",
                "new professors",
                "new researchers",
                "new scientists",
            ],
            "Farmer": [
                "new people",
                "new friends",
                "new colleagues",
                "new mentors",
                "new leaders",
                "new managers",
                "new collaborators",
                "new partners",
                "new investors",
                "new customers",
                "new clients",
                "new users",
                "new developers",
                "new engineers",
                "new designers",
                "new programmers",
                "new testers",
                "new marketers",
                "new salespeople",
                "new businesspeople",
                "new entrepreneurs",
                "new founders",
                "new CEOs",
                "new CTOs",
                "new CIOs",
                "new CMOs",
                "new COOs",
                "new CFOs",
                "new VPs",
                "new directors",
                "new managers",
                "new supervisors",
                "new employees",
                "new interns",
                "new contractors",
                "new consultants",
                "new freelancers",
                "new remote workers",
                "new coworkers",
                "new teammates",
                "new colleagues",
                "new peers",
                "new subordinates",
                "new superiors",
                "new bosses",
                "new leaders",
                "new managers",
                "new mentors",
                "new teachers",
                "new students",
                "new professors",
                "new researchers",
                "new scientists",
                "new engineers",
                "new designers",
                "new programmers",
                "new testers",
                "new marketers",
                "new salespeople",
                "new businesspeople",
                "new entrepreneurs",
                "new founders",
                "new CEOs",
                "new CTOs",
                "new CIOs",
                "new CMOs",
                "new COOs",
                "new CFOs",
                "new VPs",
                "new directors",
                "new managers",
                "new supervisors",
                "new employees",
                "new interns",
                "new contractors",
                "new consultants",
                "new freelancers",
                "new remote workers",
                "new coworkers",
                "new teammates",
                "new colleagues",
                "new peers",
                "new subordinates",
                "new superiors",
                "new bosses",
                "new leaders",
                "new managers",
                "new mentors",
                "new teachers",
                "new students",
                "new professors",
                "new researchers",
                "new scientists",
            ],
        }

        self.job_hoping_to_find = {
            "Engineer": [
                "new opportunities",
                "new challenges",
                "new ideas",
                "new concepts",
                "new inventions",
                "new discoveries",
                "new theories",
                "new hypotheses",
                "new experiments",
                "new algorithms",
                "new designs",
                "new systems",
                "new solutions",
                "new components",
                "new parts",
                "new circuits",
                "new devices",
                "new machines",
                "new programs",
                "new software",
                "new hardware",
                "new products",
                "new features",
                "new designs",
                "new systems",
                "new solutions",
                "new components",
                "new parts",
                "new circuits",
                "new devices",
                "new machines",
                "new programs",
                "new software",
                "new hardware",
                "new products",
                "new features",
            ],
            "Farmer": [
                "new opportunities",
                "new challenges",
                "new ideas",
                "new concepts",
                "new inventions",
                "new discoveries",
                "new theories",
                "new hypotheses",
                "new experiments",
                "new algorithms",
                "new designs",
                "new systems",
                "new solutions",
                "new components",
                "new parts",
                "new circuits",
                "new devices",
                "new machines",
                "new programs",
                "new software",
                "new hardware",
                "new products",
                "new features",
                "new designs",
                "new systems",
                "new solutions",
                "new components",
                "new parts",
                "new circuits",
                "new devices",
                "new machines",
                "new programs",
                "new software",
                "new hardware",
                "new products",
                "new features",
            ],
        }

        self.feeling_health = {
            "healthy": [
                "in excellent health",
                "healthy",
                "doing well",
                "feeling good",
                "feeling great",
                "feeling amazing",
                "feeling fantastic",
                "feeling excellent",
                "feeling energetic",
                "strong",
                "fit",
                "feeling invincible",
            ],
            "sick": [
                "feeling sick",
                "feeling ill",
                "feeling unwell",
                "feeling bad",
                "feeling terrible",
                "feeling horrible",
                "feeling awful",
                "feeling absolutely dreadful",
                "miserable",
            ],
            "injured": ["injured", "hurt", "wounded", "damaged", "broken", "bruised"],
        }

        self.feeling_hunger = {
            "full": [
                "you are full",
                "you are satisfied",
                "you are not hungry",
                "you are barely peckish",
                "you are not hungry at all",
                "you are not hungry in the slightest",
                "you are not hungry whatsoever",
                "you are not hungry in the least",
            ],
            "moderate": [
                "your hunger is moderate",
                "you are only slightly hungry",
                "you are moderately hungry",
                "you are a bit hungry",
                "you could use a bite to eat",
                "you could do with a snack",
                "you could do with a meal",
                "you could do with a bite",
            ],
            "hungry": [
                "you are hungry",
                "you are starving",
                "you are famished",
                "you are ravenous",
                "you are starving",
            ],
            "starving": [
                "you are starving",
                "you are famished",
                "you are ravenous",
                "you are starving",
            ],
        }

        self.event_recent = {
            "default": ["Recently"],
            "craft fair": ["After your success at the craft fair"],
            "community center": ["After you helped at the community center"],
            "hospital": ["After you were recently in the hospital"],
            "nursing home": ["Since you helped out at the nursing home"],
            "outbreak": ["With the recent outbreak"],
            "rains": ["The recent rains"],
            "learning": ["Recently, you learned"],
        }

        self.financial_situation = {
            "default": ["financially, you are doing okay"],
            "rich": [
                "you are financially well-off",
                "you are rich",
                "you are wealthy",
                "you are well-off",
                "you are well-to-do",
                "you are well-heeled",
                "you are well-fixed",
                "you are well-situated",
                "you are well-provided",
                "you are well-provided for",
                "you are well-endowed",
                "you are well-furnished",
                "you are well-supplied",
                "you are well-stocked",
                "you are well-equipped",
                "you are well-prepared",
                "you are well-organized",
                "you are well-ordered",
                "you are well-regulated",
                "you are well-arranged",
                "you are well-balanced",
                "you are well-adjusted",
                "you are well-kept",
                "you are well-maintained",
                "you are well-preserved",
                "you are well-protected",
                "you are well-secured",
                "you are well-kept",
                "you are well-maintained",
                "you are well-preserved",
                "you are well-protected",
                "you are well-secured",
                "you are well-kept",
                "you are well-maintained",
                "you are well-preserved",
                "you are well-protected",
                "you are well-secured",
                "you are well-kept",
                "you are well-maintained",
                "you are well-preserved",
                "you are well-protected",
                "you are well-secured",
                "you are well-kept",
                "you are well-maintained",
                "you are well-preserved",
                "you are well-protected",
                "you are well-secured",
                "you are well-kept",
                "you are well-maintained",
                "you are well-preserved",
                "you are well-protected",
                "you are well-secured",
            ],
            "stable": [
                "your financial situation is stable",
                "you are financially stable",
                "you are financially secure",
                "you are financially comfortable",
            ],
            "poor": [
                "you are financially poor",
                "you are financially struggling",
                "you are financially unstable",
                "you are financially insecure",
                "you are financially uncomfortable",
                "you are financially squeezed",
                "your finances are tight",
                "you are financially strapped",
                "you are financially stressed",
                "you are financially burdened",
                "you are struggling to make ends meet",
                "you are struggling to get by",
                "you are struggling to get through financially",
                "you are struggling to pay the bills",
                "you are struggling to pay the rent",
                "you are broke",
                "you are in debt",
                "you are in the red",
                "you are in the hole",
                "you are in the negative",
            ],
            "bankrupt": [
                "you are bankrupt",
                "you are insolvent",
                "you are in debt",
                "you are in the red",
                "you are in the hole",
                "you are in the negative",
                "you are destitute",
            ],
        }

        self.motivation = {
            "default": [
                "You're motivated to ",
                "Today, you aim to ",
                "Today offers the chance to",
                "You remind yourself of your goal to",
                "You're closer to your goal of",
            ]
        }

        self.weather_description = {
            "default": [
                "it's an average day outside",
                "it's a typical day outside",
                "it's a normal day outside",
                "it's a regular day outside",
                "it's a standard day outside",
                "it's a typical day outside",
                "it's a usual day outside",
                "it's a common day outside",
                "it's a standard day out there today",
            ],
            "sunny": [
                "it's a sunny day outside",
                "it's a bright day outsid",
                "it's a clear day out",
            ],
            "cloudy": [
                "it's a cloudy day outside",
                "it's a cloudy day out",
                "it's a bit overcast outside",
            ],
            "rainy": [
                "it's a rainy day outside",
                "it's a bit drizzly outside",
                "it's a bit rainy outside",
                "it's a bit wet outside",
                "it's a bit damp outside",
                "it's a bit moist outside",
            ],
            "snowy": [
                "it's a snowy day outside",
                "it's a bit snowy outside",
                "it's a bit icy outside",
                "it's a bit frosty outside",
                "it's a bit slushy outside",
                "it's a bit cold outside",
                "it's a bit chilly outside",
                "it's a bit freezing outside",
                "it's a bit frigid outside",
                "it's a bit wintry outside",
                "it's a bit wintery outside",
                "it's a bit frosty outside",
                "it's a bit icy outside",
                "it's a bit snowy outside",
                "it's a bit slushy outside",
                "it's a bit cold outside",
                "it's a bit chilly outside",
                "it's a bit freezing outside",
                "it's a bit frigid outside",
                "it's a bit wintry outside",
                "it's a bit wintery outside",
            ],
            "windy": [
                "it's a windy day outside",
                "it's a bit windy outside",
                "it's a bit breezy outside",
                "it's a bit gusty outside",
                "it's a bit blustery outside",
                "it's a bit windy out there today",
            ],
            "stormy": [
                "it's a stormy day outside",
                "it's a bit stormy outside",
                "it's a bit stormy out there today",
            ],
            "foggy": [
                "it's a foggy day outside",
                "it's a bit foggy outside",
                "it's a bit misty outside",
                "it's a bit hazy outside",
                "it's a bit smoky outside",
                "it's a bit smoggy outside",
                "it's a bit foggy out there today",
            ],
        }

        self.routine_question_framing = {
            "default": [
                "Considering the weather and your current situation, what do you choose to do next?\n",
                "What do you choose to do next?\n",
                "What do you do next?\n",
                "What will your focus be?\n",
                "What will you do?\n",
                "What will you focus on?\n",
                "What will you work on?\n",
                "What will you do next?\n",
                "What will you do?\n",
                "What is your next move?\n",
                "What is your next step?\n",
                "What is your next action?\n",
                "What is your next priority?\n",
            ]
        }

        self.action_descriptors = {
            "buy_food": [
                "Go to the market",
                "Go to the grocery store",
                "Go to the supermarket",
                "Go to the bodega",
                "Go to the corner store",
                "Go to the convenience store",
                "Go to the deli",
                "Go to the farmers market",
                "Go to the farm",
                "Go to the farm stand",
                "Go to the market",
            ]
        }

        # self.health_status = ["healthy", "sick", "injured", "disabled", "dying"]
        # self.hunger_level = ["full", "moderate", "hungry", "starving"]
        # self.wealth_money = ["rich", "moderate", "poor", "bankrupt"]
        # self.mental_health = ["stable", "unstable", "depressed", "anxious", "suicidal"]
        # self.social_wellbeing = ["connected", "lonely", "isolated", "disconnected"]
        # self.happiness = ["happy", "content", "sad", "depressed", "suicidal"]
        # self.shelter = ["stable", "unstable", "homeless"]
        # self.stability = ["stable", "unstable"]
        # self.luxury = ["luxurious", "comfortable", "uncomfortable", "unlivable"]
        # self.hope = ["hopeful", "hopeless"]
        # self.success = ["successful", "unsuccessful"]
        # self.control = ["in control", "out of control"]
        # self.job_performance = ["good", "bad"]
        # self.beauty = ["beautiful", "ugly"]
        # self.community = ["connected", "disconnected"]
        # self.material_goods = ["plentiful", "scarce"]
        # self.friendship_grid = ["connected", "disconnected"]

    def get_job_adjective(self, job):
        return random.choice(self.job_adjective.get(job, self.job_adjective["default"]))

    def get_job_pronoun(self, job):
        return random.choice(self.job_pronoun.get(job, self.job_pronoun["default"]))

    def get_job_enjoys_verb(self, job):
        return random.choice(
            self.job_enjoys_verb.get(job, self.job_enjoys_verb["default"])
        )

    def get_job_verb_acts_on_noun(self, job):
        return random.choice(
            self.job_verb_acts_on_noun.get(job, self.job_verb_acts_on_noun["default"])
        )

    def get_job_currently_working_on(self, job):
        return random.choice(
            self.job_currently_working_on.get(
                job, self.job_currently_working_on["default"]
            )
        )

    def get_job_place(self, job):
        return random.choice(self.job_place.get(job, self.job_place["default"]))

    def get_job_planning_to_attend(self, job):
        return random.choice(
            self.job_planning_to_attend.get(job, self.job_planning_to_attend["default"])
        )

    def get_job_hoping_to_there(self, job):
        return random.choice(
            self.job_hoping_to_there.get(job, self.job_hoping_to_there["default"])
        )

    def get_job_hoping_to_learn(self, job):
        return random.choice(
            self.job_hoping_to_learn.get(job, self.job_hoping_to_learn["default"])
        )

    def get_job_hoping_to_meet(self, job):
        return random.choice(
            self.job_hoping_to_meet.get(job, self.job_hoping_to_meet["default"])
        )

    def get_job_hoping_to_find(self, job):
        return random.choice(
            self.job_hoping_to_find.get(job, self.job_hoping_to_find["default"])
        )

    def get_feeling_health(self, health_status):
        return random.choice(
            self.feeling_health.get(health_status, self.feeling_health["default"])
        )

    def get_feeling_hunger(self, hunger_level):
        return random.choice(
            self.feeling_hunger.get(hunger_level, self.feeling_hunger["default"])
        )

    def get_event_recent(self, recent_event):
        return random.choice(
            self.event_recent.get(recent_event, self.event_recent["default"])
        )

    def get_financial_situation(self, wealth_money):
        return random.choice(
            self.financial_situation.get(
                wealth_money, self.financial_situation["default"]
            )
        )

    def get_motivation(self, motivation=None):
        """Return a motivational phrase.

        If ``motivation`` is ``None`` or not found in the matrix, a random
        choice from the ``"default"`` list is returned.
        """
        return random.choice(
            self.motivation.get(motivation, self.motivation["default"])
        )

    def get_motivation_zero(self, motivation, job):
        return (
            random.choice(self.motivation.get(motivation, self.motivation["default"]))
            + random.choice(
                self.job_enjoys_verb.get(job, self.job_enjoys_verb["default"])
            )
            + random.choice(
                self.job_verb_acts_on_noun.get(
                    job, self.job_verb_acts_on_noun["default"]
                )
            )
        )

    def get_weather_description(self, weather_description):
        return random.choice(
            self.weather_description.get(
                weather_description, self.weather_description["default"]
            )
        )

    def get_routine_question_framing(self, routine_question_framing=None):
        """Return a question framing string for routine prompts."""
        return random.choice(
            self.routine_question_framing.get(
                routine_question_framing, self.routine_question_framing["default"]
            )
        )

    def get_action_descriptors(self, action):
        return random.choice(
            self.action_descriptors.get(action, self.action_descriptors["default"])
        )


descriptors = DescriptorMatrices()


class PromptBuilder:
    """Build detailed prompts for Tiny Village characters."""

    def __init__(self, character: tc.Character) -> None:
        """Initialize the builder for ``character``."""

        self.character = character
        self.action_options = ActionOptions()
        self.needs_priorities_func = NeedsPriorities()

    def calculate_needs_priorities(self) -> None:
        """Compute and store the character's current need priorities."""

        self.needs_priorities = self.needs_priorities_func.calculate_needs_priorities(
            self.character
        )

    def prioritize_actions(self) -> None:
        """Determine which actions the character is most likely to take."""

        self.prioritized_actions = self.action_options.prioritize_actions(
            self.character
        )

    def generate_completion_message(self, character: tc.Character, action: str) -> str:
        """Return a short message describing successful completion of ``action``."""

        return f"{character.name} has {DescriptorMatrices.get_action_descriptors(action)} {action}."

    def generate_failure_message(self, character: tc.Character, action: str) -> str:
        """Return a short message describing failure to perform ``action``."""

        return f"{character.name} has failed to {DescriptorMatrices.get_action_descriptors(action)} {action}."

    def _get_character_state_dict(self) -> Dict[str, float]:
        """Return a simplified state dictionary for utility calculations."""

        state = {
            "hunger": getattr(self.character, "hunger_level", 5.0) / 10.0,
            "energy": getattr(self.character, "energy", 5.0) / 10.0,
            "health": getattr(self.character, "health_status", 5.0) / 10.0,
            "mental_health": getattr(self.character, "mental_health", 5.0) / 10.0,
            "social_wellbeing": getattr(self.character, "social_wellbeing", 5.0)
            / 10.0,
            "money": float(getattr(self.character, "wealth_money", 0.0)),
        }
        return state

    def calculate_action_utility(self, current_goal: Optional[object] = None) -> Dict[str, float]:
        """Calculate and return utility values for the prioritized actions."""
        from tiny_utility_functions import UtilityEvaluator, calculate_action_utility
        from tiny_output_interpreter import OutputInterpreter

        self.action_utilities = {}
        evaluator = UtilityEvaluator()
        char_state = self._get_character_state_dict()
        interpreter = OutputInterpreter()

        for action_name in self.prioritized_actions:
            try:
                action_cls = interpreter.action_class_map.get(action_name)
                action_obj = action_cls() if action_cls else None
            except Exception as e:
                print(f"Error creating action {action_name}: {e}")
                continue

            if not action_obj:
                print(f"Warning: Unknown action {action_name}")
                continue

            try:
                utility = evaluator.evaluate_action_utility(
                    self.character.name,
                    char_state,
                    action_obj,
                    current_goal,
                )
            except Exception:
                try:
                    utility = calculate_action_utility(char_state, action_obj, current_goal)
                except Exception as e:
                    print(f"Failed to evaluate utility for {action_name}: {e}")
                    continue

            self.action_utilities[action_name] = utility

        return self.action_utilities

    def generate_daily_routine_prompt(self, time: str, weather: str) -> str:
        """Generate a basic daily routine prompt."""
        prompt = "<|system|>"
        prompt += (
            f"You are {self.character.name}, a {self.character.job} in a small town. You are a {descriptors.get_job_adjective(self.character.job)} {descriptors.get_job_pronoun(self.character.job)} who enjoys {descriptors.get_job_enjoys_verb(self.character.job)} {descriptors.get_job_verb_acts_on_noun(self.character.job)}. You are currently working on {descriptors.get_job_currently_working_on(self.character.job)} {descriptors.get_job_place(self.character.job)}, and you are excited to see how it turns out. You are also planning to attend a {descriptors.get_job_planning_to_attend(self.character.job)} in the next few weeks, and you are hoping to {descriptors.get_job_hoping_to_there(self.character.job)} there.",
        )
        prompt += f"<|user|>"
        prompt += f"{self.character.name}, it's {time}, and {descriptors.get_weather_description(weather)}. You're feeling {descriptors.get_feeling_health(self.character.health_status)}, and {descriptors.get_feeling_hunger(self.character.hunger_level)}. "
        prompt += f"{descriptors.get_event_recent(self.character.recent_event)}, and {descriptors.get_financial_situation(self.character.wealth_money)}. {descriptors.get_motivation()} {self.long_term_goal}. {descriptors.get_routine_question_framing()}"
        prompt += "Options:\n"
        prompt += "1. Go to the market to Buy_Food.\n"
        prompt += f"2. Work at your job to Improve_{self.job_performance}.\n"
        prompt += "3. Visit a friend to Increase_Friendship.\n"
        prompt += "4. Engage in a Leisure_Activity to improve Mental_Health.\n"
        prompt += "5. Work on a personal project to Pursue_Hobby.\n"
        prompt += "</s>"
        prompt += "<|assistant|>"
        prompt += f"{self.character.name}, I choose "
        return prompt

    def generate_decision_prompt(
        self,
        time: str,
        weather: str,
        action_choices: List[str],
        character_state_dict: Optional[Dict[str, float]] = None,
        memories: Optional[List] = None,
    ) -> str:
        """Create a decision prompt incorporating goals, needs and context."""
        # Calculate needs priorities for character context
        needs_calculator = NeedsPriorities()
        needs_priorities = needs_calculator.calculate_needs_priorities(self.character)

        # Get character's current goals prioritized by importance
        try:
            goal_queue = self.character.evaluate_goals()
        except Exception as e:
            print(f"Warning: Could not evaluate goals for {self.character.name}: {e}")
            goal_queue = []

        # Build enhanced prompt with rich character context
        prompt = f"<|system|>"

        # Basic character identity and role
        prompt += (
            f"You are {self.character.name}, a {self.character.job} in a small town. "
        )
        prompt += f"You are a {descriptors.get_job_adjective(self.character.job)} {descriptors.get_job_pronoun(self.character.job)} "
        prompt += f"who enjoys {descriptors.get_job_enjoys_verb(self.character.job)} {descriptors.get_job_verb_acts_on_noun(self.character.job)}. "

        # Current goals and motivations
        if goal_queue and len(goal_queue) > 0:
            prompt += f"\n\nYour current goals (in order of importance):\n"
            for i, (utility_score, goal) in enumerate(goal_queue[:3]):  # Top 3 goals
                prompt += f"{i+1}. {goal.name}: {goal.description} (Priority: {utility_score:.1f})\n"

        # Character's pressing needs and motivations
        top_needs = sorted(needs_priorities.items(), key=lambda x: x[1], reverse=True)[
            :5
        ]
        if top_needs:
            prompt += f"\nYour most pressing needs:\n"
            for need_name, priority_score in top_needs:
                need_desc = self._get_need_description(need_name, priority_score)
                prompt += f"- {need_desc}\n"

        # Character motives and personality context
        if hasattr(self.character, "motives") and self.character.motives:
            prompt += f"\nYour key motivations:\n"
            top_motives = self._get_top_motives(self.character.motives, 4)
            for motive_name, motive_score in top_motives:
                prompt += f"- {motive_name.replace('_', ' ').title()}: {self._get_motive_description(motive_name, motive_score)}\n"

        # Current comprehensive state
        prompt += f"\n<|user|>"
        prompt += f"{self.character.name}, it's {time}, and {descriptors.get_weather_description(weather)}. "

        # Enhanced status description
        prompt += f"Current state: "
        prompt += f"Health {self.character.health_status}/10, "
        prompt += f"Hunger {self.character.hunger_level}/10, "
        prompt += f"Energy {getattr(self.character, 'energy', 5):.1f}/10, "
        prompt += f"Mental Health {self.character.mental_health}/10, "
        prompt += f"Social Wellbeing {self.character.social_wellbeing}/10. "

        # Financial and life context
        prompt += f"{descriptors.get_event_recent(self.character.recent_event)}, and {descriptors.get_financial_situation(self.character.wealth_money)}. "

        # Long-term aspiration context
        if hasattr(self.character, "long_term_goal") and self.character.long_term_goal:
            prompt += f"Your long-term aspiration is: {self.character.long_term_goal}. "

<<<<<<< HEAD
        # Include short memory descriptions if provided
        if memories:
            prompt += "\nRecent memories influencing you:\n"
            for mem in memories[:2]:
                desc = getattr(mem, "description", str(mem))
                prompt += f"- {desc}\n"
=======
        # Include any additional character state provided
        if isinstance(character_state_dict, dict):
            prompt += "\nAdditional state:\n"
            for key, value in character_state_dict.items():
                formatted_key = key.replace("_", " ").title()
                prompt += f"- {formatted_key}: {value}\n"
        elif character_state_dict is not None:
            raise TypeError("character_state_dict must be a dictionary.")
>>>>>>> 826ad6aa

        prompt += f"\n{descriptors.get_routine_question_framing()}"

        # Enhanced action choices with better formatting
        prompt += f"\nAvailable actions:\n"
        for i, action_choice in enumerate(action_choices):
            prompt += f"{action_choice}\n"

        prompt += f"\nChoose the action that best aligns with your goals, needs, and current situation. "
        prompt += f"Consider both immediate benefits and long-term progress toward your aspirations."

        prompt += f"\n</s>"
        prompt += f"<|assistant|>"
        prompt += f"{self.character.name}, I choose "
        return prompt

    def _get_need_description(self, need_name: str, priority_score: float) -> str:
        """Generate human-readable description for character needs."""
        need_descriptions = {
            "health": f"Physical health needs attention (priority: {priority_score:.0f}/100)",
            "hunger": f"Nutritional needs are pressing (priority: {priority_score:.0f}/100)",
            "wealth": f"Financial security is important (priority: {priority_score:.0f}/100)",
            "mental_health": f"Mental wellness requires care (priority: {priority_score:.0f}/100)",
            "social_wellbeing": f"Social connections need nurturing (priority: {priority_score:.0f}/100)",
            "happiness": f"Personal happiness and fulfillment (priority: {priority_score:.0f}/100)",
            "shelter": f"Housing and shelter security (priority: {priority_score:.0f}/100)",
            "stability": f"Life stability and routine (priority: {priority_score:.0f}/100)",
            "luxury": f"Comfort and luxury desires (priority: {priority_score:.0f}/100)",
            "hope": f"Optimism and future outlook (priority: {priority_score:.0f}/100)",
            "success": f"Achievement and success drive (priority: {priority_score:.0f}/100)",
            "control": f"Sense of control and agency (priority: {priority_score:.0f}/100)",
            "job_performance": f"Professional excellence (priority: {priority_score:.0f}/100)",
            "beauty": f"Aesthetic and beauty appreciation (priority: {priority_score:.0f}/100)",
            "community": f"Community involvement and belonging (priority: {priority_score:.0f}/100)",
            "material_goods": f"Material possessions and acquisitions (priority: {priority_score:.0f}/100)",
        }
        return need_descriptions.get(
            need_name,
            f"{need_name.replace('_', ' ').title()} (priority: {priority_score:.0f}/100)",
        )

    def _get_top_motives(self, motives: object, count: int = 4) -> List[tuple]:
        """Get the top character motives by score."""
        try:
            motive_dict = motives.to_dict()
            motive_scores = [
                (name, motive.score) for name, motive in motive_dict.items()
            ]
            return sorted(motive_scores, key=lambda x: x[1], reverse=True)[:count]
        except Exception as e:
            print(f"Warning: Could not extract motives: {e}")
            return []

    def _get_motive_description(self, motive_name: str, score: float) -> str:
        """Generate human-readable description for character motives."""
        intensity = (
            "Very High"
            if score >= 8
            else "High" if score >= 6 else "Moderate" if score >= 4 else "Low"
        )
        return f"{intensity} ({score:.1f}/10)"


    def generate_crisis_response_prompt(self, crisis_description: str, urgency: str = "high"):
        """Generate a short crisis response prompt for the LLM.

        Parameters
        ----------
        crisis_description : str
            Description of the crisis situation.
        urgency : str, optional
            Qualitative urgency indicator (e.g. "low", "medium", "high").
        """

        prompt = "<|system|>"
        prompt += (
            f"You are {self.character.name}, a {descriptors.get_job_adjective(self.character.job)} "
            f"{descriptors.get_job_pronoun(self.character.job)} prepared for emergencies."
        )

        prompt += "<|user|>"
        prompt += (
            f"A crisis has occurred: {crisis_description}. Urgency: {urgency}. "
            f"{descriptors.get_event_recent(self.character.recent_event)} "
            f"{descriptors.get_financial_situation(self.character.wealth_money)}."
        )

        try:
            from tiny_utility_functions import UtilityEvaluator
            from tiny_output_interpreter import OutputInterpreter

            evaluator = UtilityEvaluator()
            interpreter = OutputInterpreter()
            actions = ActionOptions().prioritize_actions(self.character)
            action_objects = []
            for name in actions[:1]:
                cls = interpreter.action_class_map.get(name)
                if cls:
                    action_objects.append(cls())

            if action_objects:
                char_state = self._get_character_state_dict()
                _, analysis = evaluator.evaluate_plan_utility_advanced(
                    self.character.name, char_state, action_objects
                )
                breakdown = analysis.get("action_breakdown")
                if breakdown:
                    best_action = breakdown[0].get("action")
                    if best_action:
                        prompt += f" Recommended immediate action: {best_action}."
        except ImportError:
            # Utility evaluation is optional and may not work if dependencies are missing
            pass
        except Exception as e:
            # Log unexpected exceptions for debugging purposes
            import logging
            logging.error(f"An unexpected error occurred during utility evaluation: {e}")

        prompt += "<|assistant|>"
        return prompt<|MERGE_RESOLUTION|>--- conflicted
+++ resolved
@@ -1754,14 +1754,14 @@
         if hasattr(self.character, "long_term_goal") and self.character.long_term_goal:
             prompt += f"Your long-term aspiration is: {self.character.long_term_goal}. "
 
-<<<<<<< HEAD
+ 
         # Include short memory descriptions if provided
         if memories:
             prompt += "\nRecent memories influencing you:\n"
             for mem in memories[:2]:
                 desc = getattr(mem, "description", str(mem))
                 prompt += f"- {desc}\n"
-=======
+
         # Include any additional character state provided
         if isinstance(character_state_dict, dict):
             prompt += "\nAdditional state:\n"
@@ -1770,7 +1770,7 @@
                 prompt += f"- {formatted_key}: {value}\n"
         elif character_state_dict is not None:
             raise TypeError("character_state_dict must be a dictionary.")
->>>>>>> 826ad6aa
+ 
 
         prompt += f"\n{descriptors.get_routine_question_framing()}"
 

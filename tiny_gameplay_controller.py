import pygame
import random
import logging
import traceback
import json
import os
import datetime # Added for time-based achievement
from datetime import timedelta

# Constants for speed control
MAX_SPEED = 5.0
MIN_SPEED = 0.1
SPEED_STEP = 0.1

# UI Layout Constants
ACHIEVEMENT_SPACING = 25
ACHIEVEMENT_LINE_SPACING = 18
PANEL_SPACING = 8
INSTRUCTIONS_BOTTOM_MARGIN = 150
MINIMAP_SIZE = 120
DEFAULT_COLOR = (100, 150, 200)

# Notification priorities for the event system
NOTIFICATION_PRIORITIES = {
    'CRITICAL': 'high',
    'WARNING': 'medium', 
    'INFO': 'normal',
    'DEBUG': 'low'
}

WEATHER_ENERGY_EFFECTS = {
    'rainy': 0.5,
    # 'snowy': 1.0, # easy to add more
    # Add other weather types here
}
WEATHER_UI_MESSAGES = {
    'rainy': ("Rainfall is tiring the villagers.", (180, 180, 220)),
    # 'snowy': ("Snow is exhausting the villagers.", (220, 220, 255)),
}
from typing import Dict, List, Any, Union, Optional
from tiny_strategy_manager import StrategyManager
from tiny_event_handler import EventHandler, Event
from tiny_types import GraphManager
from tiny_map_controller import MapController

class UIPanel:
    """Base class for UI panels in the modular UI system."""
    
    def __init__(self, name: str, position: tuple = (0, 0), size: tuple = None, visible: bool = True):
        self.name = name
        self.position = position  # (x, y)
        self.size = size  # (width, height) - None means auto-size
        self.visible = visible
        self.background_color = None
        self.border_color = None
        self.padding = 5
        
    def render(self, screen: pygame.Surface, controller, fonts: Dict[str, pygame.font.Font]) -> int:
        """
        Render the panel to the screen.
        
        Args:
            screen: The pygame surface to render to
            controller: The GameplayController instance for accessing game data
            fonts: Dictionary of font objects by size/type
            
        Returns:
            int: The height of the rendered panel
        """
        if not self.visible:
            return 0
            
        return self._render_content(screen, controller, fonts)
    
    def _render_content(self, screen: pygame.Surface, controller, fonts: Dict[str, pygame.font.Font]) -> int:
        """Override this method in subclasses to implement specific panel rendering."""
        return 0
    
    def toggle_visibility(self):
        """Toggle panel visibility."""
        self.visible = not self.visible


class CharacterInfoPanel(UIPanel):
    """Panel for displaying character count and basic info."""
    
    def _render_content(self, screen: pygame.Surface, controller, fonts: Dict[str, pygame.font.Font]) -> int:
        font = fonts.get('normal', pygame.font.Font(None, 24))
        x, y = self.position
        
        # Character count
        char_count_text = font.render(f"Characters: {len(controller.characters)}", True, (255, 255, 255))
        screen.blit(char_count_text, (x, y))
        
        return char_count_text.get_height() + self.padding


class GameStatusPanel(UIPanel):
    """Panel for displaying game status (pause, time, speed)."""
    
    def _render_content(self, screen: pygame.Surface, controller, fonts: Dict[str, pygame.font.Font]) -> int:
        font = fonts.get('normal', pygame.font.Font(None, 24))
        small_font = fonts.get('small', pygame.font.Font(None, 18))
        x, y = self.position
        current_y = y
        
        # Pause status
        if getattr(controller, "paused", False):
            pause_text = font.render("PAUSED", True, (255, 255, 0))
            screen.blit(pause_text, (screen.get_width() - 100, 10))
        
        # Game time
        if hasattr(controller, "gametime_manager") and controller.gametime_manager:
            try:
                game_time = controller.gametime_manager.get_calendar().get_game_time_string()
                time_text = small_font.render(f"Time: {game_time}", True, (255, 255, 255))
                screen.blit(time_text, (x, current_y))
                current_y += time_text.get_height() + 2

            except (AttributeError, TypeError, ValueError) as e:
                logging.error(f"Error rendering game time: {e}")
                pass
        
        # Speed indicator with caching
        try:
            if controller._last_time_scale_factor != controller.time_scale_factor or controller._cached_speed_text is None:
                controller._cached_speed_text = small_font.render(
                    f"Speed: {controller.time_scale_factor:.1f}x", True, (255, 255, 255)
                )
                controller._last_time_scale_factor = controller.time_scale_factor
            
            if controller._cached_speed_text:
                screen.blit(controller._cached_speed_text, (x, current_y))
                current_y += controller._cached_speed_text.get_height() + 2
        except (AttributeError, TypeError, ValueError) as e:
            pass  # Skip if speed rendering fails
        
        return current_y - y


class WeatherPanel(UIPanel):
    """Panel for displaying weather information."""
    
    def _render_content(self, screen: pygame.Surface, controller, fonts: Dict[str, pygame.font.Font]) -> int:
        small_font = fonts.get('small', pygame.font.Font(None, 18))
        tiny_font = fonts.get('tiny', pygame.font.Font(None, 16))
        x, y = self.position
        current_y = y
        
        if hasattr(controller, "weather_system"):
            weather_text = small_font.render(
                f"Weather: {controller.weather_system['current_weather']} {controller.weather_system['temperature']}°C",
                True, (200, 220, 255)
            )
            screen.blit(weather_text, (x, current_y))
            current_y += weather_text.get_height() + 2
            
            # Weather effects message
            current_weather = None
            if isinstance(controller.weather_system, dict):
                current_weather = controller.weather_system.get('current_weather')
            if current_weather in WEATHER_UI_MESSAGES:
                message, color = WEATHER_UI_MESSAGES[current_weather]
                weather_effect_text = tiny_font.render(message, True, color)
                screen.blit(weather_effect_text, (x, current_y))
                current_y += weather_effect_text.get_height() + 2
        
        return current_y - y


class StatsPanel(UIPanel):
    """Panel for displaying game statistics and analytics."""
    
    def _render_content(self, screen: pygame.Surface, controller, fonts: Dict[str, pygame.font.Font]) -> int:
        tiny_font = fonts.get('tiny', pygame.font.Font(None, 16))
        x, y = self.position
        current_y = y
        
        # Game statistics
        stats = controller.game_statistics
        stats_text = tiny_font.render(
            f"Actions: {stats['actions_executed']} | Failed: {stats['actions_failed']} | Recovered: {stats['errors_recovered']}",
            True, (180, 180, 180)
        )
        screen.blit(stats_text, (x, current_y))
        current_y += stats_text.get_height() + 2
        
        # Action analytics
        if hasattr(controller, "action_resolver"):
            try:
                analytics = controller.action_resolver.get_action_analytics()
                cache_size = analytics.get('cache_size', 0)
                analytics_text = tiny_font.render(
                    f"Success Rate: {analytics.get('success_rate', 0):.1%} | Cache: {cache_size}",
                    True, (150, 150, 150)
                )
                screen.blit(analytics_text, (x, current_y))
                current_y += analytics_text.get_height() + 2

            except Exception as e:
                logging.error(f"Error in action analytics rendering: {e}")
                logging.error(traceback.format_exc())
        
        # System health
        if hasattr(controller, "recovery_manager"):
            try:
                system_status = controller.recovery_manager.get_system_status()
                healthy_systems = sum(1 for status in system_status.values() if status == "healthy")
                total_systems = len(system_status)
                
                health_color = (
                    (0, 255, 0) if healthy_systems == total_systems
                    else (255, 255, 0) if healthy_systems > total_systems // 2
                    else (255, 0, 0)
                )
                health_text = tiny_font.render(
                    f"Systems: {healthy_systems}/{total_systems} healthy",
                    True, health_color
                )
                screen.blit(health_text, (x, current_y))
                current_y += health_text.get_height() + 2

            except Exception as e:
                logging.error(f"Error while rendering system health: {e}")
        
        return current_y - y


class AchievementPanel(UIPanel):
    """Panel for displaying achievements."""
    
    def _render_content(self, screen: pygame.Surface, controller, fonts: Dict[str, pygame.font.Font]) -> int:
        tiny_font = fonts.get('tiny', pygame.font.Font(None, 16))
        x, y = self.position
        current_y = y
        
        # First week survived achievement
        try:
            survived_week = controller.global_achievements.get("village_milestones", {}).get("first_week_survived", False)
            status_text = "Yes" if survived_week else "No"
            achievement_render = tiny_font.render(
                f"First Week Survived: {status_text}", True, (220, 220, 180)
            )
            screen.blit(achievement_render, (x, current_y))
            current_y += achievement_render.get_height() + 2

        except Exception as e:
            logging.error(f"Error while loading achievement panel: {e}")
            pass
        
        # All achievements
        milestones = controller.global_achievements.get("village_milestones", {})
        if milestones:
            header = tiny_font.render("Achievements:", True, (240, 240, 200))
            screen.blit(header, (x, current_y))
            current_y += header.get_height() + 5
            
            for key, achieved in milestones.items():
                title = key.replace("_", " ").title()
                status = "✓" if achieved else "✗"
                color = (180, 220, 180) if achieved else (200, 180, 180)
                text = tiny_font.render(f"{status} {title}", True, color)
                screen.blit(text, (x, current_y))
                current_y += text.get_height() + 2
        
        return current_y - y


class SelectedCharacterPanel(UIPanel):
    """Panel for displaying selected character information with enhanced needs tracking."""
    
    def _render_content(self, screen: pygame.Surface, controller, fonts: Dict[str, pygame.font.Font]) -> int:
        small_font = fonts.get('small', pygame.font.Font(None, 18))
        tiny_font = fonts.get('tiny', pygame.font.Font(None, 16))
        x, y = self.position
        current_y = y
        
        if (hasattr(controller.map_controller, "selected_character") 
            and controller.map_controller.selected_character):
            
            char = controller.map_controller.selected_character
            
            # Character basic info
            name_text = small_font.render(f"Selected: {char.name}", True, (255, 255, 0))
            screen.blit(name_text, (x, current_y))
            current_y += name_text.get_height() + 2
            
            job_text = small_font.render(f"Job: {getattr(char, 'job', 'Unknown')}", True, (255, 255, 255))
            screen.blit(job_text, (x, current_y))
            current_y += job_text.get_height() + 2
            
            # Enhanced Needs Display
            current_y += 5  # Add spacing
            needs_header = small_font.render("Crucial Needs:", True, (200, 255, 200))
            screen.blit(needs_header, (x, current_y))
            current_y += needs_header.get_height() + 2
            
            # Energy with color coding
            energy = getattr(char, 'energy', 0)
            energy_color = (0, 255, 0) if energy > 60 else (255, 255, 0) if energy > 30 else (255, 100, 100)
            energy_text = tiny_font.render(f"  Energy: {energy}/100", True, energy_color)
            screen.blit(energy_text, (x, current_y))
            current_y += energy_text.get_height() + 1
            
            # Hunger (simulated based on energy for now)
            hunger = max(0, 100 - energy - HUNGER_OFFSET)  # Simple hunger simulation
            hunger_color = (0, 255, 0) if hunger < 30 else (255, 255, 0) if hunger < 60 else (255, 100, 100)
            hunger_text = tiny_font.render(f"  Hunger: {hunger}/100", True, hunger_color)
            screen.blit(hunger_text, (x, current_y))
            current_y += hunger_text.get_height() + 1
            
            # Health with color coding
            health = getattr(char, 'health_status', 0)
            health_color = (0, 255, 0) if health > 70 else (255, 255, 0) if health > 40 else (255, 100, 100)
            health_text = tiny_font.render(f"  Health: {health}/100", True, health_color)
            screen.blit(health_text, (x, current_y))
            current_y += health_text.get_height() + 3
            
            # Current Goal and Action
            goal_header = small_font.render("Current Status:", True, (200, 200, 255))
            screen.blit(goal_header, (x, current_y))
            current_y += goal_header.get_height() + 2
            
            # Try to get current goal from various sources
            current_goal = self._get_character_goal(char, controller)
            goal_text = tiny_font.render(f"  Goal: {current_goal}", True, (220, 220, 220))
            screen.blit(goal_text, (x, current_y))
            current_y += goal_text.get_height() + 1
            
            # Try to get current action
            current_action = self._get_character_action(char, controller)
            action_text = tiny_font.render(f"  Action: {current_action}", True, (220, 220, 220))
            screen.blit(action_text, (x, current_y))
            current_y += action_text.get_height() + 3
            
            # Social and quest info (condensed)
            if hasattr(char, "uuid") and hasattr(controller, "social_networks"):
                try:
                    relationships = controller.social_networks["relationships"].get(char.uuid, {})
                    avg_relationship = (
                        sum(relationships.values()) / len(relationships)
                        if relationships else 50
                    )
                    social_text = tiny_font.render(f"Social: {avg_relationship:.0f}/100", True, (180, 180, 180))
                    screen.blit(social_text, (x, current_y))
                    current_y += social_text.get_height() + 1

                except Exception as e:
                    logging.error(f"Error accessing social_networks while rendering selected character panel: {e}")
            
            if hasattr(char, "uuid") and hasattr(controller, "quest_system"):
                try:
                    active_quests = len(controller.quest_system["active_quests"].get(char.uuid, []))
                    completed_quests = len(controller.quest_system["completed_quests"].get(char.uuid, []))
                    quest_text = tiny_font.render(f"Quests: {active_quests} active, {completed_quests} done", True, (180, 180, 180))
                    screen.blit(quest_text, (x, current_y))
                    current_y += quest_text.get_height() + 1

                except Exception as e:
                    logging.error(f"Error loading quest system while rendering selected character panel: {e}")
            
            # Character achievements (condensed)
            try:
                if hasattr(char, 'achievements') and char.achievements:
                    ach_text = tiny_font.render(f"Achievements: {len(char.achievements)}", True, (200, 200, 150))
                    screen.blit(ach_text, (x, current_y))
                    current_y += ach_text.get_height() + 1

            except Exception as e:
                logging.error(f"Error loading achievements while rendering selected character panel: {e}")
        
        return current_y - y
    
    def _get_character_goal(self, char, controller):
        """Get character's current primary goal."""
        try:
            # Try to get goal from various sources
            if hasattr(char, 'current_goal'):
                return str(char.current_goal)
            elif hasattr(char, 'long_term_goal'):
                return str(char.long_term_goal)
            elif hasattr(controller, 'quest_system') and hasattr(char, 'uuid'):
                active_quests = controller.quest_system.get("active_quests", {}).get(char.uuid, [])
                if active_quests:
                    return active_quests[0].get('name', 'Complete Quest')
            
            # Fallback based on needs
            energy = getattr(char, 'energy', 50)
            if energy < 30:
                return "Rest and recover energy"
            elif energy < 50:
                return "Find food and rest"
            else:
                return "Work and socialize"
                
        except Exception as e:
            return "Living peacefully"
    
    def _get_character_action(self, char, controller):
        """Get character's current action."""
        try:
            # Try to get current action from various sources
            if hasattr(char, 'current_action'):
                return str(char.current_action)
            elif hasattr(char, 'last_action'):
                return f"Last: {char.last_action}"
            elif hasattr(controller, 'action_resolver'):
                # Try to infer from recent action history
                history = getattr(controller.action_resolver, 'execution_history', [])
                char_actions = [h for h in history if h.get('character_id') == getattr(char, 'uuid', '')]
                if char_actions:
                    return char_actions[-1].get('action_name', 'Unknown action')
            
            # Fallback based on character state
            energy = getattr(char, 'energy', 50)
            if energy < 20:
                return "Resting"
            elif energy < 40:
                return "Looking for food"
            else:
                return "Working"
                
        except Exception as e:
            return "Idle"


class VillageOverviewPanel(UIPanel):
    """Panel for displaying village-wide information."""
    
    def _render_content(self, screen: pygame.Surface, controller, fonts: Dict[str, pygame.font.Font]) -> int:
        small_font = fonts.get('small', pygame.font.Font(None, 18))
        tiny_font = fonts.get('tiny', pygame.font.Font(None, 16))
        x, y = self.position
        current_y = y
        
        # Header
        header_text = small_font.render("Village Overview", True, (255, 200, 100))
        screen.blit(header_text, (x, current_y))
        current_y += header_text.get_height() + 3
        
        # Population info
        total_chars = len(controller.characters)
        pop_text = tiny_font.render(f"Population: {total_chars}", True, (200, 200, 200))
        screen.blit(pop_text, (x, current_y))
        current_y += pop_text.get_height() + 1
        
        # Homeless count (simulated for now)
        homeless_count = self._calculate_homeless(controller)
        homeless_color = (0, 255, 0) if homeless_count == 0 else (255, 255, 0) if homeless_count < 3 else (255, 100, 100)
        homeless_text = tiny_font.render(f"Homeless: {homeless_count}", True, homeless_color)
        screen.blit(homeless_text, (x, current_y))
        current_y += homeless_text.get_height() + 1
        
        # General mood
        village_mood = self._calculate_village_mood(controller)
        mood_color = (0, 255, 0) if village_mood > 70 else (255, 255, 0) if village_mood > 40 else (255, 100, 100)
        mood_text = tiny_font.render(f"General Mood: {village_mood}/100", True, mood_color)
        screen.blit(mood_text, (x, current_y))
        current_y += mood_text.get_height() + 1
        
        # Active major events
        current_y += 3
        events_header = tiny_font.render("Active Events:", True, (200, 255, 200))
        screen.blit(events_header, (x, current_y))
        current_y += events_header.get_height() + 1
        
        active_events = self._get_active_events(controller)
        if active_events:
            for event_name in active_events[:3]:  # Show max 3 events
                event_text = tiny_font.render(f"• {event_name}", True, (220, 220, 180))
                screen.blit(event_text, (x + 5, current_y))
                current_y += event_text.get_height() + 1
        else:
            no_events_text = tiny_font.render("  No major events", True, (150, 150, 150))
            screen.blit(no_events_text, (x, current_y))
            current_y += no_events_text.get_height() + 1
        
        return current_y - y
    
    def _calculate_homeless(self, controller):
        """Calculate number of homeless villagers."""
        try:
            # For now, simulate based on building capacity vs population
            if hasattr(controller, 'map_controller') and controller.map_controller:
                buildings = getattr(controller.map_controller, 'buildings', [])
                houses = [b for b in buildings if 'house' in str(b.get('name', '')).lower() or b.get('type') == 'residential']
                house_capacity = len(houses) * 2  # Assume 2 people per house
                return max(0, len(controller.characters) - house_capacity)
            return 0
        except:
            return 0
    
    def _calculate_village_mood(self, controller):
        """Calculate overall village mood."""
        try:
            if not controller.characters:
                return 50
            
            total_mood = 0
            count = 0
            
            for char in controller.characters.values():
                # Base mood on energy and health
                energy = getattr(char, 'energy', 50)
                health = getattr(char, 'health_status', 50)
                char_mood = (energy + health) / 2
                
                # Factor in social relationships if available
                if hasattr(controller, 'social_networks') and hasattr(char, 'uuid'):
                    try:
                        relationships = controller.social_networks.get('relationships', {}).get(char.uuid, {})
                        if relationships:
                            avg_relationship = sum(relationships.values()) / len(relationships)
                            char_mood = (char_mood + avg_relationship) / 2
                    except:
                        pass
                
                total_mood += char_mood
                count += 1
            
            return int(total_mood / count) if count > 0 else 50
        except:
            return 50
    
    def _get_active_events(self, controller):
        """Get list of active major events."""
        try:
            events = []
            
            # Check weather events
            if hasattr(controller, 'weather_system'):
                weather = controller.weather_system.get('current_weather', 'clear')
                if weather != 'clear':
                    events.append(f"{weather.title()} weather")
            
            # Check storytelling events
            if hasattr(controller, 'storytelling_system') and controller.storytelling_system:
                try:
                    current_stories = controller.storytelling_system.get_current_stories()
                    if current_stories and 'active_stories' in current_stories:
                        for story in current_stories['active_stories'][:2]:  # Max 2 stories
                            events.append(story.get('title', 'Story Event'))
                except:
                    pass
            
            # Check for system events
            if hasattr(controller, 'events') and controller.events:
                recent_events = controller.events[-3:]  # Last 3 events
                for event in recent_events:
                    if hasattr(event, 'name'):
                        events.append(event.name)
                    elif isinstance(event, dict):
                        events.append(event.get('name', 'Unknown Event'))
            
            return events
        except:
            return []


class EventNotificationPanel(UIPanel):
    """Panel for displaying important event notifications."""
    
    def __init__(self, name: str, position: tuple = (0, 0), size: tuple = None, visible: bool = True):
        super().__init__(name, position, size, visible)
        self.notification_queue = []
        self.max_notifications = 3
        self.notification_timeout = self.DEFAULT_NOTIFICATION_TIMEOUT
    
    # Class-level constant for default notification timeout
    DEFAULT_NOTIFICATION_TIMEOUT = 5000  # 5 seconds in milliseconds
    def add_notification(self, message: str, priority: str = "normal"):
        """Add a notification to the queue."""
        import pygame
        notification = {
            'message': message,
            'priority': priority,
            'timestamp': pygame.time.get_ticks(),
            'color': self._get_priority_color(priority)
        }
        
        self.notification_queue.append(notification)
        
        # Keep only the most recent notifications
        if len(self.notification_queue) > self.max_notifications:
            self.notification_queue.pop(0)
    
    def _get_priority_color(self, priority: str):
        """Get color based on notification priority."""
        colors = {
            'high': (255, 100, 100),    # Red
            'medium': (255, 255, 100),  # Yellow  
            'normal': (200, 200, 255),  # Light blue
            'low': (150, 150, 150)      # Gray
        }
        return colors.get(priority, colors['normal'])
    
    def _render_content(self, screen: pygame.Surface, controller, fonts: Dict[str, pygame.font.Font]) -> int:
        import pygame
        tiny_font = fonts.get('tiny', pygame.font.Font(None, 16))
        x, y = self.position
        current_y = y
        
        # Remove expired notifications
        current_time = pygame.time.get_ticks()
        self.notification_queue = [
            notif for notif in self.notification_queue
            if current_time - notif['timestamp'] < self.notification_timeout
        ]
        
        if not self.notification_queue:
            return 0
        
        # Header
        header_text = tiny_font.render("Events", True, (255, 200, 100))
        screen.blit(header_text, (x, current_y))
        current_y += header_text.get_height() + 2
        
        # Render notifications
        for notification in self.notification_queue:
            # Calculate fade based on age
            age = current_time - notification['timestamp']
            alpha = max(100, 255 - int((age / self.notification_timeout) * 155))
            
            # Create surface with alpha for fade effect
            notif_surface = pygame.Surface((300, 15), pygame.SRCALPHA)
            color = (*notification['color'], alpha)
            
            notif_text = tiny_font.render(f"• {notification['message']}", True, notification['color'])
            screen.blit(notif_text, (x, current_y))
            current_y += notif_text.get_height() + 1
        
        return current_y - y


class TimeControlPanel(UIPanel):
    """Panel for time control UI buttons."""
    
    def __init__(self, name: str, position: tuple = (0, 0), size: tuple = None, visible: bool = True):
        super().__init__(name, position, size, visible)
        self.button_width = 60
        self.button_height = 20
        self.button_spacing = 5
    
    def _render_content(self, screen: pygame.Surface, controller, fonts: Dict[str, pygame.font.Font]) -> int:
        tiny_font = fonts.get('tiny', pygame.font.Font(None, 16))
        x, y = self.position
        current_y = y
        
        # Header
        header_text = tiny_font.render("Time Controls", True, (200, 255, 200))
        screen.blit(header_text, (x, current_y))
        current_y += header_text.get_height() + 3
        
        # Time control buttons
        buttons = [
            ('Pause', 0.0, (255, 100, 100)),
            ('Normal', 1.0, (100, 255, 100)),
            ('Fast', 2.0, (100, 200, 255)),
            ('Faster', 3.0, (255, 200, 100))
        ]
        
        current_speed = getattr(controller, 'time_scale_factor', 1.0)
        
        for i, (label, speed, color) in enumerate(buttons):
            button_x = x + i * (self.button_width + self.button_spacing)
            button_rect = pygame.Rect(button_x, current_y, self.button_width, self.button_height)
            
            # Highlight current speed
            if abs(current_speed - speed) < 0.1:
                pygame.draw.rect(screen, (100, 100, 100), button_rect)
                pygame.draw.rect(screen, color, button_rect, 2)
            else:
                pygame.draw.rect(screen, (50, 50, 50), button_rect)
                pygame.draw.rect(screen, color, button_rect, 1)
            
            # Button text
            text_surface = tiny_font.render(label, True, color)
            text_rect = text_surface.get_rect(center=button_rect.center)
            screen.blit(text_surface, text_rect)
        
        current_y += self.button_height + 5
        
        # Current speed display
        speed_text = tiny_font.render(f"Current: {current_speed:.1f}x", True, (200, 200, 200))
        screen.blit(speed_text, (x, current_y))
        current_y += speed_text.get_height()
        
        return current_y - y
    
    def handle_click(self, position, controller):
        """Handle clicks on time control buttons."""
        x, y = self.position
        button_y = y + 18  # Adjust for header
        
        if button_y <= position[1] <= button_y + self.button_height:
            buttons = [0.0, 1.0, 2.0, 3.0]  # Speed values
            
            for i, speed in enumerate(buttons):
                button_x = x + i * (self.button_width + self.button_spacing)
                if button_x <= position[0] <= button_x + self.button_width:
                    controller.time_scale_factor = speed
                    if speed == 0.0:
                        controller.paused = True
                    else:
                        controller.paused = False
                    return True
        return False


class InstructionsPanel(UIPanel):
    """Panel for displaying enhanced game instructions and help."""
    
    def __init__(self, name: str, position: tuple = (0, 0), size: tuple = None, visible: bool = True):
        super().__init__(name, position, size, visible)
        self.help_mode = 'basic'  # 'basic', 'advanced', 'tutorial'
        self.tutorial_step = 0
    
    def _render_content(self, screen: pygame.Surface, controller, fonts: Dict[str, pygame.font.Font]) -> int:
        tiny_font = fonts.get('tiny', pygame.font.Font(None, 16))
        x, y = self.position
        current_y = y
        
        if self.help_mode == 'tutorial':
            return self._render_tutorial(screen, controller, fonts, x, current_y)
        elif self.help_mode == 'advanced':
            return self._render_advanced_help(screen, controller, fonts, x, current_y)
        else:
            return self._render_basic_help(screen, controller, fonts, x, current_y)
    
    def _render_basic_help(self, screen, controller, fonts, x, y):
        """Render basic help instructions."""
        tiny_font = fonts.get('tiny', pygame.font.Font(None, 16))
        current_y = y
        
        # Header
        header_text = tiny_font.render("Controls & Help", True, (255, 255, 100))
        screen.blit(header_text, (x, current_y))
        current_y += header_text.get_height() + 2
        
        instructions = [
            "MOUSE:",
            "• Click characters to select",
            "• Click buildings to interact",
            "• Right-click for context menu",
            "",
            "KEYBOARD:",
            "• SPACE - pause/unpause",
            "• R - reset characters",
            "• S - save game",
            "• L - load game", 
            "• F - feature status",
            "• M - toggle mini-map",
            "• O - overview mode",
            "• H - cycle help modes",
            "• ESC - quit",
            "",
            "Press H for advanced help"
        ]
        
        for instruction in instructions:
            if instruction == "":
                current_y += 3  # Spacing for empty lines
                continue
            
            color = (200, 255, 200) if instruction.endswith(":") else (200, 200, 200)
            inst_text = tiny_font.render(instruction, True, color)
            screen.blit(inst_text, (x, current_y))
            current_y += inst_text.get_height() + 1
        
        return current_y - y
    
    def _render_advanced_help(self, screen, controller, fonts, x, y):
        """Render advanced help information."""
        tiny_font = fonts.get('tiny', pygame.font.Font(None, 16))
        current_y = y
        
        # Header
        header_text = tiny_font.render("Advanced Help", True, (255, 255, 100))
        screen.blit(header_text, (x, current_y))
        current_y += header_text.get_height() + 2
        
        advanced_info = [
            "CHARACTER NEEDS:",
            "• Energy: Rest when low",
            "• Hunger: Find food regularly", 
            "• Health: Seek healing if needed",
            "• Social: Interact with others",
            "",
            "VILLAGE MANAGEMENT:",
            "• Monitor homeless count",
            "• Watch village mood",
            "• Respond to events",
            "",
            "BUILDINGS:",
            "• Houses: Provide shelter",
            "• Market: Trade resources", 
            "• Tavern: Social gathering",
            "• Farm: Food production",
            "",
            "Press H for tutorial mode"
        ]
        
        for info in advanced_info:
            if info == "":
                current_y += 3
                continue
            
            color = (200, 255, 200) if info.endswith(":") else (200, 200, 200)
            info_text = tiny_font.render(info, True, color)
            screen.blit(info_text, (x, current_y))
            current_y += info_text.get_height() + 1
        
        return current_y - y
    
    def _render_tutorial(self, screen, controller, fonts, x, y):
        """Render interactive tutorial."""
        tiny_font = fonts.get('tiny', pygame.font.Font(None, 16))
        current_y = y
        
        # Header
        header_text = tiny_font.render(f"Tutorial Step {self.tutorial_step + 1}", True, (255, 255, 100))
        screen.blit(header_text, (x, current_y))
        current_y += header_text.get_height() + 2
        
        tutorial_steps = [
            [
                "Welcome to Tiny Village!",
                "",
                "This is your village with",
                "characters living their lives.",
                "",
                "Click a character to select",
                "them and see their info.",
                "",
                "Press H to continue..."
            ],
            [
                "Character Information",
                "",
                "Selected characters show:",
                "• Energy and hunger levels",
                "• Current goals and actions", 
                "• Social relationships",
                "",
                "Keep characters happy by",
                "meeting their needs!",
                "",
                "Press H to continue..."
            ],
            [
                "Village Overview",
                "",
                "The village panel shows:",
                "• Total population",
                "• Homeless count",
                "• General mood",
                "• Active events",
                "",
                "A happy village is a",
                "thriving village!",
                "",
                "Press H for basic help"
            ]
        ]
        
        if self.tutorial_step < len(tutorial_steps):
            for line in tutorial_steps[self.tutorial_step]:
                if line == "":
                    current_y += 3
                    continue
                
                color = (255, 255, 100) if line.endswith("!") else (200, 200, 200)
                line_text = tiny_font.render(line, True, color)
                screen.blit(line_text, (x, current_y))
                current_y += line_text.get_height() + 1
        
        return current_y - y
    
    def cycle_help_mode(self):
        """Cycle through help modes."""
        if self.help_mode == 'basic':
            self.help_mode = 'advanced'
        elif self.help_mode == 'advanced':
            self.help_mode = 'tutorial'
            self.tutorial_step = 0
        else:
            if self.tutorial_step < 2:
                self.tutorial_step += 1
            else:
                self.help_mode = 'basic'


class BuildingInteractionPanel(UIPanel):
    """Panel for displaying building interaction prompts."""
    
    def __init__(self, name: str, position: tuple = (0, 0), size: tuple = None, visible: bool = False):
        super().__init__(name, position, size, visible)
        self.selected_building = None
        self.interaction_timeout = 0
    
    def show_building_interaction(self, building, mouse_pos):
        """Show interaction options for a building."""
        import pygame
        self.selected_building = building
        self.position = (mouse_pos[0] + 10, mouse_pos[1] - 50)  # Position near cursor
        self.visible = True
        self.interaction_timeout = pygame.time.get_ticks() + 5000  # 5 second timeout
    
    def _render_content(self, screen: pygame.Surface, controller, fonts: Dict[str, pygame.font.Font]) -> int:
        import pygame
        if not self.selected_building or pygame.time.get_ticks() > self.interaction_timeout:
            self.visible = False
            return 0
        
        tiny_font = fonts.get('tiny', pygame.font.Font(None, 16))
        small_font = fonts.get('small', pygame.font.Font(None, 18))
        x, y = self.position
        current_y = y
        
        # Background
        panel_width = 150
        panel_height = 80
        panel_rect = pygame.Rect(x, y, panel_width, panel_height)
        pygame.draw.rect(screen, (20, 20, 20), panel_rect)
        pygame.draw.rect(screen, (100, 100, 100), panel_rect, 2)
        
        # Building name
        building_name = self.selected_building.get('name', 'Unknown Building')
        name_text = small_font.render(building_name, True, (255, 255, 100))
        screen.blit(name_text, (x + 5, current_y + 5))
        current_y += name_text.get_height() + 8
        
        # Available actions
        actions = self._get_building_actions(self.selected_building)
        for action in actions:
            action_text = tiny_font.render(f"• {action}", True, (200, 200, 200))
            screen.blit(action_text, (x + 8, current_y))
            current_y += action_text.get_height() + 2
        
        return panel_height
    
    def _get_building_actions(self, building):
        """Get available actions for a building."""
        BUILDING_ACTIONS = {
            'residential': ['Enter home', 'Rest inside', 'Visit resident'],
            'commercial': ['Browse goods', 'Trade items', 'Meet merchants'],
            'social': ['Get a drink', 'Socialize', 'Listen to stories'],
            'agricultural': ['Help with crops', 'Gather food', 'Learn farming'],
            'crafting': ['Commission item', 'Learn crafting', 'Repair tools'],
            'educational': ['Attend class', 'Study books', 'Teach others'],
        }
        DEFAULT_ACTIONS = ['Examine', 'Enter building', 'Look around']
        
        building_type = building.get('type', 'generic')
        building_name = building.get('name', '').lower()
        
        # Match building type or keywords in name
        for key, actions in BUILDING_ACTIONS.items():
            if key in building_type or key in building_name:
                return actions[:3]  # Limit to 3 actions
        
        return DEFAULT_ACTIONS[:3]  # Fallback to default actions

""" 
This script integrates with the game loop, applying decisions from the strategy manager to the game state.
5. Gameplay Execution
Where it happens: gameplay_controller.py
What happens: The gameplay controller applies the decided plan to the game state, triggering animations, interactions, and state changes in the game. 

"""

# Set up logging for better error tracking
logging.basicConfig(level=logging.INFO)
logger = logging.getLogger(__name__)


class ActionResolver:
    """
    Handles conversion between different action formats and execution.
    Provides robust action resolution with validation and fallback mechanisms.
    """

    def __init__(self, action_system=None, graph_manager=None):
        self.action_system = action_system
        self.graph_manager = graph_manager
        self.action_cache = {}  # Cache for performance optimization
        self.execution_history = []  # Track action execution for analytics
        self.fallback_actions = {
            "default_rest": {"name": "Rest", "energy_cost": -10, "satisfaction": 5},
            "default_idle": {"name": "Idle", "energy_cost": 0, "satisfaction": 1},
            "emergency_recover": {
                "name": "Emergency Recovery",
                "energy_cost": -20,
                "satisfaction": 10,
            },
        }

    def validate_action_preconditions(self, action, character) -> bool:
        """Validate that action preconditions are met."""
        try:
            if hasattr(action, "preconditions") and action.preconditions:
                for condition, value in action.preconditions.items():
                    if hasattr(character, condition):
                        if getattr(character, condition) < value:
                            return False
            return True
        except Exception as e:
            logger.warning(f"Error validating preconditions: {e}")
            return False

    def predict_action_effects(self, action, character) -> Dict[str, Any]:
        """Predict the effects of an action before execution."""
        predicted_effects = {
            "energy_change": 0,
            "satisfaction_change": 0,
            "health_change": 0,
            "success_probability": 0.8,  # Default success rate
        }

        try:
            if hasattr(action, "effects"):
                for effect in action.effects:
                    if "attribute" in effect and "change_value" in effect:
                        attr = effect["attribute"]
                        change = effect["change_value"]
                        if attr == "energy":
                            predicted_effects["energy_change"] = change
                        elif attr == "current_satisfaction":
                            predicted_effects["satisfaction_change"] = change
                        elif attr == "health_status":
                            predicted_effects["health_change"] = change

            # Adjust success probability based on character state
            if hasattr(character, "energy") and character.energy < 20:
                predicted_effects[
                    "success_probability"
                ] *= 0.7  # Lower success when tired

        except Exception as e:
            logger.warning(f"Error predicting action effects: {e}")

        return predicted_effects

    def resolve_action(
        self, action_data: Union[Dict, Any], character=None
    ) -> Optional[Any]:
        """Convert action data to executable action object with validation and caching."""
        try:
            # Create cache key for performance
            cache_key = self._generate_cache_key(action_data, character)
            if cache_key in self.action_cache:
                logger.debug(f"Using cached action for {cache_key}")
                return self.action_cache[cache_key]

            # If it's already an Action object with execute method
            if hasattr(action_data, "execute"):
                if self.validate_action_preconditions(action_data, character):
                    self.action_cache[cache_key] = action_data
                    return action_data
                else:
                    logger.warning(f"Action preconditions not met: {action_data}")
                    return self.get_fallback_action(character)

            # If it's a dictionary, try to convert to Action
            if isinstance(action_data, dict):
                resolved_action = self._dict_to_action(action_data, character)
                if resolved_action:
                    self.action_cache[cache_key] = resolved_action
                return resolved_action

            # If it's a string (action name), try to resolve
            if isinstance(action_data, str):
                resolved_action = self._resolve_by_name(action_data, character)
                if resolved_action:
                    self.action_cache[cache_key] = resolved_action
                return resolved_action

            logger.warning(f"Unknown action format: {type(action_data)}")
            return self.get_fallback_action(character)

        except Exception as e:
            logger.error(f"Error resolving action {action_data}: {e}")
            return self.get_fallback_action(character)

    def _generate_cache_key(self, action_data, character):
        """Generate a cache key for action data."""
        try:
            char_id = getattr(character, "uuid", "unknown") if character else "none"
            if isinstance(action_data, dict):
                return f"dict_{action_data.get('name', 'unknown')}_{char_id}"
            elif isinstance(action_data, str):
                return f"str_{action_data}_{char_id}"
            elif hasattr(action_data, "name"):
                return f"obj_{action_data.name}_{char_id}"
            else:
                return f"unknown_{type(action_data).__name__}_{char_id}"
        except:
            return f"fallback_{id(action_data)}_{id(character)}"

    def track_action_execution(self, action, character, success: bool):
        """Track action execution for analytics and improvement."""
        try:
            execution_record = {
                "timestamp": pygame.time.get_ticks(),
                "action_name": getattr(action, "name", str(action)),
                "character_id": (
                    getattr(character, "uuid", "unknown") if character else None
                ),
                "character_name": (
                    getattr(character, "name", "unknown") if character else None
                ),
                "success": success,
                "character_energy_before": (
                    getattr(character, "energy", None) if character else None
                ),
            }

            self.execution_history.append(execution_record)

            # Keep history limited to last 1000 actions
            if len(self.execution_history) > 1000:
                self.execution_history = self.execution_history[-1000:]

        except Exception as e:
            logger.warning(f"Error tracking action execution: {e}")

    def get_action_analytics(self) -> Dict[str, Any]:
        """Get analytics about action execution performance."""
        try:
            if not self.execution_history:
                return {"total_actions": 0, "success_rate": 0.0}

            total_actions = len(self.execution_history)
            successful_actions = sum(
                1 for record in self.execution_history if record["success"]
            )
            success_rate = (
                successful_actions / total_actions if total_actions > 0 else 0.0
            )

            # Action type analysis
            action_stats = {}
            for record in self.execution_history:
                action_name = record["action_name"]
                if action_name not in action_stats:
                    action_stats[action_name] = {"count": 0, "successes": 0}
                action_stats[action_name]["count"] += 1
                if record["success"]:
                    action_stats[action_name]["successes"] += 1

            return {
                "total_actions": total_actions,
                "success_rate": success_rate,
                "action_breakdown": action_stats,
                "cache_size": len(self.action_cache),
            }

        except Exception as e:
            logger.error(f"Error generating action analytics: {e}")
            return {"error": str(e)}


    def _dict_to_action(self, action_dict: Dict, character=None):
        """Convert dictionary action to Action object."""
        try:
            from actions import Action

            # Extract action information
            name = action_dict.get("name", "Unknown Action")
            energy_cost = action_dict.get("energy_cost", 0)
            satisfaction = action_dict.get("satisfaction", 0)

            # Create basic effects based on dictionary
            effects = []
            if energy_cost != 0:
                effects.append(
                    {
                        "targets": ["initiator"],
                        "attribute": "energy",
                        "change_value": -abs(
                            energy_cost
                        ),  # Energy cost is always negative
                    }
                )
            if satisfaction != 0:
                effects.append(
                    {
                        "targets": ["initiator"],
                        "attribute": "current_satisfaction",
                        "change_value": satisfaction,
                    }
                )

            # Create simple Action object
            action = Action(
                name=name,
                preconditions={},  # No preconditions for dict actions
                effects=effects,
                cost=max(1, abs(energy_cost)),
                initiator=character,
                default_target_is_initiator=True,
                graph_manager=self.graph_manager,
            )

            return action

        except Exception as e:
            logger.error(f"Error converting dict to action: {e}")
            return None

    def _resolve_by_name(self, action_name: str, character=None):
        """Resolve action by name using action system."""
        try:
            if self.action_system:
                # Try to generate action using action system
                actions = self.action_system.generate_actions(character)
                for action in actions:
                    if (
                        hasattr(action, "name")
                        and action.name.lower() == action_name.lower()
                    ):
                        return action

            # Fallback: create simple action
            return self._dict_to_action(
                {"name": action_name, "energy_cost": 5, "satisfaction": 2}, character
            )

        except Exception as e:
            logger.error(f"Error resolving action by name {action_name}: {e}")
            return None

    def get_fallback_action(self, character=None):
        """Get a safe fallback action when others fail."""
        return self._dict_to_action(self.fallback_actions["default_rest"], character)


class SystemRecoveryManager:
    """Manages system recovery and fallback strategies."""

    def __init__(self, gameplay_controller):
        self.gameplay_controller = gameplay_controller
        self.recovery_strategies = {}
        self.recovery_attempts = {}
        self.max_recovery_attempts = 3
        self.setup_recovery_strategies()

    def setup_recovery_strategies(self):
        """Define recovery strategies for different system failures."""
        self.recovery_strategies = {
            "strategy_manager": self._recover_strategy_manager,
            "graph_manager": self._recover_graph_manager,
            "event_handler": self._recover_event_handler,
            "action_system": self._recover_action_system,
            "map_controller": self._recover_map_controller,
            "character_system": self._recover_character_system,
            "storytelling_system": self._recover_storytelling_system,
        }

    def attempt_recovery(self, system_name: str) -> bool:
        """Attempt to recover a failed system with intelligent retry logic."""
        try:
            if system_name not in self.recovery_strategies:
                logger.error(f"No recovery strategy for system: {system_name}")
                return False

            # Check recovery attempt limits
            attempts = self.recovery_attempts.get(system_name, 0)
            if attempts >= self.max_recovery_attempts:
                logger.error(f"Max recovery attempts reached for {system_name}")
                return False

            logger.info(
                f"Attempting recovery for {system_name} (attempt {attempts + 1})"
            )

            # Increment attempt counter
            self.recovery_attempts[system_name] = attempts + 1

            # Execute recovery strategy
            success = self.recovery_strategies[system_name]()

            if success:
                logger.info(f"Successfully recovered {system_name}")
                # Reset attempt counter on success
                self.recovery_attempts[system_name] = 0
                return True
            else:
                logger.warning(f"Recovery attempt failed for {system_name}")
                return False

        except Exception as e:
            logger.error(f"Error during recovery attempt for {system_name}: {e}")
            return False

    def _recover_strategy_manager(self) -> bool:
        """Recover the strategy manager system."""
        try:
            if not self.gameplay_controller.strategy_manager:
                self.gameplay_controller.strategy_manager = StrategyManager()
                return True
            return True
        except Exception as e:
            logger.error(f"Strategy manager recovery failed: {e}")
            return False

    def _recover_graph_manager(self) -> bool:
        """Recover the graph manager system."""
        try:
            if not self.gameplay_controller.graph_manager:
                from tiny_graph_manager import GraphManager as ActualGraphManager

                self.gameplay_controller.graph_manager = ActualGraphManager()
                return True
            return True
        except Exception as e:
            logger.error(f"Graph manager recovery failed: {e}")
            return False

    def _recover_event_handler(self) -> bool:
        """Recover the event handler system."""
        try:
            if (
                not self.gameplay_controller.event_handler
                and self.gameplay_controller.graph_manager
            ):
                from tiny_storytelling_engine import StorytellingEventHandler
                self.gameplay_controller.event_handler = StorytellingEventHandler(
                    self.gameplay_controller.graph_manager
                )
                
                # Wire to storytelling system if available
                if hasattr(self.gameplay_controller, 'storytelling_system') and self.gameplay_controller.storytelling_system:
                    self.gameplay_controller.event_handler.storytelling_system = self.gameplay_controller.storytelling_system
                
                return True
            return True
        except Exception as e:
            logger.error(f"Event handler recovery failed: {e}")
            return False

    def _recover_action_system(self) -> bool:
        """Recover the action system."""
        try:
            if not getattr(self.gameplay_controller, "action_system", None):
                from actions import ActionSystem

                self.gameplay_controller.action_system = ActionSystem()
                self.gameplay_controller.action_system.setup_actions()
                self.gameplay_controller.action_resolver = ActionResolver(
                    self.gameplay_controller.action_system
                )
                return True
            return True
        except Exception as e:
            logger.error(f"Action system recovery failed: {e}")
            # Fallback to basic action resolver
            self.gameplay_controller.action_resolver = ActionResolver()
            return False

    def _recover_map_controller(self) -> bool:
        """Recover the map controller system."""
        try:
            if not self.gameplay_controller.map_controller:
                map_config = self.gameplay_controller.config.get("map", {})
                self.gameplay_controller.map_controller = MapController(
                    map_config.get("image_path", "assets/default_map.png"),
                    map_data={
                        "width": map_config.get("width", 100),
                        "height": map_config.get("height", 100),
                        "buildings": self.gameplay_controller._get_default_buildings(
                            map_config
                        ),
                    },
                )
                return True
            return True
        except Exception as e:
            logger.error(f"Map controller recovery failed: {e}")
            return False

    def _recover_character_system(self) -> bool:
        """Recover the character system."""
        try:
            if not self.gameplay_controller.characters:
                self.gameplay_controller._create_fallback_characters()
                return len(self.gameplay_controller.characters) > 0
            return True
        except Exception as e:
            logger.error(f"Character system recovery failed: {e}")
            return False

    def _recover_storytelling_system(self) -> bool:
        """Recover the storytelling system."""
        try:
            if not self.gameplay_controller.storytelling_system and self.gameplay_controller.event_handler:
                from tiny_storytelling_system import StorytellingSystem
                self.gameplay_controller.storytelling_system = StorytellingSystem(
                    self.gameplay_controller.event_handler
                )
                
                # Wire the event handler to forward events to storytelling system
                if hasattr(self.gameplay_controller.event_handler, 'storytelling_system'):
                    self.gameplay_controller.event_handler.storytelling_system = self.gameplay_controller.storytelling_system
                
                return True
            return True
        except Exception as e:
            logger.error(f"Storytelling system recovery failed: {e}")
            return False

    def get_system_status(self) -> Dict[str, str]:
        """Get current status of all systems."""
        status = {}
        gc = self.gameplay_controller

        status["strategy_manager"] = "healthy" if gc.strategy_manager else "failed"
        status["graph_manager"] = "healthy" if gc.graph_manager else "failed"
        status["event_handler"] = "healthy" if gc.event_handler else "failed"
        status["action_system"] = (
            "healthy" if getattr(gc, "action_system", None) else "failed"
        )
        status["map_controller"] = "healthy" if gc.map_controller else "failed"
        status["characters"] = "healthy" if gc.characters else "failed"
        status["storytelling_system"] = "healthy" if getattr(gc, "storytelling_system", None) else "failed"

        return status



class GameplayController:
    def __init__(
        self, graph_manager: GraphManager = None, config: Dict[str, Any] = None
    ):
        """Initialize the gameplay controller with improved error handling and configuration."""
        self.config = config or {}
        self.initialization_errors = []
        self.running = True
        self.paused = False
        self.time_scale_factor = 1.0 # Added for time scaling
        self._cached_speed_text = None
        self._last_time_scale_factor = None


        # Initialize recovery manager
        self.recovery_manager = SystemRecoveryManager(self)

        # Initialize core systems with error handling and recovery

        try:
            self.strategy_manager = StrategyManager()
        except Exception as e:
            logger.error(f"Failed to initialize StrategyManager: {e}")
            self.strategy_manager = None
            self.initialization_errors.append("StrategyManager initialization failed")
            # Attempt immediate recovery
            self.recovery_manager.attempt_recovery("strategy_manager")


        # Initialize graph manager if not provided
        if graph_manager is None:
            try:
                from tiny_graph_manager import GraphManager as ActualGraphManager

                self.graph_manager = ActualGraphManager()
            except Exception as e:
                logger.error(f"Failed to initialize GraphManager: {e}")
                self.graph_manager = None
                self.initialization_errors.append("GraphManager initialization failed")
                self.recovery_manager.attempt_recovery("graph_manager")

        else:
            self.graph_manager = graph_manager

        # Initialize event handler (using narrative-aware handler)
        try:
            from tiny_storytelling_engine import StorytellingEventHandler
            self.event_handler = (
                StorytellingEventHandler(self.graph_manager) if self.graph_manager else None
            )
        except Exception as e:
            logger.error(f"Failed to initialize StorytellingEventHandler: {e}")
            self.event_handler = None
            self.initialization_errors.append("StorytellingEventHandler initialization failed")
            self.recovery_manager.attempt_recovery("event_handler")

        # Initialize storytelling system and wire to event handler
        try:
            from tiny_storytelling_system import StorytellingSystem
            self.storytelling_system = StorytellingSystem(self.event_handler)
            
            # Wire the event handler to forward events to the storytelling system
            if hasattr(self.event_handler, 'storytelling_system'):
                self.event_handler.storytelling_system = self.storytelling_system
            
            logger.info("Storytelling system initialized and wired to event handler")
        except Exception as e:
            logger.error(f"Failed to initialize StorytellingSystem: {e}")
            self.storytelling_system = None
            self.initialization_errors.append("StorytellingSystem initialization failed")

        # Initialize pygame with error handling
        try:
            pygame.init()
            screen_width = self.config.get("screen_width", 800)
            screen_height = self.config.get("screen_height", 600)
            self.screen = pygame.display.set_mode((screen_width, screen_height))
            pygame.display.set_caption("Tiny Village")
            self.clock = pygame.time.Clock()
        except Exception as e:
            logger.error(f"Failed to initialize pygame: {e}")
            self.screen = None
            self.clock = None
            self.initialization_errors.append("Pygame initialization failed")

        # Initialize the Map Controller with dynamic configuration
        try:
            map_config = self.config.get("map", {})
            self.map_controller = MapController(
                map_config.get("image_path", "assets/default_map.png"),
                map_data={
                    "width": map_config.get("width", 100),
                    "height": map_config.get("height", 100),
                    "buildings": self._get_default_buildings(map_config),
                },
            )
        except Exception as e:
            logger.error(f"Failed to initialize MapController: {e}")
            self.map_controller = None
            self.initialization_errors.append("MapController initialization failed")

        # Initialize ActionResolver
        self.action_resolver = None

        # Initialize other game systems
        self.characters = {}
        self.events = []
        self.game_statistics = {
            "actions_executed": 0,
            "actions_failed": 0,
            "characters_created": 0,
            "errors_recovered": 0,
        }
        # Instance-level dictionary to track achievements for this game session.
        # Initialized here during the instantiation of GameplayController.
        self.global_achievements = {
            "village_milestones": {
                "first_character_created": False,
                "five_characters_active": False,
                "successful_harvest": False,
                "trade_established": False,
                "first_week_survived": False,
            },
            "social_achievements": {
                "first_friendship": False,
                "community_event": False,
                "conflict_resolved": False,
            },
            "economic_achievements": {
                "first_transaction": False,
                "wealthy_villager": False,
                "market_established": False,
            },
        }

        # Initialize all game systems
        self.initialize_game_systems()

        # Setup user-driven configuration
        self.setup_user_driven_configuration()

        # Initialize feature systems
        self.implement_achievement_system()
        self.implement_weather_system()
        self.implement_social_network_system()
        self.implement_quest_system()

        # Initialize world events for emergent storytelling
        self.initialize_world_events()
        # Initialize modular UI system
        self._init_ui_system()

        # Log initialization status
        if self.initialization_errors:
            logger.warning(
                f"Initialization completed with {len(self.initialization_errors)} errors: {self.initialization_errors}"
            )
        else:
            logger.info("GameplayController initialized successfully")

    def _init_ui_system(self):
        """Initialize the modular UI panel system."""
        try:
            # Create UI panels with positions
            self.ui_panels = {
                'character_info': CharacterInfoPanel('character_info', position=(10, 10)),
                'game_status': GameStatusPanel('game_status', position=(10, 35)),
                'time_controls': TimeControlPanel('time_controls', position=(10, 120)),
                'weather': WeatherPanel('weather', position=(10, 170)),
                'village_overview': VillageOverviewPanel('village_overview', position=(10, 220)),
                'stats': StatsPanel('stats', position=(10, 320)),
                'achievements': AchievementPanel('achievements', position=(10, 380)),
                'selected_character': SelectedCharacterPanel('selected_character', position=(10, 480)),
                'event_notifications': EventNotificationPanel('event_notifications', position=(400, 10)),
                'building_interaction': BuildingInteractionPanel('building_interaction', position=(0, 0), visible=False),
                'instructions': InstructionsPanel('instructions', position=(10, None))  # Position set dynamically
            }
            
            # Create font dictionary for consistent font usage
            self.ui_fonts = {
                'normal': pygame.font.Font(None, 24),
                'small': pygame.font.Font(None, 18),
                'tiny': pygame.font.Font(None, 16)
            }
            
            logger.info("Enhanced modular UI system initialized")
            
        except Exception as e:
            logger.error(f"Error initializing UI system: {e}")
            # Fallback to empty panels dict
            self.ui_panels = {}
            self.ui_fonts = {
                'normal': pygame.font.Font(None, 24),
                'small': pygame.font.Font(None, 18),
                'tiny': pygame.font.Font(None, 16)
            }

    def _get_default_buildings(self, map_config: Dict) -> List[Dict]:
        """Get buildings configuration with dynamic loading support."""

        # Try to load buildings from external file first
        buildings_file = map_config.get("buildings_file")
        if buildings_file:
            try:
                buildings = self._load_buildings_from_file(buildings_file)
                if buildings:
                    logger.info(
                        f"Loaded {len(buildings)} buildings from {buildings_file}"
                    )
                    return buildings
            except Exception as e:
                logger.warning(f"Failed to load buildings from {buildings_file}: {e}")

        # Fallback to default buildings
        default_buildings = [
            {
                "name": "Town Hall",
                "rect": pygame.Rect(100, 150, 50, 50),
                "type": "civic",
            },
            {
                "name": "Market",
                "rect": pygame.Rect(200, 100, 40, 40),
                "type": "commercial",
            },
            {"name": "Tavern", "rect": pygame.Rect(300, 200, 45, 45), "type": "social"},
            {
                "name": "Blacksmith",
                "rect": pygame.Rect(150, 300, 35, 35),
                "type": "crafting",
            },
            {
                "name": "Farm",
                "rect": pygame.Rect(400, 350, 60, 40),
                "type": "agricultural",
            },
            {
                "name": "School",
                "rect": pygame.Rect(500, 120, 45, 35),
                "type": "educational",
            },
        ]

        # Allow custom buildings from config
        custom_buildings = map_config.get("buildings", [])
        if custom_buildings:
            # Convert custom building data to pygame.Rect if needed
            for building in custom_buildings:
                if "rect" not in building and "x" in building:
                    building["rect"] = pygame.Rect(
                        building["x"],
                        building["y"],
                        building.get("width", 40),
                        building.get("height", 40),
                    )
                # Add default type if missing
                if "type" not in building:
                    building["type"] = "generic"
            return custom_buildings

        return default_buildings

    def _load_buildings_from_file(self, filepath: str) -> List[Dict]:
        """Load building configuration from external file."""
        try:
            import json
            import os

            if not os.path.exists(filepath):
                logger.warning(f"Buildings file not found: {filepath}")
                return []

            with open(filepath, "r") as f:
                data = json.load(f)

            buildings = []
            for building_data in data.get("buildings", []):
                # Convert to required format
                building = {
                    "name": building_data.get("name", "Unknown Building"),
                    "type": building_data.get("type", "generic"),
                    "rect": pygame.Rect(
                        building_data.get("x", 0),
                        building_data.get("y", 0),
                        building_data.get("width", 40),
                        building_data.get("height", 40),
                    ),
                }

                # Add any additional properties
                for key, value in building_data.items():
                    if key not in ["x", "y", "width", "height"]:
                        building[key] = value

                buildings.append(building)

            return buildings

        except Exception as e:
            logger.error(f"Error loading buildings from file {filepath}: {e}")
            return []

    def initialize_game_systems(self):
        """Initialize all game systems and create characters with improved error handling."""
        system_init_errors = []

        try:
            # Import required systems with error handling
            required_modules = {
                "Character": "tiny_characters",
                "Location": "tiny_locations",
                "ActionSystem": "actions",
                "GameTimeManager": "tiny_time_manager",
                "GameCalendar": "tiny_time_manager",
                "ItemInventory": "tiny_items",
                "ItemObject": "tiny_items",
                "FoodItem": "tiny_items",
            }

            imported_modules = {}
            for class_name, module_name in required_modules.items():
                try:
                    module = __import__(module_name, fromlist=[class_name])
                    imported_modules[class_name] = getattr(module, class_name)
                except Exception as e:
                    logger.error(
                        f"Failed to import {class_name} from {module_name}: {e}"
                    )
                    system_init_errors.append(f"Import {class_name} failed")

            # Initialize core systems with fallbacks
            if "ActionSystem" in imported_modules:
                try:
                    self.action_system = imported_modules["ActionSystem"](graph_manager=self.graph_manager)
                    self.action_system.setup_actions()
                    self.action_resolver = ActionResolver(action_system=self.action_system, graph_manager=self.graph_manager)
                    logger.info("Action system initialized successfully")
                except Exception as e:
                    logger.error(f"ActionSystem initialization failed: {e}")
                    self.action_system = None
                    self.action_resolver = (
                        ActionResolver(graph_manager=self.graph_manager)
                    )  # Fallback without action system but with graph_manager
                    system_init_errors.append("ActionSystem setup failed")
            else:
                self.action_system = None
                self.action_resolver = ActionResolver(graph_manager=self.graph_manager)

            # Initialize time management with fallback
            if (
                "GameCalendar" in imported_modules
                and "GameTimeManager" in imported_modules
            ):
                try:
                    calendar = imported_modules["GameCalendar"]()
                    self.gametime_manager = imported_modules["GameTimeManager"](
                        calendar
                    )
                    logger.info("Time management system initialized")
                except Exception as e:
                    logger.error(f"Time management initialization failed: {e}")
                    self.gametime_manager = None
                    system_init_errors.append("Time management failed")
            else:
                self.gametime_manager = None

            # Initialize animation system with fallback
            try:
                from tiny_animation_system import get_animation_system

                self.animation_system = get_animation_system()
                logger.info("Animation system initialized")
            except Exception as e:
                logger.warning(f"Animation system initialization failed: {e}")
                self.animation_system = None
                # Not adding to errors as animation is optional

            # Create characters with improved error handling
            character_creation_config = self.config.get("characters", {})
            self.characters = {}

            if self._can_create_characters(imported_modules):
                try:
                    sample_characters = self._create_sample_characters(
                        imported_modules, character_creation_config
                    )
                    self._register_characters(sample_characters)
                    self.game_statistics["characters_created"] = len(self.characters)
                    logger.info(
                        f"Successfully created {len(self.characters)} characters"
                    )
                except Exception as e:
                    logger.error(f"Character creation failed: {e}")
                    system_init_errors.append("Character creation failed")
                    # Create minimal fallback characters
                    self._create_fallback_characters()
            else:
                logger.warning("Cannot create characters due to missing dependencies")
                self._create_fallback_characters()

            # Initialize events system
            self.events = []

            # Log system initialization results
            if system_init_errors:
                logger.warning(
                    f"Game systems initialized with {len(system_init_errors)} errors: {system_init_errors}"
                )
                self.game_statistics["errors_recovered"] = len(system_init_errors)
            else:
                logger.info("All game systems initialized successfully")

        except Exception as e:
            logger.error(f"Critical error initializing game systems: {e}")
            logger.error(traceback.format_exc())
            # Ensure minimal fallback state
            self.characters = {}
            self.events = []
            if not hasattr(self, "action_resolver"):
                self.action_resolver = ActionResolver()

    def _can_create_characters(self, imported_modules: Dict) -> bool:
        """Check if we have the minimum required modules to create characters."""
        required_for_characters = ["Character", "Location", "ItemInventory", "FoodItem"]
        return all(module in imported_modules for module in required_for_characters)

    def _create_fallback_characters(self):
        """Create minimal fallback characters when full character creation fails."""
        try:
            logger.info("Creating fallback characters")
            # Create simple character data without complex dependencies
            fallback_character_data = {
                "name": "Fallback Villager",
                "position": pygame.math.Vector2(400, 300),
                "color": (100, 150, 200),
                "uuid": "fallback_001",
                "energy": 80,
                "health_status": 90,
                "path": [],
            }

            # Create a simple character dict (not a full Character object)
            fallback_char = type("FallbackCharacter", (), fallback_character_data)()

            # Add to systems if they exist
            if self.map_controller:
                self.map_controller.characters[fallback_char.uuid] = fallback_char
            self.characters[fallback_char.uuid] = fallback_char

            logger.info("Fallback character created successfully")
        except Exception as e:
            logger.error(f"Even fallback character creation failed: {e}")
            # Ensure characters dict exists even if empty
            self.characters = {}

    def _create_sample_characters(self, imported_modules: Dict, config: Dict):
        """Create sample characters with dynamic configuration and external file support."""
        Character = imported_modules["Character"]
        Location = imported_modules["Location"]
        ItemInventory = imported_modules["ItemInventory"]
        FoodItem = imported_modules["FoodItem"]

        characters = []

        # Get character configuration
        character_count = config.get("count", 4)
        use_custom_data = config.get("use_custom", False)
        characters_file = config.get("characters_file")

        # Try to load characters from external file first
        character_data_list = None
        if characters_file:
            try:
                character_data_list = self._load_characters_from_file(characters_file)
                if character_data_list:
                    logger.info(
                        f"Loaded {len(character_data_list)} characters from {characters_file}"
                    )
            except Exception as e:
                logger.warning(f"Failed to load characters from {characters_file}: {e}")

        # Fallback to config or default data
        if not character_data_list:
            if use_custom_data and "character_data" in config:
                character_data_list = config["character_data"]
            else:
                # Enhanced default character data with more variety
                character_data_list = [
                    {
                        "name": "Alice Cooper",
                        "age": 28,
                        "pronouns": "she/her",
                        "job": "Baker",
                        "recent_event": "Opened new bakery",
                        "long_term_goal": "Expand business to neighboring towns",
                        "personality": {"extraversion": 75, "conscientiousness": 85},
                        "specialties": ["baking", "customer_service"],
                    },
                    {
                        "name": "Bob Wilson",
                        "age": 35,
                        "pronouns": "he/him",
                        "job": "Blacksmith",
                        "recent_event": "Crafted special sword for mayor",
                        "long_term_goal": "Master legendary crafting techniques",
                        "personality": {"conscientiousness": 90, "openness": 60},
                        "specialties": ["metalworking", "tool_making"],
                    },
                    {
                        "name": "Charlie Green",
                        "age": 42,
                        "pronouns": "they/them",
                        "job": "Farmer",
                        "recent_event": "Harvested record crop",
                        "long_term_goal": "Develop sustainable farming practices",
                        "personality": {"conscientiousness": 80, "agreeableness": 85},
                        "specialties": ["agriculture", "animal_care"],
                    },
                    {
                        "name": "Diana Stone",
                        "age": 31,
                        "pronouns": "she/her",
                        "job": "Teacher",
                        "recent_event": "Student won regional competition",
                        "long_term_goal": "Build the village's first library",
                        "personality": {"openness": 90, "agreeableness": 80},
                        "specialties": ["education", "research"],
                    },
                    {
                        "name": "Erik Thornfield",
                        "age": 27,
                        "pronouns": "he/him",
                        "job": "Guard",
                        "recent_event": "Prevented bandit attack",
                        "long_term_goal": "Establish village militia",
                        "personality": {"conscientiousness": 85, "neuroticism": 30},
                        "specialties": ["combat", "security"],
                    },
                    {
                        "name": "Fiona Rivers",
                        "age": 39,
                        "pronouns": "she/her",
                        "job": "Healer",
                        "recent_event": "Cured mysterious illness",
                        "long_term_goal": "Open medical school",
                        "personality": {"agreeableness": 90, "conscientiousness": 80},
                        "specialties": ["medicine", "herbalism"],
                    },
                ]

        # Limit character creation to requested count
        character_data_list = character_data_list[:character_count]

        for char_data in character_data_list:
            try:
                character = self._create_single_character(char_data, imported_modules)
                if character:
                    characters.append(character)
                    logger.debug(f"Created character: {char_data['name']}")
            except Exception as e:
                logger.error(
                    f"Error creating character {char_data.get('name', 'Unknown')}: {e}"
                )
                continue

        return characters

    def _load_characters_from_file(self, filepath: str) -> List[Dict]:
        """Load character configuration from external file."""
        try:
            import json
            import os

            if not os.path.exists(filepath):
                logger.warning(f"Characters file not found: {filepath}")
                return []

            with open(filepath, "r") as f:
                data = json.load(f)

            characters_data = data.get("characters", [])

            # Validate and sanitize character data
            validated_characters = []
            for char_data in characters_data:
                if "name" in char_data:  # Minimum requirement
                    # Set defaults for missing fields
                    char_data.setdefault("age", random.randint(18, 65))
                    char_data.setdefault("pronouns", "they/them")
                    char_data.setdefault("job", "Villager")
                    char_data.setdefault("recent_event", "Recently joined the village")
                    char_data.setdefault("long_term_goal", "Live a fulfilling life")
                    char_data.setdefault("personality", {})
                    char_data.setdefault("specialties", [])

                    validated_characters.append(char_data)
                else:
                    logger.warning(f"Skipping invalid character data: {char_data}")

            return validated_characters

        except Exception as e:
            logger.error(f"Error loading characters from file {filepath}: {e}")
            return []

    def setup_user_driven_configuration(self):
        """Setup user-driven configuration options for dynamic gameplay setup."""
        try:
            # Create default configuration files if they don't exist
            self._create_default_config_files()

            # Check for user preference file
            user_prefs_file = self.config.get(
                "user_preferences_file", "user_preferences.json"
            )
            if os.path.exists(user_prefs_file):
                try:
                    with open(user_prefs_file, "r") as f:
                        user_prefs = json.load(f)

                    # Apply user preferences to configuration
                    self.config.update(user_prefs)
                    logger.info(f"Applied user preferences from {user_prefs_file}")

                except Exception as e:
                    logger.warning(f"Error loading user preferences: {e}")

        except Exception as e:
            logger.error(f"Error setting up user-driven configuration: {e}")

    def _create_default_config_files(self):
        """Create default configuration files for user customization."""
        try:
            import json
            import os

            # Create characters template file
            characters_template = {
                "characters": [
                    {
                        "name": "Custom Character 1",
                        "age": 25,
                        "pronouns": "they/them",
                        "job": "Artisan",
                        "recent_event": "Moved to the village",
                        "long_term_goal": "Master their craft",
                        "personality": {
                            "extraversion": 60,
                            "openness": 80,
                            "conscientiousness": 70,
                            "agreeableness": 75,
                            "neuroticism": 40,
                        },
                        "specialties": ["crafting", "creativity"],
                        "inventory_items": [
                            {"name": "Tools", "type": "equipment", "quantity": 1},
                            {"name": "Bread", "type": "food", "quantity": 2},
                        ],
                    }
                ]
            }

            characters_file = "custom_characters.json"
            if not os.path.exists(characters_file):
                with open(characters_file, "w") as f:
                    json.dump(characters_template, f, indent=2)
                logger.info(f"Created character template file: {characters_file}")

            # Create buildings template file
            buildings_template = {
                "buildings": [
                    {
                        "name": "Custom Building",
                        "type": "special",
                        "x": 250,
                        "y": 250,
                        "width": 50,
                        "height": 50,
                        "description": "A custom building for special purposes",
                    }
                ]
            }

            buildings_file = "custom_buildings.json"
            if not os.path.exists(buildings_file):
                with open(buildings_file, "w") as f:
                    json.dump(buildings_template, f, indent=2)
                logger.info(f"Created buildings template file: {buildings_file}")

            # Create user preferences template
            user_prefs_template = {
                "screen_width": 1024,
                "screen_height": 768,
                "target_fps": 60,
                "characters": {
                    "count": 6,
                    "use_custom": True,
                    "characters_file": "custom_characters.json",
                },
                "map": {"buildings_file": "custom_buildings.json"},
                "render": {"background_color": [20, 50, 80], "vsync": True},
            }

            prefs_file = "user_preferences.json"
            if not os.path.exists(prefs_file):
                with open(prefs_file, "w") as f:
                    json.dump(user_prefs_template, f, indent=2)
                logger.info(f"Created user preferences template: {prefs_file}")

        except Exception as e:
            logger.error(f"Error creating default config files: {e}")

    def _create_single_character(self, char_data: Dict, imported_modules: Dict):
        """Create a single character with error handling."""
        Character = imported_modules["Character"]
        Location = imported_modules["Location"]
        ItemInventory = imported_modules["ItemInventory"]
        FoodItem = imported_modules["FoodItem"]

        try:
            # Create basic inventory with error handling
            inventory_items = char_data.get(
                "inventory_items",
                [
                    {
                        "name": "Bread",
                        "type": "food",
                        "quantity": 2,
                        "weight": 1,
                        "value": 1,
                        "description": "Fresh bread",
                        "calories": 200,
                    },
                    {
                        "name": "Apple",
                        "type": "food",
                        "quantity": 1,
                        "weight": 0.5,
                        "value": 2,
                        "description": "Red apple",
                        "calories": 80,
                    },
                ],
            )

            food_items = []
            for item_data in inventory_items:
                try:
                    food_item = FoodItem(
                        name=item_data["name"],
                        description=item_data.get("description", "A food item"),
                        value=item_data.get("value", 1),
                        perishable=item_data.get("perishable", False),
                        weight=item_data.get("weight", 1),
                        quantity=item_data.get("quantity", 1),
                        action_system=(
                            self.action_system
                            if self.action_system
                            else imported_modules.get("ActionSystem", lambda: None)()
                        ),
                        calories=item_data.get("calories", 100),
                    )
                    food_items.append(food_item)
                except Exception as e:
                    logger.warning(
                        f"Failed to create food item {item_data.get('name', 'Unknown')}: {e}"
                    )

            inventory = ItemInventory(food_items=food_items)

            # Create location for character with error handling
            location_name = f"{char_data['name']}'s Home"
            try:
                location = Location(
                    location_name,
                    random.randint(0, 100),
                    random.randint(0, 100),
                    1,
                    1,
                    self.action_system,
                )
            except Exception as e:
                logger.warning(
                    f"Failed to create location for {char_data['name']}: {e}"
                )
                location = None

            # Generate personality traits with defaults
            personality_config = char_data.get("personality", {})
            personality_traits = {
                "extraversion": personality_config.get(
                    "extraversion", random.randint(30, 80)
                ),
                "openness": personality_config.get("openness", random.randint(40, 90)),
                "conscientiousness": personality_config.get(
                    "conscientiousness", random.randint(50, 90)
                ),
                "agreeableness": personality_config.get(
                    "agreeableness", random.randint(40, 85)
                ),
                "neuroticism": personality_config.get(
                    "neuroticism", random.randint(10, 50)
                ),
            }

            # Create character with comprehensive error handling
            character_kwargs = {
                "name": char_data["name"],
                "age": char_data.get("age", random.randint(18, 65)),
                "pronouns": char_data.get("pronouns", "they/them"),
                "job": char_data.get("job", "Villager"),
                "health_status": char_data.get(
                    "health_status", random.randint(80, 100)
                ),
                "hunger_level": char_data.get("hunger_level", random.randint(20, 50)),
                "wealth_money": char_data.get("wealth_money", random.randint(50, 200)),
                "mental_health": char_data.get("mental_health", random.randint(70, 90)),
                "social_wellbeing": char_data.get(
                    "social_wellbeing", random.randint(60, 90)
                ),
                "job_performance": char_data.get(
                    "job_performance", random.randint(70, 95)
                ),
                "community": char_data.get("community", random.randint(50, 80)),
                "recent_event": char_data.get(
                    "recent_event", "Recently joined the village"
                ),
                "long_term_goal": char_data.get(
                    "long_term_goal", "Live a fulfilling life"
                ),
                "inventory": inventory,  # Pass the ItemInventory object we created
                "personality_traits": personality_traits,
                "action_system": self.action_system,
                "gametime_manager": self.gametime_manager,
                "location": location,
                "graph_manager": self.graph_manager,
                "energy": char_data.get("energy", random.randint(60, 100)),
            }

            character = Character(**character_kwargs)
            return character

        except Exception as e:
            logger.error(
                f"Failed to create character {char_data.get('name', 'Unknown')}: {e}"
            )
            logger.error(traceback.format_exc())
            return None

    def _register_characters(self, characters: List):
        """Register characters with game systems."""
        for character in characters:
            try:
                # Add character as a node in the graph
                if self.graph_manager:
                    self.graph_manager.add_character_node(character)

                # Add character to map controller with random starting position
                screen_width = self.config.get("screen_width", 800)
                screen_height = self.config.get("screen_height", 600)

                start_x = random.randint(50, screen_width - 50)
                start_y = random.randint(50, screen_height - 50)
                character.position = pygame.math.Vector2(start_x, start_y)
                character.color = (
                    random.randint(100, 255),
                    random.randint(100, 255),
                    random.randint(100, 255),
                )
                character.path = []

                # Register with map controller and local registry
                if self.map_controller:
                    self.map_controller.characters[character.uuid] = character
                self.characters[character.uuid] = character

            except Exception as e:
                logger.error(f"Error registering character {character.name}: {e}")
                continue

    def game_loop(self):
        """Main game loop with configurable frame rate and performance monitoring."""
        # TODO: Add performance profiling and optimization
        # TODO: Add frame rate adjustment based on performance
        # TODO: Add game state persistence and checkpointing
        # TODO: Add network synchronization for multiplayer
        # TODO: Add mod system integration
        # TODO: Add automated testing hooks
        # TODO: Add real-time configuration updates

        target_fps = self.config.get("target_fps", 60)

        while self.running:
            dt = self.clock.tick(target_fps) / 1000.0 * self.time_scale_factor  # Frame time in seconds with time scale factor
            # TODO: Add performance monitoring
            # frame_start_time = time.time()

            self.handle_events()
            self.update_game_state(dt)
            self.render()

            # TODO: Add frame time analysis and optimization suggestions
            # frame_end_time = time.time()
            # self._analyze_frame_performance(frame_end_time - frame_start_time)

    def handle_events(self):
        """Handle pygame events and user input with improved interaction support."""
        # TODO: Implement more sophisticated input handling
        # TODO: Add keyboard shortcuts configuration
        # TODO: Add mouse gesture recognition
        # TODO: Add multi-touch support for mobile
        # TODO: Add gamepad/controller support
        # TODO: Add accessibility features (screen reader, high contrast mode)
        # TODO: Add customizable key bindings
        # TODO: Add input recording and playback for testing

        for event in pygame.event.get():
            if event.type == pygame.QUIT:
                self.running = False
            elif event.type == pygame.KEYDOWN:
                self._handle_keydown(event)
            elif event.type == pygame.MOUSEBUTTONDOWN:
                self._handle_mouse_click(event)
            elif event.type == pygame.MOUSEWHEEL:
                self._handle_mouse_wheel(event)
            else:
                # Pass events to the Map Controller for handling
                if self.map_controller:
                    try:
                        self.map_controller.handle_event(event)
                    except Exception as e:
                        logger.warning(f"Error handling event in map controller: {e}")
    
    def _handle_mouse_click(self, event):
        """Enhanced mouse click handling for UI and game interactions."""
        try:
            mouse_pos = event.pos
            
            # Check UI panel clicks first
            if self.handle_ui_click(mouse_pos):
                return
            
            # Handle building interactions on right-click
            if event.button == 3:  # Right click
                if self.map_controller:
                    building = self._find_building_at_position(mouse_pos)
                    if building:
                        self.show_building_interaction(building, mouse_pos)
                        return
            
            # Handle character/building selection on left-click
            if event.button == 1:  # Left click
                # Hide building interaction panel
                if hasattr(self, 'ui_panels') and 'building_interaction' in self.ui_panels:
                    self.ui_panels['building_interaction'].visible = False
                
                # Pass to map controller for character/building selection
                if self.map_controller:
                    self.map_controller.handle_event(event)
                    
        except Exception as e:
            logger.error(f"Error handling mouse click: {e}")
    
    def _handle_mouse_wheel(self, event):
        """Handle mouse wheel for zoom and navigation."""
        try:
            # TODO: Implement zoom functionality
            # For now, use wheel for time scale adjustment
            if event.y > 0:  # Scroll up
                self.time_scale_factor = min(5.0, self.time_scale_factor + 0.2)
            elif event.y < 0:  # Scroll down
                self.time_scale_factor = max(0.1, self.time_scale_factor - 0.2)
            
            # Provide feedback
            self.add_event_notification(f"Speed: {self.time_scale_factor:.1f}x", "normal")
            
        except Exception as e:
            logger.error(f"Error handling mouse wheel: {e}")
    
    def _find_building_at_position(self, position):
        """Find building at the given screen position."""
        try:
            if not self.map_controller or not hasattr(self.map_controller, 'map_data'):
                return None
            
            buildings = self.map_controller.map_data.get('buildings', [])
            for building in buildings:
                if 'rect' in building and building['rect'].collidepoint(position):
                    return building
            return None
        except Exception as e:
            logger.error(f"Error finding building at position: {e}")
            return None

    def _handle_keydown(self, event):
        """Handle keyboard input with configurable key bindings and new features."""
        # Load key bindings from configuration
        key_bindings = self.config.get(
            "key_bindings",
            {
                "quit": [pygame.K_ESCAPE],
                "pause": [pygame.K_SPACE],
                "reset": [pygame.K_r],
                "save": [pygame.K_s],
                "load": [pygame.K_l],
                "help": [pygame.K_h, pygame.K_F1],
                "debug": [pygame.K_F3],
                "fullscreen": [pygame.K_F11],
                "feature_status": [pygame.K_f],
                "system_recovery": [pygame.K_F5],
                "analytics": [pygame.K_a],
                "increase_speed": [pygame.K_PAGEUP], # Added for time scaling
                "decrease_speed": [pygame.K_PAGEDOWN], # Added for time scaling
                "minimap": [pygame.K_m], # Added for mini-map toggle
                "overview": [pygame.K_o], # Added for overview mode toggle
            },
        )

        if event.key in key_bindings.get("quit", [pygame.K_ESCAPE]):
            self.running = False
        elif event.key in key_bindings.get("pause", [pygame.K_SPACE]):
            # Pause/unpause simulation
            self.paused = not getattr(self, "paused", False)
            logger.info(f"Game {'paused' if self.paused else 'unpaused'}")
        elif event.key in key_bindings.get("reset", [pygame.K_r]):
            # Reset/regenerate characters
            self._reset_characters()
        elif event.key in key_bindings.get("save", [pygame.K_s]):
            # Save game functionality
            save_path = "saves/quicksave.json"
            if self.save_game_state(save_path):
                logger.info(f"Game saved to {save_path}")
            else:
                logger.error("Failed to save game")
        elif event.key in key_bindings.get("load", [pygame.K_l]):
            # Load game functionality
            save_path = "saves/quicksave.json"
            if self.load_game_state(save_path):
                logger.info(f"Game loaded from {save_path}")
            else:
                logger.error("Failed to load game")
        elif event.key in key_bindings.get("help", [pygame.K_h, pygame.K_F1]):
            # Cycle help modes
            self.cycle_help_mode()
        elif event.key in key_bindings.get("debug", []):
            # Toggle debug information display
            self._toggle_debug_mode()
        elif event.key in key_bindings.get("fullscreen", []):
            # Toggle fullscreen mode
            self._toggle_fullscreen()
        elif event.key in key_bindings.get("feature_status", [pygame.K_f]):
            # Toggle feature status overlay
            self._show_feature_status = not getattr(self, "_show_feature_status", False)
            logger.info(
                f"Feature status overlay {'shown' if self._show_feature_status else 'hidden'}"
            )
        elif event.key in key_bindings.get("system_recovery", [pygame.K_F5]):
            # Force system recovery attempt
            self._force_system_recovery()
        elif event.key in key_bindings.get("analytics", [pygame.K_a]):
            # Show analytics information
            self._show_analytics_info()
        elif event.key in key_bindings.get("increase_speed", []):
            self.time_scale_factor = min(MAX_SPEED, self.time_scale_factor + SPEED_STEP)
            logger.info(f"Time scale set to: {self.time_scale_factor:.1f}x")
            self._cached_speed_text = None # Invalidate cache on change

        # For decreasing speed
        elif event.key in key_bindings.get("decrease_speed", []): # Ensure this key binding exists or add it
            self.time_scale_factor = max(MIN_SPEED, self.time_scale_factor - SPEED_STEP)
            logger.info(f"Time scale set to: {self.time_scale_factor:.1f}x")
            self._cached_speed_text = None # Invalidate cache on change
        elif event.key in key_bindings.get("minimap", [pygame.K_m]):
            # Toggle mini-map mode
            self._minimap_mode = not getattr(self, "_minimap_mode", False)
            logger.info(f"Mini-map mode {'enabled' if self._minimap_mode else 'disabled'}")
        elif event.key in key_bindings.get("overview", [pygame.K_o]):
            # Toggle overview mode
            self._overview_mode = not getattr(self, "_overview_mode", False)
            logger.info(f"Overview mode {'enabled' if self._overview_mode else 'disabled'}")

    def _show_help_info(self):
        """Display help information."""
        try:
            logger.info("=== TINY VILLAGE HELP ===")
            logger.info("Controls:")
            logger.info("  SPACE - Pause/Unpause")
            logger.info("  R - Reset characters")
            logger.info("  S - Save game")
            logger.info("  L - Load game")
            logger.info("  F - Show feature status")
            logger.info("  F5 - Force system recovery")
            logger.info("  A - Show analytics")
            logger.info("  M - Toggle mini-map")
            logger.info("  O - Toggle overview mode")
            logger.info("  ESC - Quit")
            logger.info("Features:")
            logger.info("  - Character AI with goals and actions")
            logger.info("  - Basic quest system")
            logger.info("  - Weather simulation")
            logger.info("  - Social relationship tracking")
            logger.info("  - Achievement system")
            logger.info("  - Automatic error recovery")
        except Exception as e:
            logger.error(f"Error showing help: {e}")

    def _toggle_debug_mode(self):
        """Toggle debug information display."""
        try:
            self._debug_mode = not getattr(self, "_debug_mode", False)
            if self._debug_mode:
                logger.setLevel(logging.DEBUG)
                logger.info("Debug mode enabled")
            else:
                logger.setLevel(logging.INFO)
                logger.info("Debug mode disabled")
        except Exception as e:
            logger.error(f"Error toggling debug mode: {e}")

    def _toggle_fullscreen(self):
        """Toggle fullscreen mode."""
        try:
            # This is a basic implementation - can be enhanced
            flags = pygame.display.get_surface().get_flags()
            if flags & pygame.FULLSCREEN:
                # Switch to windowed
                screen_width = self.config.get("screen_width", 800)
                screen_height = self.config.get("screen_height", 600)
                self.screen = pygame.display.set_mode((screen_width, screen_height))
                logger.info("Switched to windowed mode")
            else:
                # Switch to fullscreen
                self.screen = pygame.display.set_mode((0, 0), pygame.FULLSCREEN)
                logger.info("Switched to fullscreen mode")
        except Exception as e:
            logger.error(f"Error toggling fullscreen: {e}")

    def _force_system_recovery(self):
        """Force system recovery attempt for all failed systems."""
        try:
            logger.info("Forcing system recovery for all systems...")
            if hasattr(self, "recovery_manager"):
                system_status = self.recovery_manager.get_system_status()
                failed_systems = [
                    name for name, status in system_status.items() if status == "failed"
                ]

                if failed_systems:
                    logger.info(
                        f"Attempting recovery for failed systems: {failed_systems}"
                    )
                    recovery_results = {}
                    for system_name in failed_systems:
                        success = self.recovery_manager.attempt_recovery(system_name)
                        recovery_results[system_name] = (
                            "SUCCESS" if success else "FAILED"
                        )

                    logger.info(f"Recovery results: {recovery_results}")
                else:
                    logger.info("No failed systems detected")
            else:
                logger.warning("Recovery manager not available")
        except Exception as e:
            logger.error(f"Error during forced system recovery: {e}")

    def _show_analytics_info(self):
        """Display analytics information."""
        try:
            logger.info("=== ANALYTICS REPORT ===")

            # Game statistics
            stats = self.game_statistics
            logger.info(f"Game Statistics:")
            logger.info(f"  Actions executed: {stats['actions_executed']}")
            logger.info(f"  Actions failed: {stats['actions_failed']}")
            logger.info(f"  Characters created: {stats['characters_created']}")
            logger.info(f"  Errors recovered: {stats['errors_recovered']}")

            # Action analytics
            if hasattr(self, "action_resolver"):
                analytics = self.action_resolver.get_action_analytics()
                logger.info(f"Action System:")
                logger.info(f"  Success rate: {analytics['success_rate']:.1%}")
                logger.info(f"  Cache size: {analytics['cache_size']}")

                if "action_breakdown" in analytics:
                    logger.info("  Action breakdown:")
                    for action_name, action_stats in analytics[
                        "action_breakdown"
                    ].items():
                        success_rate = (
                            action_stats["successes"] / action_stats["count"]
                            if action_stats["count"] > 0
                            else 0
                        )
                        logger.info(
                            f"    {action_name}: {action_stats['successes']}/{action_stats['count']} ({success_rate:.1%})"
                        )

            # System health
            if hasattr(self, "recovery_manager"):
                system_status = self.recovery_manager.get_system_status()
                healthy_count = sum(
                    1 for status in system_status.values() if status == "healthy"
                )
                logger.info(
                    f"System Health: {healthy_count}/{len(system_status)} systems healthy"
                )

                for system_name, status in system_status.items():
                    logger.info(f"  {system_name}: {status}")

            # Feature status
            feature_status = self.get_feature_implementation_status()
            implemented_features = sum(
                1
                for status in feature_status.values()
                if status in ["BASIC_IMPLEMENTED", "FULLY_IMPLEMENTED"]
            )
            logger.info(
                f"Features: {implemented_features}/{len(feature_status)} implemented"
            )

        except Exception as e:
            logger.error(f"Error showing analytics: {e}")

    def _reset_characters(self):
        """Reset and regenerate characters with improved error handling."""
        try:
            logger.info("Starting character reset...")

            # Clear existing characters safely
            if self.map_controller and hasattr(self.map_controller, "characters"):
                self.map_controller.characters.clear()
            self.characters.clear()

            # Get required modules for character creation
            try:
                required_modules = {
                    "Character": __import__(
                        "tiny_characters", fromlist=["Character"]
                    ).Character,
                    "Location": __import__(
                        "tiny_locations", fromlist=["Location"]
                    ).Location,
                    "ItemInventory": __import__(
                        "tiny_items", fromlist=["ItemInventory"]
                    ).ItemInventory,
                    "FoodItem": __import__(
                        "tiny_items", fromlist=["FoodItem"]
                    ).FoodItem,
                }
            except Exception as e:
                logger.error(
                    f"Failed to import required modules for character reset: {e}"
                )
                self._create_fallback_characters()
                return

            # Create new characters
            character_config = self.config.get("characters", {})
            if self._can_create_characters(required_modules):
                try:
                    sample_characters = self._create_sample_characters(
                        required_modules, character_config
                    )
                    self._register_characters(sample_characters)

                    logger.info(
                        f"Reset complete - {len(self.characters)} new characters created"
                    )
                    self.game_statistics["characters_created"] += len(self.characters)

                except Exception as e:
                    logger.error(f"Error during character creation in reset: {e}")
                    self._create_fallback_characters()
            else:
                logger.warning(
                    "Cannot create full characters during reset, using fallback"
                )
                self._create_fallback_characters()

        except Exception as e:
            logger.error(f"Critical error resetting characters: {e}")
            logger.error(traceback.format_exc())
            # Ensure we have at least empty character dict
            self.characters = {}
            if self.map_controller and hasattr(self.map_controller, "characters"):
                self.map_controller.characters = {}

    def update_game_state(self, dt):
        """
        Update all game systems with delta time, improved error handling, and automatic recovery.
        
        This method now includes the integrated event-driven strategy functionality that was
        previously separated in the legacy update method. This provides a unified update
        process that handles:
        
        1. Event-driven strategy updates (integrated from legacy method)
           - Event checking via event handler
           - Strategy updates via strategy manager
           - Decision application
        2. Core system updates
           - Map controller updates
           - Character AI and decision making
           - Time management
           - Animation system
        3. Event processing and feature system updates
        4. Automatic system recovery
        
        Args:
            dt (float): Delta time in seconds since last update
        """
        # Check if game is paused
        if getattr(self, "paused", False):
            return  # Skip all updates when paused

        update_errors = []
        systems_to_recover = []

        # Integrated event-driven strategy update (from legacy update method)
        try:
            # Check for new events if event handler exists
            events = []
            if self.event_handler:
                try:
                    events = self.event_handler.check_events()
                except Exception as e:
                    logger.warning(f"Error checking events: {e}")
                    update_errors.append("Event checking failed")

            # Update strategy based on events if strategy manager exists
            decisions = []
            if self.strategy_manager:
                try:
                    decisions = self.strategy_manager.update_strategy(events if events else [])
                except Exception as e:
                    logger.warning(f"Error updating strategy: {e}")
                    update_errors.append("Strategy update failed")

            # Apply decisions to game state
            for decision in decisions:
                try:
                    # Pass None as game_state since update_game_state doesn't have access to it
                    # The decision application logic will use the controller's internal state
                    self.apply_decision(decision, None)
                except Exception as e:
                    logger.error(f"Error applying decision: {e}")
                    update_errors.append(f"Decision application failed")
        except Exception as e:
            logger.error(f"Error in event-driven strategy update: {e}")
            update_errors.append("Event-driven strategy update failed")

        # Update the map controller (handles character movement and pathfinding)
        if self.map_controller:
            try:
                self.map_controller.update(dt)
            except Exception as e:
                logger.error(f"Error updating map controller: {e}")
                update_errors.append("Map controller update failed")
                systems_to_recover.append("map_controller")
        elif not self.map_controller:
            systems_to_recover.append("map_controller")

        # Update character AI and decision making
        for character_id, character in list(self.characters.items()):
            try:
                success = self._update_character(character, dt)
                if not success:
                    update_errors.append(
                        f"Character {character.name if hasattr(character, 'name') else character_id} update failed"
                    )
            except Exception as e:
                logger.error(f"Error updating character {character_id}: {e}")
                update_errors.append(f"Character {character_id} update failed")
                continue

        # Check if we have no characters and attempt recovery
        if not self.characters:
            systems_to_recover.append("character_system")

        # Update time manager
        if hasattr(self, "gametime_manager") and self.gametime_manager:
            try:
                # Process any scheduled behaviors
                behaviors = self.gametime_manager.get_scheduled_behaviors()
                for behavior in behaviors:
                    try:
                        behavior.check_calendar()
                    except Exception as e:
                        logger.warning(f"Error processing scheduled behavior: {e}")
            except Exception as e:
                logger.error(f"Error updating time manager: {e}")
                update_errors.append("Time manager update failed")

        # Update animation system
        if hasattr(self, "animation_system") and self.animation_system:
            try:
                self.animation_system.update(dt)
            except Exception as e:
                logger.warning(f"Error updating animation system: {e}")
                # Animation errors are not critical

        # Process events using the EventHandler system and drive strategy
        try:
            if self.event_handler:
                self._process_events_and_update_strategy(dt)
            elif hasattr(self, "events") and self.events:
                # Fallback to basic event processing if no EventHandler
                self._process_pending_events()
        except Exception as e:
            logger.error(f"Error processing events and strategy: {e}")
            update_errors.append("Event processing failed")
            systems_to_recover.append("event_handler")

        # Update feature systems
        try:
            self._update_feature_systems(dt)
        except Exception as e:
            logger.warning(f"Error updating feature systems: {e}")

        # Attempt automatic recovery for failed systems
        if systems_to_recover:
            logger.info(
                f"Attempting automatic recovery for systems: {systems_to_recover}"
            )
            for system_name in systems_to_recover:
                try:
                    if self.recovery_manager.attempt_recovery(system_name):
                        logger.info(f"Successfully recovered {system_name}")
                        if update_errors and system_name in str(update_errors):
                            self.game_statistics["errors_recovered"] += 1
                except Exception as e:
                    logger.error(f"Recovery failed for {system_name}: {e}")

        # Log update errors if any occurred
        if update_errors:
            logger.warning(
                f"Game state update completed with {len(update_errors)} errors"
            )
            self.game_statistics["errors_recovered"] += len(
                [e for e in update_errors if "recovered" in e]
            )

    def _update_feature_systems(self, dt):
        """Update all implemented feature systems."""
        try:
            # Update weather system
            if hasattr(self, "weather_system"):
                self.implement_weather_system()  # This updates weather state

            # Update social networks (relationship decay/growth)
            if hasattr(self, "social_networks"):
                self._update_social_relationships(dt)

            # Update quest system (time-based quest events)
            if hasattr(self, "quest_system"):
                self._update_quest_timers(dt)

        except Exception as e:
            logger.warning(f"Error updating feature systems: {e}")

    def _update_social_relationships(self, dt):
        """Update social relationships over time."""
        try:
            if not hasattr(self, "social_networks"):
                return

            # Slow relationship decay/growth over time
            for char_id, relationships in self.social_networks["relationships"].items():
                for other_id, strength in relationships.items():
                    # Very slow decay towards neutral (50)
                    if strength > 50:
                        relationships[other_id] = max(50, strength - 0.1 * dt)
                    elif strength < 50:
                        relationships[other_id] = min(50, strength + 0.1 * dt)

        except Exception as e:
            logger.warning(f"Error updating social relationships: {e}")

    def _update_quest_timers(self, dt):
        """Update quest-related timers and generate new quests."""
        try:
            if not hasattr(self, "quest_system"):
                return

            current_time = pygame.time.get_ticks()

            # Generate new quests for characters with no active quests
            for char_id in self.characters.keys():
                if char_id in self.quest_system["active_quests"]:
                    active_quests = self.quest_system["active_quests"][char_id]

                    # Remove expired quests (older than 5 minutes)
                    active_quests[:] = [
                        q
                        for q in active_quests
                        if current_time - q.get("assigned_time", 0) < 300000
                    ]

                    # Assign new quest if character has none
                    if (
                        len(active_quests) == 0 and random.random() < 0.1
                    ):  # 10% chance per update
                        template = random.choice(self.quest_system["quest_templates"])
                        quest = {
                            "id": f"{char_id}_{current_time}",
                            "name": template["name"],
                            "description": template["description"],
                            "type": template["type"],
                            "progress": 0,
                            "target": 100,
                            "assigned_time": current_time,
                        }
                        active_quests.append(quest)
                        logger.debug(
                            f"Assigned new quest to {self.characters[char_id].name}: {quest['name']}"
                        )

        except Exception as e:
            logger.warning(f"Error updating quest timers: {e}")

    def _update_character(self, character, dt) -> bool:
        """Update a single character with comprehensive error handling."""
        try:
            # Check if character has required methods
            if not hasattr(character, "name"):
                logger.warning(f"Character missing name attribute")
                return False

            # Update character's memory and decision making
            memory_success = self._update_character_memory(character)
            goals_success = self._update_character_goals(character)
            actions_success = self._execute_character_actions(character)

            # Apply weather effects
            weather = getattr(self, "weather_system", None)
            if weather:
                current_weather = weather.get('current_weather')
                energy_decrease = WEATHER_ENERGY_EFFECTS.get(current_weather, 0) * dt
                if energy_decrease and hasattr(character, 'energy'):
                    original_energy = character.energy
                    character.energy = max(0, character.energy - energy_decrease)
                    if original_energy > character.energy:
                        logger.debug(f"{current_weather.title()} weather decreased {character.name}'s energy by {energy_decrease:.2f} to {character.energy:.2f}.")

            # Character update is successful if at least one component works
            return memory_success or goals_success or actions_success

        except Exception as e:
            logger.error(
                f"Critical error updating character {getattr(character, 'name', 'Unknown')}: {e}"
            )
            return False

    def _update_character_memory(self, character) -> bool:
        """Update character memory with error handling."""
        try:
            if hasattr(character, "recall_recent_memories"):
                character.recall_recent_memories()
                return True
        except Exception as e:
            logger.warning(f"Error updating memory for {character.name}: {e}")
        return False

    def _update_character_goals(self, character) -> bool:
        """Update character goals with error handling."""
        try:
            if hasattr(character, "evaluate_goals"):
                goals = character.evaluate_goals()
                return goals is not None
        except Exception as e:
            logger.warning(f"Error evaluating goals for {character.name}: {e}")
        return False

    def _execute_character_actions(self, character) -> bool:
        """Execute character actions with error handling and optional LLM decision-making."""
        try:
            if not self.strategy_manager:
                return False

            # Check if character should use LLM decision-making
            use_llm_decisions = getattr(character, 'use_llm_decisions', False)
            
            if use_llm_decisions:
                # Use comprehensive LLM-based decision making via process_character_turn
                return self.process_character_turn(character)
            else:
                # Use traditional strategy manager approach
                try:
<<<<<<< HEAD
                    actions = self.strategy_manager.get_daily_actions(character)
                    if actions:
                        # Execute first action (simplified approach)
                        action = actions[0]
                        if hasattr(action, 'execute'):
                            return action.execute()
                        return True
=======
                    result = action.execute(target=character, initiator=character)
                    if result:
                        # Update character state after successful action
                        self._update_character_state_after_action(character, action)

                        # Track successful execution
                        self.action_resolver.track_action_execution(
                            action, character, True
                        )

                        # Update quest progress if applicable
                        self._update_quest_progress(character, action)
                        
                        # Provide feedback for successful action
                        action_name = getattr(action, 'name', str(action_data))
                        character_name = getattr(character, 'name', 'Character')
                        self.provide_action_feedback(action_name, True, character_name)

                        return True
                    else:
                        logger.warning(f"Action {action.name} execution returned False")
                        self.action_resolver.track_action_execution(
                            action, character, False
                        )
                        
                        # Provide feedback for failed action
                        action_name = getattr(action, 'name', str(action_data))
                        character_name = getattr(character, 'name', 'Character')
                        self.provide_action_feedback(action_name, False, character_name)
                        return False
                except Exception as e:
                    logger.error(f"Error executing action {action.name}: {e}")
                    # Try fallback action
                    fallback_success = self._execute_fallback_action(character)
                    self.action_resolver.track_action_execution(
                        action, character, fallback_success
                    )
                    return fallback_success
            else:
                logger.warning(f"Action {action} has no execute method")
                self.action_resolver.track_action_execution(action, character, False)
                return False

        except Exception as e:
            logger.error(f"Critical error executing single action: {e}")
            fallback_success = self._execute_fallback_action(character)
            self.action_resolver.track_action_execution(
                action_data, character, fallback_success
            )
            return fallback_success

    def _execute_fallback_action(self, character) -> bool:
        """Execute a safe fallback action when normal actions fail."""
        try:
            fallback_action = self.action_resolver.get_fallback_action(character)
            if fallback_action and hasattr(fallback_action, "execute"):
                result = fallback_action.execute(target=character, initiator=character)
                if result:
                    logger.info(f"Fallback action executed for {character.name}")
                    return True

            # If even fallback fails, just update character energy minimally
            if hasattr(character, "energy"):
                character.energy = max(
                    0, character.energy - 1
                )  # Minimal energy cost for existing
            return True

        except Exception as e:
            logger.error(f"Even fallback action failed for {character.name}: {e}")
            return False

    def _update_character_state_after_action(self, character, action):
        """Update character state and related systems after action execution with comprehensive tracking."""
        try:
            # Track state before updates for comparison
            initial_state = self._capture_character_state(character)

            # The following direct call to graph_manager.update_character_state is removed.
            # Action.execute() is now responsible for updating the GraphManager based on action effects.
            # The method update_character_state was also found to not exist in GraphManager.
            # if self.graph_manager and hasattr(
            #     self.graph_manager, "update_character_state" # This method did not exist
            # ):
            #     try:
            #         self.graph_manager.update_character_state(character)
            #     except Exception as e:
            #         logger.warning(
            #             f"Error updating graph manager for {character.name}: {e}"
            #         )

            # Update memory system - record the action as a memory
            # This is controller-level logic, managing how actions translate to memories.
            if hasattr(character, "add_memory"):
                try:
                    memory_text = (
                        f"Performed action: {getattr(action, 'name', str(action))}"
                    )
                    character.add_memory(memory_text)
>>>>>>> d9b07f00
                except Exception as e:
                    logger.warning(f"Error with traditional action execution for {character.name}: {e}")
                    return False
                    
        except Exception as e:
            logger.warning(f"Error executing actions for {character.name}: {e}")
        return False

    def process_character_turn(self, character) -> bool:
        """
        Process a character's turn using LLM-driven decision making.
        
        This method integrates:
        1. PromptBuilder to create contextual decision prompts
        2. GOAP system for intelligent action planning  
        3. LLM communication via TinyBrainIO
        4. OutputInterpreter to parse LLM responses
        5. Action execution and tracking
        
        Args:
            character: Character object to process turn for
            
        Returns:
            bool: True if turn processed successfully, False otherwise
        """
        try:
            from tiny_prompt_builder import PromptBuilder
            from tiny_brain_io import TinyBrainIO
            from tiny_output_interpreter import OutputInterpreter
            from tiny_goap_system import GOAPPlanner
            
            logger.info(f"Processing LLM-driven turn for {character.name}")
            
            # Step 1: Initialize LLM components with error handling
            prompt_builder = None
            brain_io = None
            output_interpreter = None
            goap_planner = None
            
            try:
                # Initialize PromptBuilder with memory manager if available
                memory_manager = getattr(self, 'memory_manager', None)
                prompt_builder = PromptBuilder(character, memory_manager)
                
                # Initialize output interpreter
                output_interpreter = OutputInterpreter(self.graph_manager)
                
                # Initialize GOAP planner
                goap_planner = GOAPPlanner(self.graph_manager)
                
                # Initialize LLM brain - use fallback if not available
                try:
                    brain_io = TinyBrainIO("alexredna/TinyLlama-1.1B-Chat-v1.0-reasoning-v2")
                except Exception as e:
                    logger.warning(f"Could not initialize LLM brain: {e}. Using fallback decision making.")
                    brain_io = None
                    
            except ImportError as e:
                logger.warning(f"LLM components not available: {e}. Falling back to basic actions.")
                return self._execute_fallback_character_action(character)
                
            # Step 2: Get available actions from strategy manager and GOAP
            potential_actions = []
            try:
                if self.strategy_manager:
                    # Get actions from strategy manager
                    strategy_actions = self.strategy_manager.get_daily_actions(character)
                    potential_actions.extend(strategy_actions or [])
                    
                # Get additional actions from GOAP planner if available
                if goap_planner:
                    goap_actions = goap_planner.get_available_actions(character)
                    potential_actions.extend(goap_actions or [])
                    
                # Ensure we have at least some basic actions
                if not potential_actions:
                    potential_actions = self._get_basic_fallback_actions(character)
                    
<<<<<<< HEAD
            except Exception as e:
                logger.warning(f"Error getting potential actions: {e}")
                potential_actions = self._get_basic_fallback_actions(character)
=======
        except Exception as e:
            logger.warning(f"Error checking event achievements: {e}")

    def _update_social_networks_from_event(self, event_name):
        """Update social networks based on social events."""
        try:
            if hasattr(self, 'social_networks'):
                # Strengthen relationships for participants in social events
                for char_id, relationships in self.social_networks.get('relationships', {}).items():
                    for other_id in relationships:
                        # Small boost to all relationships after community events
                        current_strength = relationships[other_id]
                        relationships[other_id] = min(100, current_strength + 2)
                        
        except Exception as e:
            logger.warning(f"Error updating social networks from event: {e}")

    def _update_economic_state_from_event(self, event_name):
        """Update economic state based on economic events."""
        try:
            # Update character wealth and village economic activity
            for character in self.characters.values():
                if hasattr(character, 'wealth_money'):
                    if 'market' in event_name.lower():
                        # Market events boost everyone's wealth slightly
                        character.wealth_money += random.randint(1, 5)
                    elif 'trade' in event_name.lower():
                        # Trade events have bigger economic impact
                        character.wealth_money += random.randint(5, 15)
                        
        except Exception as e:
            logger.warning(f"Error updating economic state from event: {e}")

    def _apply_strategy_to_character(self, character, strategy):
        """Apply a strategy decision to a character."""
        try:
            # If strategy is a single action, execute it
            if hasattr(strategy, 'execute'):
                success = self._execute_single_action(character, strategy)
                logger.debug(f"Applied strategy action {strategy.name} to {character.name}: {'success' if success else 'failed'}")
                
            # If strategy is a list of actions, execute them
            elif isinstance(strategy, list):
                for action in strategy:
                    if hasattr(action, 'execute'):
                        success = self._execute_single_action(character, action)
                        logger.debug(f"Applied strategy action {action.name} to {character.name}: {'success' if success else 'failed'}")
                        
            # If strategy is a decision object with actions
            elif hasattr(strategy, 'actions'):
                for action in strategy.actions:
                    success = self._execute_single_action(character, action)
                    logger.debug(f"Applied strategy action from decision to {character.name}: {'success' if success else 'failed'}")
                    
        except Exception as e:
            logger.warning(f"Error applying strategy to character {character.name}: {e}")

    def render(self):
        """Render all game elements with configurable quality and effects."""
        # TODO: Add render quality settings (low, medium, high, ultra)
        # TODO: Add dynamic resolution scaling based on performance
        # TODO: Add anti-aliasing options
        # TODO: Add post-processing effects (bloom, shadows, etc.)
        # TODO: Add level-of-detail (LOD) system for distant objects
        # TODO: Add particle effects system
        # TODO: Add lighting and shadow system
        # TODO: Add weather and atmospheric effects
        # TODO: Add screenshot and video recording functionality
        # TODO: Add VR/AR rendering support

        # Get render configuration
        render_config = self.config.get("render", {})
        background_color = render_config.get("background_color", (0, 0, 0))
        enable_vsync = render_config.get("vsync", True)

        # Clear the screen with configurable background
        self.screen.fill(background_color)

        # Check if overview mode is active
        if getattr(self, "_overview_mode", False):
            # Render overview mode instead of normal view
            self._render_overview()
        else:
            # Render the map and game world normally
            if self.map_controller:
                try:
                    self.map_controller.render(self.screen)
                except Exception as e:
                    logger.error(f"Error rendering map: {e}")
                    # TODO: Add fallback rendering for when map fails

            # Render UI elements
            self._render_ui()

        # TODO: Add render effect layers (lighting, particles, post-processing)

        # Flip the display to show the updated frame
        if enable_vsync:
            pygame.display.flip()
        else:
            pygame.display.update()
    def _render_ui(self):
        """Render user interface elements using the modular panel system."""
        try:
            # Use modular UI system if available
            if hasattr(self, 'ui_panels') and self.ui_panels:
                self._render_modular_ui()
            else:
                # Fallback to legacy rendering
                self._render_legacy_ui()
                
        except Exception as e:
            # Ultimate fallback to minimal UI
            self._render_minimal_ui()
    
    def _render_modular_ui(self):
        """Render UI using the modular panel system."""
        current_y = 10
        
        # Render left panels in order
        left_panel_order = ['character_info', 'game_status', 'time_controls', 'weather', 'village_overview', 'stats', 'achievements', 'selected_character']
        
        for panel_name in left_panel_order:
            panel = self.ui_panels.get(panel_name)
            if panel and panel.visible:
                # Update panel position if needed
                if panel.position[1] != current_y and getattr(panel, 'auto_position', True):
                    panel.position = (panel.position[0], current_y)
                
                # Render panel and update y position
                height = panel.render(self.screen, self, self.ui_fonts)
                current_y += height + PANEL_SPACING  # Add spacing between panels
        
        # Render right-side panels (notifications, building interactions)
        right_panels = ['event_notifications', 'building_interaction']
        for panel_name in right_panels:
            panel = self.ui_panels.get(panel_name)
            if panel and panel.visible:
                panel.render(self.screen, self, self.ui_fonts)
        
        # Render instructions at bottom
        instructions_panel = self.ui_panels.get('instructions')
        if instructions_panel and instructions_panel.visible:
            # Position instructions at bottom of screen
            instructions_y = self.screen.get_height() - INSTRUCTIONS_BOTTOM_MARGIN  # Reserve space for instructions
            instructions_panel.position = (10, instructions_y)
            instructions_panel.render(self.screen, self, self.ui_fonts)
        
        # Show feature status overlay if enabled
        if getattr(self, "_show_feature_status", False):
            self._render_feature_status_overlay()
    
    def _render_legacy_ui(self):
        """Legacy UI rendering method for fallback."""
        try:

            # TODO: Implement modular UI system with panels
            # TODO: Add character relationship visualization
            # TODO: Add village statistics dashboard
            # TODO: Add interactive building information panels
            # TODO: Add mini-map and overview mode - IMPLEMENTED: Toggle mini-map with 'M' key and overview mode with 'O' key
            # TODO: Add save/load game functionality UI
            # TODO: Add settings and configuration panels
            # TODO: Add help and tutorial overlays
            # TODO: Add drag-and-drop interaction hints
            # TODO: Add notification system for important events

            # Create font for UI text
            font = pygame.font.Font(None, 24)
            small_font = pygame.font.Font(None, 18)
            tiny_font = pygame.font.Font(None, 16)

            # Render character count and basic info
            char_count_text = font.render(
                f"Characters: {len(self.characters)}", True, (255, 255, 255)
            )
            self.screen.blit(char_count_text, (10, 10))

            # Render pause status
            if getattr(self, "paused", False):
                pause_text = font.render("PAUSED", True, (255, 255, 0))
                self.screen.blit(pause_text, (self.screen.get_width() - 100, 10))

            # Show basic error message
            error_text = small_font.render("Using legacy UI (panels unavailable)", True, (255, 200, 0))
            self.screen.blit(error_text, (10, 40))
>>>>>>> d9b07f00
            
            # Step 3: Generate decision prompt
            try:
                # Get current context
                current_time = getattr(self, 'current_time', 'morning')
                weather_system = getattr(self, 'weather_system', {})
                current_weather = weather_system.get('current_weather', 'clear')
                
                # Create action choices for prompt
                action_choices = []
                for i, action in enumerate(potential_actions[:5]):  # Limit to top 5
                    action_name = getattr(action, 'name', str(action))
                    action_cost = getattr(action, 'cost', 1.0)
                    action_choices.append(f"{i+1}. {action_name} (Cost: {action_cost:.1f})")
                
                # Generate the decision prompt
                if prompt_builder:
                    prompt = prompt_builder.generate_decision_prompt(
                        time=current_time,
                        weather=current_weather,
                        action_choices=action_choices,
                        include_conversation_context=True,
                        include_few_shot_examples=True,
                        include_memory_integration=True,
                        output_format="json"
                    )
                else:
                    # Fallback basic prompt
                    prompt = self._generate_basic_decision_prompt(character, action_choices, current_time, current_weather)
                    
            except Exception as e:
                logger.warning(f"Error generating decision prompt: {e}")
                prompt = self._generate_basic_decision_prompt(character, [], current_time, 'clear')
            
            # Step 4: Get LLM response
            llm_response = None
            if brain_io and prompt:
                try:
                    logger.debug(f"Sending prompt to LLM for {character.name}")
                    llm_response = brain_io.generate_text(prompt, max_tokens=150, temperature=0.7)
                    logger.debug(f"LLM response for {character.name}: {llm_response[:100]}...")
                except Exception as e:
                    logger.warning(f"Error getting LLM response: {e}")
                    llm_response = None
            
            # Step 5: Parse LLM response and select action
            selected_actions = []
            if llm_response and output_interpreter:
                try:
                    # Parse the LLM response and get actions
                    selected_actions = output_interpreter.interpret_response(
                        llm_response, character, potential_actions
                    )
                    logger.info(f"LLM selected {len(selected_actions)} actions for {character.name}")
                except Exception as e:
                    logger.warning(f"Error interpreting LLM response: {e}")
                    selected_actions = []
            
            # Step 6: Fallback to GOAP or default if LLM failed
            if not selected_actions and goap_planner:
                try:
                    # Use GOAP to plan actions toward character's goals
                    character_goals = []
                    if hasattr(character, 'evaluate_goals'):
                        goal_queue = character.evaluate_goals()
                        if goal_queue:
                            # Convert goal queue to goal objects
                            for utility_score, goal in goal_queue[:1]:  # Take top goal
                                character_goals.append(goal)
                    
                    if character_goals:
                        goap_plan = goap_planner.plan_for_character(character, character_goals[0])
                        if goap_plan:
                            selected_actions = goap_plan[:1]  # Take first action from plan
                            logger.info(f"GOAP selected actions for {character.name}")
                except Exception as e:
                    logger.warning(f"Error with GOAP planning: {e}")
            
            # Step 7: Final fallback to first potential action
            if not selected_actions and potential_actions:
                selected_actions = [potential_actions[0]]
                logger.info(f"Using fallback action for {character.name}")
            
            # Step 8: Execute selected actions
            execution_success = False
            if selected_actions:
                for action in selected_actions:
                    try:
                        if hasattr(action, 'execute'):
                            success = action.execute()
                            if success:
                                execution_success = True
                                logger.debug(f"Successfully executed {getattr(action, 'name', 'action')} for {character.name}")
                                
                                # Record conversation turn for learning
                                if prompt_builder and llm_response:
                                    prompt_builder.record_conversation_turn(
                                        prompt=prompt,
                                        response=llm_response,
                                        action_taken=getattr(action, 'name', 'unknown'),
                                        outcome="success" if success else "failure"
                                    )
                                break
                            else:
                                logger.warning(f"Action {getattr(action, 'name', 'action')} failed for {character.name}")
                        else:
                            logger.warning(f"Action has no execute method: {action}")
                    except Exception as e:
                        logger.warning(f"Error executing action for {character.name}: {e}")
                        continue
            
            # Step 9: Update statistics
            if execution_success:
                self.game_statistics["actions_executed"] += 1
            else:
                self.game_statistics["actions_failed"] += 1
                
            return execution_success
            
        except Exception as e:
            logger.error(f"Critical error in process_character_turn for {getattr(character, 'name', 'Unknown')}: {e}")
            # Final fallback to basic action
            return self._execute_fallback_character_action(character)
    
    def _execute_fallback_character_action(self, character) -> bool:
        """Execute a simple fallback action when LLM decision making fails."""
        try:
            # Try to get actions from strategy manager
            if self.strategy_manager:
                actions = self.strategy_manager.get_daily_actions(character)
                if actions and len(actions) > 0:
                    action = actions[0]
                    if hasattr(action, 'execute'):
                        return action.execute()
            
            # Create a basic rest action as ultimate fallback
            from actions import Action
            rest_action = Action(
                name="Rest",
                preconditions={},
                effects=[{"attribute": "energy", "change_value": 5}],
                cost=0
            )
            return rest_action.execute() if hasattr(rest_action, 'execute') else True
            
        except Exception as e:
            logger.warning(f"Even fallback action failed for {character.name}: {e}")
            return False
    
    def _get_basic_fallback_actions(self, character):
        """Get basic fallback actions when no other actions are available."""
        try:
            from actions import Action, NoOpAction, SleepAction
            
            actions = []
            
            # Create basic actions based on character needs
            if hasattr(character, 'energy') and character.energy < 50:
                sleep_action = SleepAction(duration=8, initiator_id=getattr(character, 'id', character.name))
                actions.append(sleep_action)
            
            if hasattr(character, 'hunger_level') and character.hunger_level > 7:
                from actions import EatAction
                eat_action = EatAction(item_name="food", initiator_id=getattr(character, 'id', character.name))
                actions.append(eat_action)
            
            # Always add a no-op action as final fallback
            noop_action = NoOpAction(initiator_id=getattr(character, 'id', character.name))
            actions.append(noop_action)
            
            return actions
            
        except Exception as e:
            logger.warning(f"Error creating fallback actions: {e}")
            # Return empty list if we can't even create basic actions
            return []
    
    def _generate_basic_decision_prompt(self, character, action_choices, current_time, current_weather):
        """Generate a basic decision prompt when PromptBuilder is not available."""
        try:
            prompt = f"""You are {character.name}. It's {current_time} and the weather is {current_weather}.
            
Current status:
- Energy: {getattr(character, 'energy', 50)}/100
- Hunger: {getattr(character, 'hunger_level', 5)}/10
- Health: {getattr(character, 'health_status', 75)}/100

Available actions:
"""
            
            if action_choices:
                for choice in action_choices:
                    prompt += f"{choice}\n"
            else:
                prompt += "1. Rest (Cost: 0.0)\n2. Look around (Cost: 0.1)\n"
            
            prompt += "\nChoose an action by responding with just the number (e.g., '1')."
            
            return prompt
            
        except Exception as e:
            logger.warning(f"Error generating basic prompt: {e}")
            return "Choose an action: 1. Rest"

    def _process_events_and_update_strategy(self, dt):
        """Process events via EventHandler and update strategy accordingly."""
        try:
            if not self.event_handler:
                return

            # Get events from event handler
            events = self.event_handler.check_events()
            
            # Update strategy manager based on events
            if self.strategy_manager and events:
                decisions = self.strategy_manager.update_strategy(events)
                
                # Apply decisions to game state
                for decision in decisions:
                    self.apply_decision(decision, None)
                    
        except Exception as e:
            logger.error(f"Error processing events and updating strategy: {e}")

    def _process_pending_events(self):
        """Process any pending events in the basic events list."""
        try:
            events_to_remove = []
            for event in self.events:
                try:
                    # Process event logic here
                    # This is a basic fallback when EventHandler is not available
                    logger.debug(f"Processing basic event: {event}")
                    events_to_remove.append(event)
                except Exception as e:
                    logger.warning(f"Error processing event: {e}")
                    events_to_remove.append(event)  # Remove problematic events
            
            # Remove processed events
            for event in events_to_remove:
                if event in self.events:
                    self.events.remove(event)
                    
        except Exception as e:
            logger.error(f"Error processing pending events: {e}")

    def apply_decision(self, decision, game_state):
        """Apply a strategic decision to the game state."""
        try:
            if not decision:
                return

            # Apply the decision based on its type
            decision_type = decision.get("type", "unknown")
            
            if decision_type == "character_action":
                character_id = decision.get("character_id")
                action = decision.get("action")
                
                if character_id in self.characters and action:
                    character = self.characters[character_id]
                    resolved_action = self.action_resolver.resolve_action(action, character)
                    
                    if resolved_action and hasattr(resolved_action, 'execute'):
                        success = resolved_action.execute()
                        if success:
                            self.game_statistics["actions_executed"] += 1
                        else:
                            self.game_statistics["actions_failed"] += 1
                        
                        # Track the action execution for analytics
                        self.action_resolver.track_action_execution(resolved_action, character, success)
                        
            elif decision_type == "event_response":
                # Handle event-based decisions
                event_id = decision.get("event_id")
                response = decision.get("response")
                logger.info(f"Responding to event {event_id}: {response}")
                
            else:
                logger.warning(f"Unknown decision type: {decision_type}")
                
        except Exception as e:
            logger.error(f"Error applying decision: {e}")

    def render(self):
        """Render the game with modular UI system and error handling."""
        if not self.screen:
            return

        try:
            # Get background color from config
            bg_color = self.config.get("render", {}).get("background_color", [20, 50, 80])
            self.screen.fill(bg_color)

            # Render map controller (characters, buildings, etc.)
            if self.map_controller:
                try:
                    self.map_controller.render(self.screen)
                except Exception as e:
                    logger.warning(f"Error rendering map controller: {e}")

            # Render modular UI panels
            self._render_ui_panels()

            # Render feature status overlay if enabled
            if getattr(self, "_show_feature_status", False):
                self._render_feature_status_overlay()

            pygame.display.flip()

        except Exception as e:
            logger.error(f"Error during rendering: {e}")

    def _render_ui_panels(self):
        """Render all visible UI panels using the modular system."""
        try:
            current_y = 10
            
            for panel_name, panel in self.ui_panels.items():
                if panel.visible:
                    try:
                        # Update panel position for stacking
                        if panel_name == 'instructions':
                            # Position instructions at bottom
                            panel.position = (10, self.screen.get_height() - 150)
                        elif panel.position[1] is None:
                            panel.position = (panel.position[0], current_y)
                        
                        # Render panel and get height
                        panel_height = panel.render(self.screen, self, self.ui_fonts)
                        
                        # Update current_y for next panel (only for left-side panels)
                        if panel.position[0] <= 20:  # Left-side panels
                            current_y += panel_height + 10
                            
                    except Exception as e:
                        logger.warning(f"Error rendering UI panel {panel_name}: {e}")
                        
        except Exception as e:
            logger.error(f"Error rendering UI panels: {e}")

    def _render_feature_status_overlay(self):
        """Render feature status overlay."""
        try:
            font = self.ui_fonts.get('small', pygame.font.Font(None, 18))
            feature_status = self.get_feature_implementation_status()
            
            overlay_x = self.screen.get_width() - 300
            overlay_y = 50
            
            # Background for overlay
            overlay_rect = pygame.Rect(overlay_x - 10, overlay_y - 10, 290, len(feature_status) * 20 + 20)
            overlay_surface = pygame.Surface((overlay_rect.width, overlay_rect.height))
            overlay_surface.set_alpha(180)
            overlay_surface.fill((0, 0, 0))
            self.screen.blit(overlay_surface, overlay_rect)
            
            # Feature status text
            for i, (feature, status) in enumerate(feature_status.items()):
                color = {
                    "NOT_STARTED": (255, 100, 100),
                    "STUB_IMPLEMENTED": (255, 255, 100),  
                    "BASIC_IMPLEMENTED": (100, 255, 100),
                    "FULLY_IMPLEMENTED": (100, 255, 200)
                }.get(status, (255, 255, 255))
                
                text = font.render(f"{feature}: {status}", True, color)
                self.screen.blit(text, (overlay_x, overlay_y + i * 20))
                
        except Exception as e:
            logger.error(f"Error rendering feature status overlay: {e}")

    def run(self):
        """Main run method to start the game loop."""
        try:
            logger.info("Starting Tiny Village...")
            logger.info(f"Initialized with {len(self.characters)} characters")
            
            if self.initialization_errors:
                logger.warning(f"Started with {len(self.initialization_errors)} initialization errors")
            
            self.game_loop()
            
        except Exception as e:
            logger.error(f"Critical error in main run loop: {e}")
            logger.error(traceback.format_exc())
        finally:
            logger.info("Tiny Village shutting down...")

    def save_game_state(self, filepath: str) -> bool:
        """Save current game state to file."""
        try:
            import json
            import os
            
            # Create saves directory if it doesn't exist
            save_dir = os.path.dirname(filepath)
            if save_dir and not os.path.exists(save_dir):
                os.makedirs(save_dir)
            
            # Collect saveable game state
            game_state = {
                "timestamp": pygame.time.get_ticks(),
                "characters": {},
                "achievements": self.global_achievements,
                "statistics": self.game_statistics,
                "weather": getattr(self, "weather_system", {}),
                "quest_system": getattr(self, "quest_system", {}),
                "social_networks": getattr(self, "social_networks", {})
            }
            
            # Save character data
            for char_id, character in self.characters.items():
                try:
                    char_data = {
                        "name": getattr(character, "name", "Unknown"),
                        "energy": getattr(character, "energy", 50),
                        "health_status": getattr(character, "health_status", 75),
                        "position": {
                            "x": character.position.x if hasattr(character, "position") else 0,
                            "y": character.position.y if hasattr(character, "position") else 0
                        },
                        "job": getattr(character, "job", "Villager")
                    }
                    game_state["characters"][char_id] = char_data
                except Exception as e:
                    logger.warning(f"Error saving character {char_id}: {e}")
            
            # Write to file
            with open(filepath, 'w') as f:
                json.dump(game_state, f, indent=2)
            
            logger.info(f"Game state saved to {filepath}")
            return True
            
        except Exception as e:
            logger.error(f"Error saving game state: {e}")
            return False

    def load_game_state(self, filepath: str) -> bool:
        """Load game state from file."""
        try:
            import json
            import os
            
            if not os.path.exists(filepath):
                logger.warning(f"Save file not found: {filepath}")
                return False
            
            with open(filepath, 'r') as f:
                game_state = json.load(f)
            
            # Restore achievements
            if "achievements" in game_state:
                self.global_achievements.update(game_state["achievements"])
            
            # Restore statistics  
            if "statistics" in game_state:
                self.game_statistics.update(game_state["statistics"])
                
            # Restore weather
            if "weather" in game_state:
                self.weather_system = game_state["weather"]
                
            # Restore quest system
            if "quest_system" in game_state:
                self.quest_system = game_state["quest_system"]
                
            # Restore social networks
            if "social_networks" in game_state:
                self.social_networks = game_state["social_networks"]
            
            # Note: Character restoration is more complex and would require
            # full character recreation, which is beyond basic save/load
            
            logger.info(f"Game state loaded from {filepath}")
            return True
            
        except Exception as e:
            logger.error(f"Error loading game state: {e}")
            return False

    def implement_achievement_system(self):
        """Implement basic achievement tracking system."""
        try:
            # Achievement checking logic
            current_time = pygame.time.get_ticks()
            
            # First character created achievement
            if len(self.characters) > 0:
                self.global_achievements["village_milestones"]["first_character_created"] = True
            
            # Five characters active achievement
            if len(self.characters) >= 5:
                self.global_achievements["village_milestones"]["five_characters_active"] = True
            
            # First week survived (based on game ticks - roughly 7 real minutes)
            if current_time > 420000:  # 7 minutes in milliseconds
                self.global_achievements["village_milestones"]["first_week_survived"] = True
                
        except Exception as e:
            logger.error(f"Error in achievement system: {e}")

    def implement_weather_system(self):
        """Implement basic weather simulation."""
        try:
            if not hasattr(self, "weather_system"):
                self.weather_system = {
                    "current_weather": "clear",
                    "temperature": 20,
                    "last_change": pygame.time.get_ticks()
                }
            
            current_time = pygame.time.get_ticks()
            
            # Change weather every 2 minutes (120,000 ms)
            if current_time - self.weather_system["last_change"] > 120000:
                weather_options = ["clear", "cloudy", "rainy"]
                self.weather_system["current_weather"] = random.choice(weather_options)
                self.weather_system["temperature"] = random.randint(10, 30)
                self.weather_system["last_change"] = current_time
                
        except Exception as e:
            logger.error(f"Error in weather system: {e}")

    def implement_social_network_system(self):
        """Implement basic social relationship tracking."""
        try:
            if not hasattr(self, "social_networks"):
                self.social_networks = {
                    "relationships": {},
                    "last_update": pygame.time.get_ticks()
                }
            
            # Initialize relationships for all characters
            for char_id in self.characters.keys():
                if char_id not in self.social_networks["relationships"]:
                    self.social_networks["relationships"][char_id] = {}
                    
                    # Create relationships with other characters
                    for other_id in self.characters.keys():
                        if other_id != char_id:
                            # Random initial relationship strength (30-70)
                            self.social_networks["relationships"][char_id][other_id] = random.randint(30, 70)
                            
        except Exception as e:
            logger.error(f"Error in social network system: {e}")

    def implement_quest_system(self):
        """Implement basic quest and goal system."""
        try:
            if not hasattr(self, "quest_system"):
                self.quest_system = {
                    "active_quests": {},
                    "completed_quests": {},
                    "quest_templates": [
                        {
                            "name": "Gather Resources", 
                            "description": "Collect materials for the village",
                            "type": "collection"
                        },
                        {
                            "name": "Social Interaction",
                            "description": "Talk to other villagers", 
                            "type": "social"
                        },
                        {
                            "name": "Skill Development",
                            "description": "Improve your abilities",
                            "type": "skill"
                        }
                    ]
                }
            
            # Initialize quest tracking for all characters
            for char_id in self.characters.keys():
                if char_id not in self.quest_system["active_quests"]:
                    self.quest_system["active_quests"][char_id] = []
                if char_id not in self.quest_system["completed_quests"]:
                    self.quest_system["completed_quests"][char_id] = []
                    
        except Exception as e:
            logger.error(f"Error in quest system: {e}")

    def initialize_world_events(self):
        """Initialize world events for emergent storytelling."""
        try:
            # Initialize basic event system
            if not hasattr(self, "world_events"):
                self.world_events = {
                    "event_queue": [],
                    "last_event_time": pygame.time.get_ticks(),
                    "event_templates": [
                        {"type": "weather_change", "description": "Weather patterns shift"},
                        {"type": "visitor_arrival", "description": "A stranger visits the village"},
                        {"type": "resource_discovery", "description": "New resources are discovered"},
                        {"type": "festival", "description": "The village celebrates a festival"}
                    ]
                }
                
        except Exception as e:
            logger.error(f"Error initializing world events: {e}")

    def add_event_notification(self, message: str, priority: str = "normal"):
        """Add an event notification to the UI."""
        try:
            if hasattr(self, 'ui_panels') and 'event_notifications' in self.ui_panels:
                self.ui_panels['event_notifications'].add_notification(message, priority)
                logger.info(f"Added event notification: {message} (priority: {priority})")
        except Exception as e:
            logger.error(f"Error adding event notification: {e}")
    
    def show_building_interaction(self, building, mouse_pos):
        """Show building interaction prompts."""
        try:
            if hasattr(self, 'ui_panels') and 'building_interaction' in self.ui_panels:
                self.ui_panels['building_interaction'].show_building_interaction(building, mouse_pos)
        except Exception as e:
            logger.error(f"Error showing building interaction: {e}")
    
    def handle_ui_click(self, position):
        """Handle clicks on UI elements."""
        try:
            # Check time control panel
            if hasattr(self, 'ui_panels') and 'time_controls' in self.ui_panels:
                time_panel = self.ui_panels['time_controls']
                if time_panel.visible and time_panel.handle_click(position, self):
                    return True
            
            # Check other clickable UI elements here
            return False
        except Exception as e:
            logger.error(f"Error handling UI click: {e}")
            return False
    
    def cycle_help_mode(self):
        """Cycle through help modes in the instructions panel."""
        try:
            if hasattr(self, 'ui_panels') and 'instructions' in self.ui_panels:
                self.ui_panels['instructions'].cycle_help_mode()
        except Exception as e:
            logger.error(f"Error cycling help mode: {e}")
    
    def provide_action_feedback(self, action_name: str, success: bool, character_name: str = None):
        """Provide visual feedback for actions taken."""
        try:
            if success:
                if character_name:
                    message = f"{character_name} completed: {action_name}"
                else:
                    message = f"Action completed: {action_name}"
                self.add_event_notification(message, "normal")
            else:
                if character_name:
                    message = f"{character_name} failed: {action_name}"
                else:
                    message = f"Action failed: {action_name}"
                self.add_event_notification(message, "medium")
        except Exception as e:
            logger.error(f"Error providing action feedback: {e}")
    
    def notify_major_event(self, event_name: str, description: str = None):
        """Notify about major village events."""
        try:
            if description:
                message = f"{event_name}: {description}"
            else:
                message = event_name
            self.add_event_notification(message, "high")
            logger.info(f"Major event notification: {message}")
        except Exception as e:
            logger.error(f"Error notifying major event: {e}")

    def get_feature_implementation_status(self) -> Dict[str, str]:
        """
        Report the implementation status of all planned features.
        
        Returns a dictionary with feature names and their implementation status:
        - NOT_STARTED: Feature not yet implemented
        - STUB_IMPLEMENTED: Basic structure in place, core functionality missing
        - BASIC_IMPLEMENTED: Core functionality working, needs enhancement
        - FULLY_IMPLEMENTED: Feature complete and polished
        """
        return {
            "save_load_system": "BASIC_IMPLEMENTED",
            "achievement_system": "BASIC_IMPLEMENTED",
            "weather_system": "STUB_IMPLEMENTED",
            "social_network_system": "STUB_IMPLEMENTED", 
            "quest_system": "STUB_IMPLEMENTED",
            "skill_progression": "BASIC_IMPLEMENTED",
            "reputation_system": "BASIC_IMPLEMENTED",
            "economic_simulation": "STUB_IMPLEMENTED",
            "event_driven_storytelling": "BASIC_IMPLEMENTED",
            "character_status_display": "FULLY_IMPLEMENTED",  # NEW: Enhanced character needs tracking
            "village_overview": "FULLY_IMPLEMENTED",  # NEW: Village-wide information panel
            "interaction_prompts": "BASIC_IMPLEMENTED",  # NEW: Building interaction prompts
            "feedback_system": "FULLY_IMPLEMENTED",  # NEW: Visual/textual feedback for actions
            "time_controls": "FULLY_IMPLEMENTED",  # NEW: UI buttons for time control
            "event_notifications": "FULLY_IMPLEMENTED",  # NEW: Event notification system
            "enhanced_help_system": "FULLY_IMPLEMENTED",  # NEW: Improved help with tutorial modes
            "mouse_interactions": "BASIC_IMPLEMENTED",  # NEW: Enhanced mouse handling with right-click
            "mod_system": "NOT_STARTED",
            "multiplayer_support": "NOT_STARTED",
            "advanced_ai_behaviors": "IMPLEMENTED",
            "procedural_content_generation": "NOT_STARTED",
            "advanced_graphics_effects": "NOT_STARTED",
            "sound_and_music_system": "NOT_STARTED",
            "accessibility_features": "NOT_STARTED",
            "performance_optimization": "NOT_STARTED",
            "automated_testing": "NOT_STARTED",
            "configuration_ui": "NOT_STARTED",
        }

    def get_current_stories(self) -> Dict[str, Any]:
        """Get current story state and narratives from the storytelling system."""
        if not self.storytelling_system:
            return {
                "error": "Storytelling system not available",
                "feature_status": "NOT_AVAILABLE"
            }
        
        try:
            return self.storytelling_system.get_current_stories()
        except Exception as e:
            logger.error(f"Error getting current stories: {e}")
            return {
                "error": str(e),
                "feature_status": "ERROR"
            }

    def get_story_summary(self, days_back: int = 7) -> str:
        """Get a summary of recent story developments."""
        if not self.storytelling_system:
            return "Storytelling system not available."
        
        try:
            return self.storytelling_system.generate_story_summary(days_back)
        except Exception as e:
            logger.error(f"Error generating story summary: {e}")
            return f"Error generating story summary: {e}"

    def get_character_stories(self, character_name: str) -> Dict[str, Any]:
        """Get a character's involvement in current stories."""
        if not self.storytelling_system:
            return {
                "error": "Storytelling system not available",
                "character": character_name
            }
        
        try:
            return self.storytelling_system.get_character_story_involvement(character_name)
        except Exception as e:
            logger.error(f"Error getting character stories for {character_name}: {e}")
            return {
                "error": str(e),
                "character": character_name
            }


if __name__ == "__main__":
    game_controller = GameplayController()
    game_controller.run()
    pygame.quit()<|MERGE_RESOLUTION|>--- conflicted
+++ resolved
@@ -3019,15 +3019,11 @@
             else:
                 # Use traditional strategy manager approach
                 try:
-<<<<<<< HEAD
                     actions = self.strategy_manager.get_daily_actions(character)
                     if actions:
                         # Execute first action (simplified approach)
                         action = actions[0]
-                        if hasattr(action, 'execute'):
-                            return action.execute()
-                        return True
-=======
+
                     result = action.execute(target=character, initiator=character)
                     if result:
                         # Update character state after successful action
@@ -3127,7 +3123,6 @@
                         f"Performed action: {getattr(action, 'name', str(action))}"
                     )
                     character.add_memory(memory_text)
->>>>>>> d9b07f00
                 except Exception as e:
                     logger.warning(f"Error with traditional action execution for {character.name}: {e}")
                     return False
@@ -3206,13 +3201,10 @@
                 if not potential_actions:
                     potential_actions = self._get_basic_fallback_actions(character)
                     
-<<<<<<< HEAD
             except Exception as e:
                 logger.warning(f"Error getting potential actions: {e}")
                 potential_actions = self._get_basic_fallback_actions(character)
-=======
-        except Exception as e:
-            logger.warning(f"Error checking event achievements: {e}")
+
 
     def _update_social_networks_from_event(self, event_name):
         """Update social networks based on social events."""
@@ -3397,7 +3389,6 @@
             # Show basic error message
             error_text = small_font.render("Using legacy UI (panels unavailable)", True, (255, 200, 0))
             self.screen.blit(error_text, (10, 40))
->>>>>>> d9b07f00
             
             # Step 3: Generate decision prompt
             try:

--- conflicted
+++ resolved
@@ -12,10 +12,9 @@
 MIN_SPEED = 0.1
 SPEED_STEP = 0.1
 
-<<<<<<< HEAD
 # Constants for UI elements
-MINIMAP_SIZE = 150  # Size of the minimap window
-=======
+# MINIMAP_SIZE = 150  # Size of the minimap window
+
 # UI Layout Constants
 ACHIEVEMENT_SPACING = 25
 ACHIEVEMENT_LINE_SPACING = 18
@@ -31,7 +30,6 @@
     'INFO': 'normal',
     'DEBUG': 'low'
 }
->>>>>>> 9b91c9c4
 
 WEATHER_ENERGY_EFFECTS = {
     'rainy': 0.5,

--- conflicted
+++ resolved
@@ -729,11 +729,10 @@
         self.hide_ui_elements()
         
         # Determine what is at the clicked position
-<<<<<<< HEAD
-        self.handle_click(event.pos)
-=======
-        self.handle_click(position)
->>>>>>> d9b07f00
+        try:
+          self.handle_click(event.pos)
+        except:
+          self.handle_click(position)
 
     def handle_click(self, position):
         # Determine what is at the clicked position (priority order)
@@ -772,10 +771,8 @@
         self.selected_character = None
         self.selected_building = None
         self.selected_location = None
-<<<<<<< HEAD
         return
-=======
->>>>>>> d9b07f00
+
 
         # Check for POI click
         poi = self.find_poi_at_point(position[0], position[1])

# tiny_map_controller.py
import pygame
import heapq
import time
import logging
from typing import Dict, List, Tuple, Optional, Set
from functools import lru_cache
from tiny_locations import LocationManager, PointOfInterest


class InfoPanel:
    """Information panel for displaying detailed information about locations and buildings."""
    
    def __init__(self, x, y, width=300, height=200):
        self.x = x
        self.y = y
        self.width = width
        self.height = height
        self.visible = False
        self.content = {}
        self.background_color = (240, 240, 240)
        self.border_color = (50, 50, 50)
        self.text_color = (20, 20, 20)
        self.title_color = (80, 80, 80)
        self.font_size = 16
        self.title_font_size = 18
        
    def show(self, content: Dict, mouse_pos: Tuple[int, int]):
        """Show the panel with given content near the mouse position."""
        self.content = content
        self.visible = True
        # Position panel near mouse but ensure it stays on screen
        self.x = min(mouse_pos[0] + 10, 800 - self.width)  # Assume 800px screen width
        self.y = min(mouse_pos[1] + 10, 600 - self.height)  # Assume 600px screen height
        
    def hide(self):
        """Hide the information panel."""
        self.visible = False
        self.content = {}
        
    def render(self, surface):
        """Render the information panel if visible."""
        if not self.visible or not self.content:
            return
            
        try:
            # Draw background
            panel_rect = pygame.Rect(self.x, self.y, self.width, self.height)
            pygame.draw.rect(surface, self.background_color, panel_rect)
            pygame.draw.rect(surface, self.border_color, panel_rect, 2)
            
            # Initialize fonts (with fallback)
            try:
                title_font = pygame.font.Font(None, self.title_font_size)
                text_font = pygame.font.Font(None, self.font_size)
            except:
                title_font = pygame.font.SysFont('Arial', self.title_font_size)
                text_font = pygame.font.SysFont('Arial', self.font_size)
            
            # Render content
            y_offset = self.y + 10
            
            # Title
            if 'name' in self.content:
                title_surface = title_font.render(self.content['name'], True, self.title_color)
                surface.blit(title_surface, (self.x + 10, y_offset))
                y_offset += 25
                
            # Other content
            for key, value in self.content.items():
                if key == 'name':
                    continue  # Already rendered as title
                    
                if y_offset + 20 > self.y + self.height - 10:
                    break  # Don't overflow panel
                    
                text = f"{key.replace('_', ' ').title()}: {value}"
                if len(text) > 35:  # Truncate long text
                    text = text[:32] + "..."
                    
                text_surface = text_font.render(text, True, self.text_color)
                surface.blit(text_surface, (self.x + 10, y_offset))
                y_offset += 18
                
        except pygame.error as e:
            logging.warning(f"Pygame error while rendering info panel: {e}")
        except Exception as e:
            logging.warning(f"Unexpected error rendering info panel: {e}")


class ContextMenu:
    """Context menu for buildings and locations with interactive options."""
    
    def __init__(self):
        self.visible = False
        self.x = 0
        self.y = 0
        self.width = 150
        self.options = []
        self.selected_option = -1
        self.target_object = None
        self.background_color = (255, 255, 255)
        self.border_color = (100, 100, 100)
        self.text_color = (20, 20, 20)
        self.hover_color = (200, 220, 255)
        self.font_size = 14
        
    def show(self, options: List[Dict], mouse_pos: Tuple[int, int], target_object):
        """Show context menu with given options at mouse position."""
        self.options = options
        self.target_object = target_object
        self.visible = True
        self.selected_option = -1
        
        # Calculate menu height based on options
        option_height = 25
        self.height = len(options) * option_height + 10
        
        # Position menu near mouse but ensure it stays on screen
        self.x = min(mouse_pos[0], 800 - self.width)  # Assume 800px screen width
        self.y = min(mouse_pos[1], 600 - self.height)  # Assume 600px screen height
        
    def hide(self):
        """Hide the context menu."""
        self.visible = False
        self.options = []
        self.target_object = None
        self.selected_option = -1
        
    def handle_mouse_motion(self, mouse_pos: Tuple[int, int]):
        """Handle mouse motion to highlight menu options."""
        if not self.visible:
            return
            
        # Check if mouse is over menu
        if (self.x <= mouse_pos[0] <= self.x + self.width and 
            self.y <= mouse_pos[1] <= self.y + self.height):
            
            # Calculate which option is being hovered
            option_height = 25
            relative_y = mouse_pos[1] - self.y - 5
            self.selected_option = max(0, min(len(self.options) - 1, relative_y // option_height))
        else:
            self.selected_option = -1
            
    def handle_click(self, mouse_pos: Tuple[int, int]) -> Optional[Dict]:
        """Handle click on context menu. Returns selected option or None."""
        if not self.visible:
            return None
            
        # Check if click is within menu bounds
        if (self.x <= mouse_pos[0] <= self.x + self.width and 
            self.y <= mouse_pos[1] <= self.y + self.height):
            
            option_height = 25
            relative_y = mouse_pos[1] - self.y - 5
            option_index = relative_y // option_height
            
            if 0 <= option_index < len(self.options):
                selected_option = self.options[option_index]
                self.hide()
                return selected_option
                
        return None
        
    def render(self, surface):
        """Render the context menu if visible."""
        if not self.visible or not self.options:
            return
            
        try:
            # Draw background
            menu_rect = pygame.Rect(self.x, self.y, self.width, self.height)
            pygame.draw.rect(surface, self.background_color, menu_rect)
            pygame.draw.rect(surface, self.border_color, menu_rect, 2)
            
            # Initialize font
            try:
                font = pygame.font.Font(None, self.font_size)
            except:
                font = pygame.font.SysFont('Arial', self.font_size)
            
            # Render options
            option_height = 25
            for i, option in enumerate(self.options):
                option_y = self.y + 5 + i * option_height
                option_rect = pygame.Rect(self.x + 2, option_y, self.width - 4, option_height)
                
                # Highlight selected option
                if i == self.selected_option:
                    pygame.draw.rect(surface, self.hover_color, option_rect)
                
                # Render option text
                text = option.get('label', 'Unknown')
                text_surface = font.render(text, True, self.text_color)
                text_x = self.x + 8
                text_y = option_y + (option_height - text_surface.get_height()) // 2
                surface.blit(text_surface, (text_x, text_y))
                
        except pygame.error as e:
            logging.warning(f"Pygame rendering error in context menu: {e}")


class MapController:
    def __init__(self, map_image_path, map_data):
        self.map_image = pygame.image.load(map_image_path)  # Load map image
        self.map_data = map_data  # Metadata about map features
        self.characters = {}  # Dictionary of characters currently on the map
        self.selected_character = None  # For user interactions
        self.pathfinder = EnhancedAStarPathfinder(self.map_data)  # Enhanced pathfinding system
        self.dynamic_obstacles = set()  # Dynamic obstacles that can change
        self.obstacle_update_time = 0  # Track when obstacles were last updated
        self.path_cache = {}  # Cache for computed paths
        self.cache_timeout = 5.0  # Cache timeout in seconds
        
<<<<<<< HEAD
        # New interactive components
        self.info_panel = InfoPanel(0, 0)
        self.context_menu = ContextMenu()
        self.selected_building = None
        self.selected_location = None
=======
        # Location and POI management
        self.location_manager = LocationManager()
        self.points_of_interest = []  # List of PointOfInterest objects
        self.selected_location = None  # Currently selected location for info display
        self.selected_poi = None  # Currently selected POI
        
        # UI state for contextual information
        self.show_location_info = False
        self.info_display_time = 0
        self.info_timeout = 5.0  # How long to show info panels
        # Building management - convert legacy building data to Building objects
        self.buildings = []  # List of Building objects
        self.location_manager = None  # Will be set if LocationManager is used
        self._initialize_buildings()
    
    def _initialize_buildings(self):
        """Initialize Building objects from map_data"""
        try:
            from tiny_buildings import Building
            # Convert legacy building data to Building objects if they exist
            for building_data in self.map_data.get("buildings", []):
                if isinstance(building_data, dict) and "rect" in building_data:
                    rect = building_data["rect"]
                    building = Building(
                        name=building_data.get("name", "Unknown Building"),
                        x=rect.left,
                        y=rect.top, 
                        width=rect.width,
                        height=rect.height,
                        length=rect.height,  # Use height as length for compatibility
                        building_type=building_data.get("type", "building")
                    )
                    self.buildings.append(building)
        except ImportError:
            # Fall back to legacy building handling if imports fail
            pass
    
    def add_building(self, building):
        """Add a Building object to the map"""
        self.buildings.append(building)
        # Also add it to pathfinding obstacles
        location = building.get_location()
        self.add_dynamic_obstacle((location.x, location.y, location.width, location.height))
    
    def get_buildings_at_position(self, position):
        """Get all buildings that contain the given position"""
        x, y = position
        buildings_at_pos = []
        for building in self.buildings:
            if building.is_within_building((x, y)):
                buildings_at_pos.append(building)
        return buildings_at_pos
    
    def get_building_by_location_properties(self, min_security=None, min_popularity=None, 
                                          required_activities=None):
        """Find buildings based on location properties"""
        matching_buildings = []
        for building in self.buildings:
            location = building.get_location()
            
            # Check security requirement
            if min_security is not None and location.security < min_security:
                continue
                
            # Check popularity requirement  
            if min_popularity is not None and location.popularity < min_popularity:
                continue
                
            # Check activity requirements
            if required_activities:
                available_activities = set(location.activities_available)
                required_set = set(required_activities)
                if not required_set.issubset(available_activities):
                    continue
                    
            matching_buildings.append(building)
        
        return matching_buildings
>>>>>>> 7d41ec73

    def add_dynamic_obstacle(self, position: Tuple[int, int]):
        """Add a dynamic obstacle that can be updated in real-time"""
        self.dynamic_obstacles.add(position)
        self.pathfinder.add_dynamic_obstacle(position)
        self.invalidate_path_cache()
        self.obstacle_update_time = time.time()

    def remove_dynamic_obstacle(self, position: Tuple[int, int]):
        """Remove a dynamic obstacle"""
        self.dynamic_obstacles.discard(position)
        self.pathfinder.remove_dynamic_obstacle(position)
        self.invalidate_path_cache()
        self.obstacle_update_time = time.time()

    def add_location(self, location):
        """Add a location to the map"""
        self.location_manager.add_location(location)
    
    def add_point_of_interest(self, poi):
        """Add a point of interest to the map"""
        self.points_of_interest.append(poi)
    
    def find_location_at_point(self, x, y):
        """Find location at a specific point"""
        return self.location_manager.find_locations_containing_point(x, y)
    
    def find_poi_at_point(self, x, y, radius=10):
        """Find POI near a specific point"""
        for poi in self.points_of_interest:
            if poi.distance_to_point(x, y) <= radius:
                return poi
        return None
    
    def get_terrain_movement_modifier(self, position: Tuple[int, int]) -> float:
        """Get movement speed modifier based on terrain at position"""
        x, y = position
        
        # Check if position is in any location with special properties
        locations = self.find_location_at_point(x, y)
        if locations:
            location = locations[0]  # Use first location if multiple
            
            # Terrain modifiers based on location properties
            if "road" in location.name.lower():
                return 1.2  # Faster on roads
            elif "forest" in location.name.lower() or "woods" in location.name.lower():
                return 0.8  # Slower in forests
            elif "water" in location.name.lower():
                return 0.3  # Much slower in water
            elif "mountain" in location.name.lower() or "hill" in location.name.lower():
                return 0.6  # Slower on hills
            elif "beach" in location.name.lower() or "sand" in location.name.lower():
                return 0.7  # Slower on sand
        
        # Default terrain cost from map data
        terrain_cost = self.map_data.get("terrain", {}).get(position, 1.0)
        
        # Convert terrain cost to movement modifier (higher cost = slower movement)
        if terrain_cost <= 1.0:
            return 1.0  # Normal movement
        elif terrain_cost <= 2.0:
            return 0.8  # Slightly slower
        elif terrain_cost <= 5.0:
            return 0.5  # Much slower
        else:
            return 0.1  # Nearly impassable
    
    def find_nearest_safe_location(self, character, from_position=None):
        """Find the nearest safe location for a character"""
        if from_position is None:
            from_position = character.location.coordinates_location
        
        suitable_locations = []
        for location in self.location_manager.locations:
            if location.is_suitable_for_character(character):
                distance = location.distance_to_point_from_center(*from_position)
                safety_score = location.get_safety_score()
                # Combine distance and safety (closer and safer is better)
                score = safety_score - (distance * 0.01)
                suitable_locations.append((location, score))
        
        if suitable_locations:
            # Sort by score (higher is better)
            suitable_locations.sort(key=lambda x: x[1], reverse=True)
            return suitable_locations[0][0]
        
        return None

    def invalidate_path_cache(self):
        """Clear the path cache when obstacles change"""
        self.path_cache.clear()

    def find_path_cached(self, start: Tuple[int, int], goal: Tuple[int, int]) -> List[Tuple[int, int]]:
        """Find path with caching for better performance"""
        cache_key = (start, goal)
        current_time = time.time()

        # Check if we have a valid cached path
        if cache_key in self.path_cache:
            cached_path, cache_time = self.path_cache[cache_key]
            if current_time - cache_time < self.cache_timeout and cache_time > self.obstacle_update_time:
                return cached_path

        # Compute new path
        path = self.pathfinder.find_path(start, goal)
        self.path_cache[cache_key] = (path, current_time)

        return path

    def find_path_with_terrain_preference(self, start: Tuple[int, int], goal: Tuple[int, int], 
                                        character=None) -> List[Tuple[int, int]]:
        """Find path considering character movement preferences and terrain costs"""
        # Use terrain-aware pathfinding
        path = self.pathfinder.find_path(start, goal)
        
        # If character is provided, apply character-specific movement preferences
        if character and path:
            # Check if character has movement preferences
            movement_preferences = getattr(character, 'movement_preferences', {})
            
            # Avoid dangerous areas if character prefers safety
            if movement_preferences.get('avoid_danger', False):
                path = self._filter_path_for_safety(path, character)
            
            # Prefer roads if character likes efficiency
            if movement_preferences.get('prefer_roads', False):
                path = self._optimize_path_for_roads(path)
        
        return path
    
    def _filter_path_for_safety(self, path: List[Tuple[int, int]], character) -> List[Tuple[int, int]]:
        """Filter path to avoid dangerous locations"""
        safe_path = []
        safety_threshold = getattr(character, 'safety_threshold', 0)
        
        for point in path:
            locations = self.find_location_at_point(point[0], point[1])
            is_safe = True
            
            for location in locations:
                if location.get_safety_score() < safety_threshold:
                    is_safe = False
                    break
            
            if is_safe:
                safe_path.append(point)
            else:
                # Try to find alternative point nearby
                alternative = self._find_safe_alternative_point(point, character)
                if alternative:
                    safe_path.append(alternative)
                else:
                    safe_path.append(point)  # Keep original if no alternative
        
        return safe_path
    
    def _find_safe_alternative_point(self, point: Tuple[int, int], character) -> Optional[Tuple[int, int]]:
        """Find a safe alternative point near the given point"""
        x, y = point
        safety_threshold = getattr(character, 'safety_threshold', 0)
        
        # Check nearby points in expanding radius
        for radius in range(1, 6):
            for dx in range(-radius, radius + 1):
                for dy in range(-radius, radius + 1):
                    if dx*dx + dy*dy <= radius*radius:  # Within circle
                        alt_point = (x + dx, y + dy)
                        if self.pathfinder.is_walkable(alt_point):
                            locations = self.find_location_at_point(alt_point[0], alt_point[1])
                            is_safe = True
                            for location in locations:
                                if location.get_safety_score() < safety_threshold:
                                    is_safe = False
                                    break
                            if is_safe:
                                return alt_point
        return None
    
    def _optimize_path_for_roads(self, path: List[Tuple[int, int]]) -> List[Tuple[int, int]]:
        """Optimize path to prefer roads when possible"""
        # This is a simplified implementation - in a full system you'd use more sophisticated routing
        optimized_path = []
        for point in path:
            locations = self.find_location_at_point(point[0], point[1])
            on_road = any("road" in loc.name.lower() for loc in locations)
            
            if not on_road:
                # Try to find nearby road
                road_point = self._find_nearby_road(point)
                if road_point and self.pathfinder.is_walkable(road_point):
                    optimized_path.append(road_point)
                else:
                    optimized_path.append(point)
            else:
                optimized_path.append(point)
        
        return optimized_path
    
    def _find_nearby_road(self, point: Tuple[int, int], max_radius=3) -> Optional[Tuple[int, int]]:
        """Find nearby road point"""
        x, y = point
        for radius in range(1, max_radius + 1):
            for dx in range(-radius, radius + 1):
                for dy in range(-radius, radius + 1):
                    if dx*dx + dy*dy <= radius*radius:
                        check_point = (x + dx, y + dy)
                        locations = self.find_location_at_point(check_point[0], check_point[1])
                        if any("road" in loc.name.lower() for loc in locations):
                            return check_point
        return None

    def render(self, surface):
        # Render the map image
        surface.blit(self.map_image, (0, 0))

<<<<<<< HEAD
        # Render buildings on the map
        for building in self.map_data["buildings"]:
            color = (150, 150, 150)
            if building == self.selected_building:
                color = (100, 200, 100)  # Highlight selected building
            pygame.draw.rect(surface, color, building["rect"])
=======
        # Render locations (optional - for debugging or special visualization)
        for location in self.location_manager.locations:
            # Draw location boundaries with different colors based on properties
            color = self._get_location_render_color(location)
            pygame.draw.rect(surface, color, 
                           pygame.Rect(location.x, location.y, location.width, location.height), 1)

        # Render points of interest
        for poi in self.points_of_interest:
            color = self._get_poi_render_color(poi)
            pygame.draw.circle(surface, color, (poi.x, poi.y), poi.interaction_radius, 2)
            # Draw POI center
            pygame.draw.circle(surface, (255, 255, 255), (poi.x, poi.y), 3)

#         # Render buildings on the map
#         for building in self.map_data["buildings"]:
#             pygame.draw.rect(surface, (150, 150, 150), building["rect"])
        # Render buildings on the map using Building objects
        for building in self.buildings:
            location = building.get_location()
            # Create a rect from location data
            rect = pygame.Rect(location.x, location.y, location.width, location.height)
            
            # Color based on building type and properties
            color = self._get_building_color(building)
            pygame.draw.rect(surface, color, rect)
            
            # Optional: Add security/popularity indicators
            if hasattr(building, 'get_security_level'):
                security = building.get_security_level()
                if security > 7:
                    # Draw a small security indicator
                    pygame.draw.circle(surface, (0, 255, 0), 
                                     (rect.centerx, rect.centery), 3)
        
        # Fall back to legacy building rendering if no Building objects
        if not self.buildings:
            for building in self.map_data.get("buildings", []):
                if "rect" in building:
                    pygame.draw.rect(surface, (150, 150, 150), building["rect"])
>>>>>>> 7d41ec73

        # Render characters on the map
        for character in self.characters.values():
            pygame.draw.circle(surface, character.color, character.position, 5)

        # Render selected character indicator
        if self.selected_character:
            pygame.draw.circle(
                surface, (255, 0, 0), self.selected_character.position, 10, 2
            )
<<<<<<< HEAD
            
        # Render interactive UI components
        self.context_menu.render(surface)
        self.info_panel.render(surface)
=======
    
    def _get_building_color(self, building):
        """Get color for building based on its properties"""
        # Default building color
        base_color = (150, 150, 150)
        
        try:
            building_type = getattr(building, 'building_type', 'building')
            if building_type == 'house':
                base_color = (139, 69, 19)  # Brown for houses
            elif building_type == 'commercial':
                base_color = (70, 130, 180)  # Steel blue for commercial
            elif building_type == 'office':
                base_color = (105, 105, 105)  # Dim gray for offices
                
            # Modify based on popularity (brighter = more popular)
            if hasattr(building, 'get_popularity_level'):
                popularity = building.get_popularity_level()
                brightness_factor = 1.0 + (popularity / 20.0)  # Up to 50% brighter
                base_color = tuple(min(255, int(c * brightness_factor)) for c in base_color)
                
        except Exception:
            # Fall back to default color if anything goes wrong
            pass
            
        return base_color

        # Render selected location/POI info
        if self.show_location_info and (self.selected_location or self.selected_poi):
            self._render_info_panel(surface)

    def _get_location_render_color(self, location):
        """Get color for rendering location based on its properties"""
        # Color coding: Green = safe, Yellow = neutral, Red = dangerous
        safety_score = location.get_safety_score()
        if safety_score >= 5:
            return (0, 255, 0)  # Green - safe
        elif safety_score >= 2:
            return (255, 255, 0)  # Yellow - neutral
        else:
            return (255, 0, 0)  # Red - dangerous

    def _get_poi_render_color(self, poi):
        """Get color for rendering POI based on its type and availability"""
        if len(poi.current_users) >= poi.max_users:
            return (255, 0, 0)  # Red - full
        elif poi.poi_type == "bench":
            return (139, 69, 19)  # Brown
        elif poi.poi_type == "well":
            return (0, 0, 255)  # Blue
        elif poi.poi_type == "garden":
            return (0, 255, 0)  # Green
        else:
            return (128, 128, 128)  # Gray - generic

    def _render_info_panel(self, surface):
        """Render information panel for selected location or POI"""
        panel_width = 250
        panel_height = 150
        panel_x = surface.get_width() - panel_width - 10
        panel_y = 10

        # Draw panel background
        panel_rect = pygame.Rect(panel_x, panel_y, panel_width, panel_height)
        # Create a new surface with SRCALPHA for transparency
        panel_surface = pygame.Surface((panel_width, panel_height), pygame.SRCALPHA)
        pygame.draw.rect(panel_surface, (0, 0, 0, 180), panel_surface.get_rect())  # Semi-transparent black
        surface.blit(panel_surface, (panel_x, panel_y))  # Blit the transparent panel onto the main surface
        pygame.draw.rect(surface, (255, 255, 255), panel_rect, 2)  # White border

        # Prepare info text
        if self.selected_location:
            info = self._get_location_info_text(self.selected_location)
        elif self.selected_poi:
            info = self._get_poi_info_text(self.selected_poi)
        else:
            return

        # Render text (this is a simplified version - you'd want better text rendering)
        font_size = 12
        line_height = font_size + 2
        y_offset = panel_y + 10

        font = pygame.font.Font(None, font_size)  # Use default font with specified size
        for line in info:
            text_surface = font.render(line, True, (255, 255, 255))  # Render text in white
            surface.blit(text_surface, (panel_x + 10, y_offset))  # Draw text on the panel
            y_offset += line_height

    def _get_location_info_text(self, location):
        """Get formatted text information for a location"""
        return [
            f"Location: {location.name}",
            f"Security: {location.security}",
            f"Popularity: {location.popularity}",
            f"Visitors: {len(location.current_visitors)}",
            f"Activities: {len(location.activities_available)}",
            f"Safety Score: {location.get_safety_score():.1f}"
        ]

    def _get_poi_info_text(self, poi):
        """Get formatted text information for a POI"""
        return [
            f"POI: {poi.name}",
            f"Type: {poi.poi_type}",
            f"Users: {len(poi.current_users)}/{poi.max_users}",
            f"Available: {'Yes' if poi.get_info()['available'] else 'No'}",
            f"Description: {poi.description[:20]}..."
        ]
>>>>>>> 7d41ec73

    def update(self, dt):
        # Update each character's position on the map
        for char_id, character in self.characters.items():
            self.update_character_position(char_id, dt)

        # Update location visitor tracking
        self._update_location_visitors()

        # Handle info display timeout
        if self.show_location_info and time.time() - self.info_display_time > self.info_timeout:
            self.show_location_info = False

    def _update_location_visitors(self):
        """Update visitor tracking for all locations"""
        for location in self.location_manager.locations:
            # Check for missing visitors (characters that left)
            location.check_for_missing_visitors()

            # Add new visitors
            for char_id, character in self.characters.items():
                if hasattr(character, 'location') and hasattr(character.location, 'coordinates_location'):
                    if location.contains_point(*character.location.coordinates_location):
                        if character not in location.current_visitors:
                            location.character_within_location(character)

    def handle_event(self, event):
        # Handle events like mouse clicks or key presses
        if event.type == pygame.MOUSEBUTTONDOWN:
<<<<<<< HEAD
            if event.button == 1:  # Left click
                self.handle_left_click(event.pos)
            elif event.button == 3:  # Right click
                self.handle_right_click(event.pos)
        elif event.type == pygame.MOUSEMOTION:
            self.context_menu.handle_mouse_motion(event.pos)
        elif event.type == pygame.KEYDOWN:
            if event.key == pygame.K_ESCAPE:
                self.hide_ui_elements()

    def handle_left_click(self, position):
        # Check if clicking on context menu
        selected_option = self.context_menu.handle_click(position)
        if selected_option:
            self.execute_context_action(selected_option)
            return
            
        # Hide UI elements on left click elsewhere
        self.hide_ui_elements()
        
        # Determine what is at the clicked position
=======
            self.handle_click(event.pos)

    def handle_click(self, position):
        # Determine what is at the clicked position (priority order)
>>>>>>> 7d41ec73
        char_id = self.is_character(position)
        building = self.is_building(position)
        
        if char_id:
            self.select_character(char_id)
<<<<<<< HEAD
        elif building:
            self.select_building(building, position)
        else:
            self.clear_selections()

    def handle_right_click(self, position):
        # Hide existing UI elements
        self.hide_ui_elements()
        
        # Determine what is at the clicked position for context menu
        building = self.is_building(position)
        char_id = self.is_character(position)
        
        if building:
            self.show_building_context_menu(building, position)
        elif char_id:
            self.show_character_context_menu(char_id, position)
        else:
            self.show_general_context_menu(position)

    def hide_ui_elements(self):
        """Hide all interactive UI elements."""
        self.context_menu.hide()
        self.info_panel.hide()

    def clear_selections(self):
        """Clear all selections."""
        self.selected_character = None
        self.selected_building = None
        self.selected_location = None
=======
            return

        # Check for POI click
        poi = self.find_poi_at_point(position[0], position[1])
        if poi:
            self.select_poi(poi)
            return

        # Check for location click
        locations = self.find_location_at_point(position[0], position[1])
        if locations:
            self.select_location(locations[0])  # Select first location if multiple
            return

        # Check for building click
        if self.is_building(position):
            self.enter_building(position)
            return

        # Clear selections if clicking empty space
        self.clear_selections()

    def select_location(self, location):
        """Select a location and show its information"""
        self.selected_location = location
        self.selected_poi = None
        self.show_location_info = True
        self.info_display_time = time.time()
        print(f"Selected location: {location.name}")

    def select_poi(self, poi):
        """Select a POI and show its information"""
        self.selected_poi = poi
        self.selected_location = None
        self.show_location_info = True
        self.info_display_time = time.time()
        print(f"Selected POI: {poi.name}")

    def clear_selections(self):
        """Clear all selections"""
        self.selected_location = None
        self.selected_poi = None
        self.show_location_info = False

    def get_contextual_menu_options(self, position):
        """Get available contextual menu options for a position"""
        options = []

        # Check what's at this position
        char_id = self.is_character(position)
        poi = self.find_poi_at_point(position[0], position[1])
        locations = self.find_location_at_point(position[0], position[1])
        building = self.is_building(position)

        if char_id:
            options.extend(["Select Character", "Follow Character", "Talk to Character"])

        if poi:
            options.extend([f"Interact with {poi.name}"])
            if hasattr(self, 'selected_character') and self.selected_character:
                options.extend([action.name for action in poi.get_possible_interactions(self.selected_character)])

        if locations:
            location = locations[0]
            options.extend([f"Visit {location.name}"])
            if self.selected_character:
                recommended_activities = location.get_recommended_activities_for_character(self.selected_character)
                options.extend(recommended_activities)

        if building:
            options.extend([f"Enter {building['name']}", f"Inspect {building['name']}"])

        if not options:
            options.append("Move here")

        return options
>>>>>>> 7d41ec73

    def update_character_position(self, character_id, dt):
        # Update character positions based on pathfinding
        character = self.characters[character_id]
        if character.path:
            next_node = character.path[0]
            direction = pygame.math.Vector2(next_node) - character.position
            
            # Apply terrain movement modifier
            current_pos = (int(character.position.x), int(character.position.y))
            movement_modifier = self.get_terrain_movement_modifier(current_pos)
            modified_speed = character.speed * movement_modifier
            
            if direction.length() < modified_speed * dt:
                character.position = next_node
                character.path.pop(0)
            else:
                character.position += direction.normalize() * modified_speed * dt

    def is_character(self, position):
        # Check if a character is at the clicked position
        for char_id, char_info in self.characters.items():
            if char_info.position.distance_to(pygame.math.Vector2(position)) < 10:
                return char_id
        return None

    def is_building(self, position):
        # Check if a building is at the clicked position
        for building in self.map_data["buildings"]:
            if building["rect"].collidepoint(position):
                return building
        return None

    def select_character(self, char_id):
        # Select a character when clicked
        self.selected_character = self.characters[char_id]
        self.selected_building = None
        self.selected_location = None
        
        # Show character information panel
        character_info = self.get_character_info(self.selected_character)
        mouse_pos = pygame.mouse.get_pos()
        self.info_panel.show(character_info, mouse_pos)
        
        print(f"Selected {self.selected_character.name}")

    def select_building(self, building, position):
        """Select a building and show its information panel."""
        self.selected_building = building
        self.selected_character = None
        self.selected_location = None
        
        # Show building information panel
        building_info = self.get_building_info(building)
        self.info_panel.show(building_info, position)
        
        print(f"Selected {building['name']}")

    def get_character_info(self, character) -> Dict:
        """Get detailed information about a character for the info panel."""
        info = {
            'name': getattr(character, 'name', 'Unknown Character'),
            'type': 'Character',
            'position': f"({int(character.position.x)}, {int(character.position.y)})",
        }
        
        # Add additional character attributes if available
        if hasattr(character, 'energy'):
            info['energy'] = getattr(character, 'energy', 'Unknown')
        if hasattr(character, 'health'):
            info['health'] = getattr(character, 'health', 'Unknown')
        if hasattr(character, 'mood'):
            info['mood'] = getattr(character, 'mood', 'Unknown')
        if hasattr(character, 'job'):
            info['job'] = getattr(character, 'job', 'Unemployed')
            
        return info

    def get_building_info(self, building) -> Dict:
        """Get detailed information about a building for the info panel."""
        info = {
            'name': building.get('name', 'Unknown Building'),
            'type': building.get('type', 'Building'),
        }
        
        # Add building-specific information
        if 'rect' in building:
            rect = building['rect']
            info['position'] = f"({rect.x}, {rect.y})"
            info['size'] = f"{rect.width} x {rect.height}"
            info['area'] = rect.width * rect.height
            
        # Add additional building attributes if available
        for key in ['capacity', 'owner', 'value', 'description']:
            if key in building:
                info[key] = building[key]
                
        return info

    def show_building_context_menu(self, building, position):
        """Show context menu for a building."""
        options = [
            {'label': 'Enter Building', 'action': 'enter', 'target': building},
            {'label': 'View Details', 'action': 'details', 'target': building},
            {'label': 'Get Directions', 'action': 'directions', 'target': building},
        ]
        
        # Add building-specific options
        building_type = building.get('type', '')
        if building_type == 'shop':
            options.insert(1, {'label': 'Browse Items', 'action': 'browse', 'target': building})
        elif building_type == 'house':
            options.insert(1, {'label': 'Knock on Door', 'action': 'knock', 'target': building})
        elif building_type == 'social':
            options.insert(1, {'label': 'Join Activity', 'action': 'join', 'target': building})
            
        self.context_menu.show(options, position, building)

    def show_character_context_menu(self, char_id, position):
        """Show context menu for a character."""
        character = self.characters[char_id]
        options = [
            {'label': 'Talk to Character', 'action': 'talk', 'target': character},
            {'label': 'View Details', 'action': 'details', 'target': character},
            {'label': 'Follow Character', 'action': 'follow', 'target': character},
            {'label': 'Trade with Character', 'action': 'trade', 'target': character},
        ]
        
        self.context_menu.show(options, position, character)

    def show_general_context_menu(self, position):
        """Show general context menu for empty areas."""
        options = [
            {'label': 'Move Here', 'action': 'move', 'target': position},
            {'label': 'Inspect Area', 'action': 'inspect', 'target': position},
            {'label': 'Place Marker', 'action': 'marker', 'target': position},
        ]
        
        self.context_menu.show(options, position, None)

    def execute_context_action(self, option):
        """Execute the selected context menu action."""
        action = option.get('action')
        target = option.get('target')
        
        if action == 'enter' and hasattr(target, 'get'):
            self.enter_building(target)
        elif action == 'details':
            self.show_target_details(target)
        elif action == 'directions':
            self.show_directions_to_target(target)
        elif action == 'browse':
            self.browse_building_items(target)
        elif action == 'knock':
            self.knock_on_door(target)
        elif action == 'join':
            self.join_building_activity(target)
        elif action == 'talk':
            self.talk_to_character(target)
        elif action == 'follow':
            self.follow_character(target)
        elif action == 'trade':
            self.trade_with_character(target)
        elif action == 'move':
            self.move_to_position(target)
        elif action == 'inspect':
            self.inspect_area(target)
        elif action == 'marker':
            self.place_marker(target)
        else:
            print(f"Unknown action: {action}")

    def show_target_details(self, target):
        """Show detailed information about the target."""
        if hasattr(target, 'get'):  # Building
            info = self.get_building_info(target)
        elif hasattr(target, 'position'):  # Character
            info = self.get_character_info(target)
        else:
            info = {'name': 'Unknown', 'type': 'Unknown'}
            
        mouse_pos = pygame.mouse.get_pos()
        self.info_panel.show(info, mouse_pos)

    def show_directions_to_target(self, target):
        """Show directions to the target location."""
        if hasattr(target, 'get') and 'rect' in target:
            target_pos = (target['rect'].centerx, target['rect'].centery)
            print(f"Directions to {target.get('name', 'Unknown')}: {target_pos}")
        else:
            print("Cannot provide directions to this target")

    def browse_building_items(self, building):
        """Browse items available in a building."""
        print(f"Browsing items in {building.get('name', 'Unknown Building')}")
        # This would integrate with an inventory/shop system

    def knock_on_door(self, building):
        """Knock on a building's door."""
        print(f"Knocking on the door of {building.get('name', 'Unknown Building')}")
        # This would trigger character interactions

    def join_building_activity(self, building):
        """Join an activity at a building."""
        print(f"Joining activity at {building.get('name', 'Unknown Building')}")
        # This would integrate with the activity system

    def talk_to_character(self, character):
        """Initiate conversation with a character."""
        name = getattr(character, 'name', 'Unknown Character')
        print(f"Starting conversation with {name}")
        # This would integrate with the dialogue system

    def follow_character(self, character):
        """Follow a character."""
        name = getattr(character, 'name', 'Unknown Character')
        print(f"Following {name}")
        # This would update pathfinding to follow the target

    def trade_with_character(self, character):
        """Initiate trade with a character."""
        name = getattr(character, 'name', 'Unknown Character')
        print(f"Initiating trade with {name}")
        # This would open a trade interface

    def move_to_position(self, position):
        """Move selected character to position."""
        if self.selected_character:
            print(f"Moving {self.selected_character.name} to {position}")
            # This would update character pathfinding
        else:
            print("No character selected to move")

    def inspect_area(self, position):
        """Inspect the area at the given position."""
        print(f"Inspecting area at {position}")
        # This would show area information

    def place_marker(self, position):
        """Place a marker at the given position."""
        print(f"Placing marker at {position}")
        # This would add a visual marker to the map

    def enter_building(self, building):
        """Enter a building and interact with it."""
        if building:
            print(f"Entering {building.get('name', 'Unknown Building')}")
            # This would trigger building-specific interactions

    def is_building(self, position):
        # Check if a building is at the clicked position using Building objects
        buildings_at_pos = self.get_buildings_at_position(position)
        if buildings_at_pos:
            return buildings_at_pos[0]  # Return the first building found
            
        # Fall back to legacy building check
        for building in self.map_data.get("buildings", []):
            if "rect" in building and building["rect"].collidepoint(position):
                return building
        return None

<<<<<<< HEAD

=======
    def enter_building(self, position):
        # Enter a building and interact with it
        building = self.is_building(position)
        if building:
            # Handle Building objects vs legacy building data
            if hasattr(building, 'name'):
                building_name = building.name
                print(f"Entering {building_name}")
                
                # Show available activities
                if hasattr(building, 'get_available_activities'):
                    activities = building.get_available_activities()
                    if activities:
                        print(f"Available activities: {', '.join(activities)}")
                        
                # Show location properties
                if hasattr(building, 'get_security_level'):
                    security = building.get_security_level()
                    popularity = building.get_popularity_level()
                    print(f"Security level: {security}, Popularity: {popularity}")
            else:
                # Legacy building data
                building_name = building.get('name', 'Unknown Building')
                print(f"Entering {building_name}")
    
    def find_safe_locations(self, min_security=7):
        """Find locations with high security for characters seeking safety"""
        return self.get_building_by_location_properties(min_security=min_security)
    
    def find_popular_locations(self, min_popularity=6):
        """Find popular locations for social characters"""
        return self.get_building_by_location_properties(min_popularity=min_popularity)
    
    def find_locations_with_activity(self, activity):
        """Find locations that offer a specific activity"""
        return self.get_building_by_location_properties(required_activities=[activity])
    
    def get_location_recommendations_for_character(self, character_traits):
        """Get location recommendations based on character traits"""
        recommendations = []
        
        # Safety-seeking characters prefer secure locations
        if character_traits.get('risk_aversion', 5) > 7:
            safe_locations = self.find_safe_locations(min_security=7)
            recommendations.extend([(loc, 'safety') for loc in safe_locations])
        
        # Social characters prefer popular locations
        if character_traits.get('sociability', 5) > 7:
            popular_locations = self.find_popular_locations(min_popularity=6)
            recommendations.extend([(loc, 'social') for loc in popular_locations])
        
        # Rest-seeking characters prefer houses with rest activities
        if character_traits.get('energy_level', 5) < 3:
            rest_locations = self.find_locations_with_activity('rest')
            recommendations.extend([(loc, 'rest') for loc in rest_locations])
            
        return recommendations
>>>>>>> 7d41ec73


class AStarPathfinder:
    def __init__(self, map_data):
        self.map_data = map_data
        self.grid = self.create_grid(map_data)

    def create_grid(self, map_data):
        # Create a grid for pathfinding based on map data
        grid = []
        for y in range(map_data["height"]):
            row = []
            for x in range(map_data["width"]):
                row.append(0)  # 0 for walkable, 1 for non-walkable
            grid.append(row)

        for building in map_data["buildings"]:
            for y in range(building["rect"].top, building["rect"].bottom):
                for x in range(building["rect"].left, building["rect"].right):
                    grid[y][x] = 1

        return grid

    def find_path(self, start, goal):
        # Implement A* algorithm to find path from start to goal
        open_set = []
        heapq.heappush(open_set, (0, start))
        came_from = {}
        g_score = {start: 0}
        f_score = {start: self.heuristic(start, goal)}

        while open_set:
            _, current = heapq.heappop(open_set)

            if current == goal:
                return self.reconstruct_path(came_from, current)

            for neighbor in self.get_neighbors(current):
                tentative_g_score = g_score[current] + 1
                if neighbor not in g_score or tentative_g_score < g_score[neighbor]:
                    came_from[neighbor] = current
                    g_score[neighbor] = tentative_g_score
                    f_score[neighbor] = g_score[neighbor] + self.heuristic(
                        neighbor, goal
                    )
                    heapq.heappush(open_set, (f_score[neighbor], neighbor))

        return []

    def heuristic(self, a, b):
        return abs(a[0] - b[0]) + abs(a[1] - b[1])

    def get_neighbors(self, node):
        neighbors = [
            (node[0] + 1, node[1]),
            (node[0] - 1, node[1]),
            (node[0], node[1] + 1),
            (node[0], node[1] - 1),
        ]
        return [n for n in neighbors if self.is_walkable(n)]

    def is_walkable(self, node):
        x, y = node
        return (
            0 <= x < len(self.grid[0])
            and 0 <= y < len(self.grid)
            and self.grid[y][x] == 0
        )

    def reconstruct_path(self, came_from, current):
        path = [current]
        while current in came_from:
            current = came_from[current]
            path.append(current)
        path.reverse()
        return path


class EnhancedAStarPathfinder:
    def __init__(self, map_data):
        self.map_data = map_data
        self.grid = self.create_grid(map_data)
        self.dynamic_obstacles = set()
        self.movement_costs = {}  # Different terrain movement costs
        self.path_smoothing = True  # Enable path smoothing

    def create_grid(self, map_data):
        """Create a grid for pathfinding with terrain costs"""
        grid = []
        for y in range(map_data["height"]):
            row = []
            for x in range(map_data["width"]):
                # Default terrain cost (0 = walkable, higher numbers = more expensive)
                terrain_cost = map_data.get("terrain", {}).get((x, y), 1)
                row.append(terrain_cost)
            grid.append(row)

        # Mark buildings as non-walkable
        for building in map_data["buildings"]:
            for y in range(building["rect"].top, building["rect"].bottom):
                for x in range(building["rect"].left, building["rect"].right):
                    if 0 <= y < len(grid) and 0 <= x < len(grid[0]):
                        grid[y][x] = float('inf')  # Impassable

        return grid

    def add_dynamic_obstacle(self, position: Tuple[int, int]):
        """Add a dynamic obstacle"""
        self.dynamic_obstacles.add(position)

    def remove_dynamic_obstacle(self, position: Tuple[int, int]):
        """Remove a dynamic obstacle"""
        self.dynamic_obstacles.discard(position)

    def find_path(self, start: Tuple[int, int], goal: Tuple[int, int]) -> List[Tuple[int, int]]:
        """Enhanced A* algorithm with dynamic obstacles and jump point search optimization"""
        if not self.is_walkable(start) or not self.is_walkable(goal):
            logging.warning(f"Invalid start {start} or goal {goal} for pathfinding")
            return []

        # Use Jump Point Search for better performance on open areas
        if self.should_use_jps(start, goal):
            return self.jump_point_search(start, goal)
        else:
            return self.standard_astar(start, goal)

    def should_use_jps(self, start: Tuple[int, int], goal: Tuple[int, int]) -> bool:
        """Determine if Jump Point Search should be used"""
        # Use JPS for longer distances with fewer obstacles
        distance = abs(start[0] - goal[0]) + abs(start[1] - goal[1])
        obstacle_density = len(self.dynamic_obstacles) / (self.map_data["width"] * self.map_data["height"])
        return distance > 20 and obstacle_density < 0.1

    def jump_point_search(self, start: Tuple[int, int], goal: Tuple[int, int]) -> List[Tuple[int, int]]:
        """Jump Point Search implementation for faster pathfinding"""
        open_set = []
        heapq.heappush(open_set, (0, start))
        came_from = {}
        g_score = {start: 0}
        f_score = {start: self.heuristic(start, goal)}

        directions = [(-1, -1), (-1, 0), (-1, 1), (0, -1), (0, 1), (1, -1), (1, 0), (1, 1)]

        while open_set:
            _, current = heapq.heappop(open_set)

            if current == goal:
                path = self.reconstruct_path(came_from, current)
                return self.smooth_path(path) if self.path_smoothing else path

            # Find jump points in all directions
            for dx, dy in directions:
                jump_point = self.jump(current, (dx, dy), goal)
                if jump_point:
                    new_cost = g_score[current] + self.heuristic(current, jump_point)

                    if jump_point not in g_score or new_cost < g_score[jump_point]:
                        came_from[jump_point] = current
                        g_score[jump_point] = new_cost
                        f_score[jump_point] = new_cost + self.heuristic(jump_point, goal)
                        heapq.heappush(open_set, (f_score[jump_point], jump_point))

        return []

    def jump(self, current: Tuple[int, int], direction: Tuple[int, int], goal: Tuple[int, int]) -> Optional[Tuple[int, int]]:
        """Jump function for Jump Point Search"""
        x, y = current
        dx, dy = direction

        next_x, next_y = x + dx, y + dy

        if not self.is_walkable((next_x, next_y)):
            return None

        if (next_x, next_y) == goal:
            return (next_x, next_y)

        # Check for forced neighbors (indicating a jump point)
        if self.has_forced_neighbors((next_x, next_y), direction):
            return (next_x, next_y)

        # Diagonal movement
        if dx != 0 and dy != 0:
            # Check horizontal and vertical jumps
            if self.jump((next_x, next_y), (dx, 0), goal) or self.jump((next_x, next_y), (0, dy), goal):
                return (next_x, next_y)

        # Continue jumping in the same direction
        return self.jump((next_x, next_y), direction, goal)

    def has_forced_neighbors(self, position: Tuple[int, int], direction: Tuple[int, int]) -> bool:
        """Check if a position has forced neighbors (jump point condition)"""
        x, y = position
        dx, dy = direction

        if dx == 0 or dy == 0:  # Straight movement
            if dx == 0:  # Vertical movement
                return (not self.is_walkable((x - 1, y - dy)) and self.is_walkable((x - 1, y))) or \
                       (not self.is_walkable((x + 1, y - dy)) and self.is_walkable((x + 1, y)))
            else:  # Horizontal movement
                return (not self.is_walkable((x - dx, y - 1)) and self.is_walkable((x, y - 1))) or \
                       (not self.is_walkable((x - dx, y + 1)) and self.is_walkable((x, y + 1)))
        else:  # Diagonal movement
            return (not self.is_walkable((x - dx, y)) and self.is_walkable((x - dx, y + dy))) or \
                   (not self.is_walkable((x, y - dy)) and self.is_walkable((x + dx, y - dy)))

    def standard_astar(self, start: Tuple[int, int], goal: Tuple[int, int]) -> List[Tuple[int, int]]:
        """Standard A* algorithm with terrain costs"""
        open_set = []
        heapq.heappush(open_set, (0, start))
        came_from = {}
        g_score = {start: 0}
        f_score = {start: self.heuristic(start, goal)}

        while open_set:
            _, current = heapq.heappop(open_set)

            if current == goal:
                path = self.reconstruct_path(came_from, current)
                return self.smooth_path(path) if self.path_smoothing else path

            for neighbor in self.get_neighbors(current):
                # Calculate movement cost including terrain
                movement_cost = self.get_movement_cost(current, neighbor)
                tentative_g_score = g_score[current] + movement_cost

                if neighbor not in g_score or tentative_g_score < g_score[neighbor]:
                    came_from[neighbor] = current
                    g_score[neighbor] = tentative_g_score
                    f_score[neighbor] = g_score[neighbor] + self.heuristic(neighbor, goal)
                    heapq.heappush(open_set, (f_score[neighbor], neighbor))

        return []

    def get_movement_cost(self, from_pos: Tuple[int, int], to_pos: Tuple[int, int]) -> float:
        """Calculate movement cost between two positions"""
        base_cost = 1.0

        # Diagonal movement costs more
        if abs(from_pos[0] - to_pos[0]) + abs(from_pos[1] - to_pos[1]) == 2:
            base_cost = 1.414  # sqrt(2)

        # Add terrain cost
        x, y = to_pos
        if 0 <= y < len(self.grid) and 0 <= x < len(self.grid[0]):
            terrain_cost = self.grid[y][x]
            if terrain_cost == float('inf'):
                return float('inf')
            base_cost *= terrain_cost

        return base_cost

    def smooth_path(self, path: List[Tuple[int, int]]) -> List[Tuple[int, int]]:
        """Smooth the path by removing unnecessary waypoints"""
        if len(path) <= 2:
            return path

        smoothed = [path[0]]
        i = 0

        while i < len(path) - 1:
            j = len(path) - 1

            # Find the farthest visible point
            while j > i + 1:
                if self.line_of_sight(path[i], path[j]):
                    break
                j -= 1

            smoothed.append(path[j])
            i = j

        return smoothed

    def line_of_sight(self, start: Tuple[int, int], end: Tuple[int, int]) -> bool:
        """Check if there's a clear line of sight between two points"""
        x0, y0 = start
        x1, y1 = end

        # Bresenham's line algorithm
        dx = abs(x1 - x0)
        dy = abs(y1 - y0)

        sx = 1 if x0 < x1 else -1
        sy = 1 if y0 < y1 else -1

        err = dx - dy

        while True:
            if not self.is_walkable((x0, y0)):
                return False

            if x0 == x1 and y0 == y1:
                break

            e2 = 2 * err

            if e2 > -dy:
                err -= dy
                x0 += sx

            if e2 < dx:
                err += dx
                y0 += sy

        return True

    def heuristic(self, a: Tuple[int, int], b: Tuple[int, int]) -> float:
        """Improved heuristic function (octile distance for 8-directional movement)"""
        dx = abs(a[0] - b[0])
        dy = abs(a[1] - b[1])
        return max(dx, dy) + (1.414 - 1) * min(dx, dy)

    def get_neighbors(self, node: Tuple[int, int]) -> List[Tuple[int, int]]:
        """Get 8-directional neighbors"""
        x, y = node
        neighbors = []

        # 8-directional movement
        for dx in [-1, 0, 1]:
            for dy in [-1, 0, 1]:
                if dx == 0 and dy == 0:
                    continue

                new_x, new_y = x + dx, y + dy
                if self.is_walkable((new_x, new_y)):
                    # Check for corner cutting in diagonal movement
                    if dx != 0 and dy != 0:
                        if not self.is_walkable((x + dx, y)) or not self.is_walkable((x, y + dy)):
                            continue
                    neighbors.append((new_x, new_y))

        return neighbors

    def is_walkable(self, node: Tuple[int, int]) -> bool:
        """Check if a node is walkable considering dynamic obstacles"""
        x, y = node

        # Check bounds
        if not (0 <= x < len(self.grid[0]) and 0 <= y < len(self.grid)):
            return False

        # Check static obstacles
        if self.grid[y][x] == float('inf'):
            return False

        # Check dynamic obstacles
        if (x, y) in self.dynamic_obstacles:
            return False

        return True

    def reconstruct_path(self, came_from: Dict, current: Tuple[int, int]) -> List[Tuple[int, int]]:
        """Reconstruct path from came_from dictionary"""
        path = [current]
        while current in came_from:
            current = came_from[current]
            path.append(current)
        path.reverse()
        return path


# Example usage
if __name__ == "__main__":
    pygame.init()
    screen = pygame.display.set_mode((800, 600))
    clock = pygame.time.Clock()
    running = True

    # Initialize the Map Controller
    map_controller = MapController(
        "path_to_map_image.png",
        map_data={
            "width": 100,
            "height": 100,
            "buildings": [
                {"name": "Town Hall", "rect": pygame.Rect(100, 150, 50, 50)},
                # Add more buildings with their positions and sizes
            ],
        },
    )

    # Main game loop
    while running:
        for event in pygame.event.get():
            if event.type == pygame.QUIT:
                running = False
            else:
                map_controller.handle_event(event)

        map_controller.update(clock.tick() / 1000.0)
        map_controller.render(screen)
        pygame.display.flip()

    pygame.quit()<|MERGE_RESOLUTION|>--- conflicted
+++ resolved
@@ -213,13 +213,11 @@
         self.path_cache = {}  # Cache for computed paths
         self.cache_timeout = 5.0  # Cache timeout in seconds
         
-<<<<<<< HEAD
         # New interactive components
         self.info_panel = InfoPanel(0, 0)
         self.context_menu = ContextMenu()
         self.selected_building = None
         self.selected_location = None
-=======
         # Location and POI management
         self.location_manager = LocationManager()
         self.points_of_interest = []  # List of PointOfInterest objects
@@ -298,7 +296,6 @@
             matching_buildings.append(building)
         
         return matching_buildings
->>>>>>> 7d41ec73
 
     def add_dynamic_obstacle(self, position: Tuple[int, int]):
         """Add a dynamic obstacle that can be updated in real-time"""
@@ -515,14 +512,7 @@
         # Render the map image
         surface.blit(self.map_image, (0, 0))
 
-<<<<<<< HEAD
-        # Render buildings on the map
-        for building in self.map_data["buildings"]:
-            color = (150, 150, 150)
-            if building == self.selected_building:
-                color = (100, 200, 100)  # Highlight selected building
-            pygame.draw.rect(surface, color, building["rect"])
-=======
+
         # Render locations (optional - for debugging or special visualization)
         for location in self.location_manager.locations:
             # Draw location boundaries with different colors based on properties
@@ -539,7 +529,10 @@
 
 #         # Render buildings on the map
 #         for building in self.map_data["buildings"]:
-#             pygame.draw.rect(surface, (150, 150, 150), building["rect"])
+#             color = (150, 150, 150)
+#             if building == self.selected_building:
+#                 color = (100, 200, 100)  # Highlight selected building
+#             pygame.draw.rect(surface, color, building["rect"])
         # Render buildings on the map using Building objects
         for building in self.buildings:
             location = building.get_location()
@@ -563,7 +556,6 @@
             for building in self.map_data.get("buildings", []):
                 if "rect" in building:
                     pygame.draw.rect(surface, (150, 150, 150), building["rect"])
->>>>>>> 7d41ec73
 
         # Render characters on the map
         for character in self.characters.values():
@@ -574,12 +566,10 @@
             pygame.draw.circle(
                 surface, (255, 0, 0), self.selected_character.position, 10, 2
             )
-<<<<<<< HEAD
             
         # Render interactive UI components
         self.context_menu.render(surface)
         self.info_panel.render(surface)
-=======
     
     def _get_building_color(self, building):
         """Get color for building based on its properties"""
@@ -689,7 +679,6 @@
             f"Available: {'Yes' if poi.get_info()['available'] else 'No'}",
             f"Description: {poi.description[:20]}..."
         ]
->>>>>>> 7d41ec73
 
     def update(self, dt):
         # Update each character's position on the map
@@ -719,7 +708,6 @@
     def handle_event(self, event):
         # Handle events like mouse clicks or key presses
         if event.type == pygame.MOUSEBUTTONDOWN:
-<<<<<<< HEAD
             if event.button == 1:  # Left click
                 self.handle_left_click(event.pos)
             elif event.button == 3:  # Right click
@@ -741,18 +729,15 @@
         self.hide_ui_elements()
         
         # Determine what is at the clicked position
-=======
             self.handle_click(event.pos)
 
     def handle_click(self, position):
         # Determine what is at the clicked position (priority order)
->>>>>>> 7d41ec73
         char_id = self.is_character(position)
         building = self.is_building(position)
         
         if char_id:
             self.select_character(char_id)
-<<<<<<< HEAD
         elif building:
             self.select_building(building, position)
         else:
@@ -783,7 +768,6 @@
         self.selected_character = None
         self.selected_building = None
         self.selected_location = None
-=======
             return
 
         # Check for POI click
@@ -860,7 +844,6 @@
             options.append("Move here")
 
         return options
->>>>>>> 7d41ec73
 
     def update_character_position(self, character_id, dt):
         # Update character positions based on pathfinding
@@ -1122,9 +1105,7 @@
                 return building
         return None
 
-<<<<<<< HEAD
-
-=======
+
     def enter_building(self, position):
         # Enter a building and interact with it
         building = self.is_building(position)
@@ -1182,7 +1163,6 @@
             recommendations.extend([(loc, 'rest') for loc in rest_locations])
             
         return recommendations
->>>>>>> 7d41ec73
 
 
 class AStarPathfinder:

"""GOAP System Structure
Define Goals:
Goals are end states that the character aims to achieve. These could range from personal (e.g., improve a relationship, learn a skill) to professional (e.g., get a promotion, change careers).
Define Actions:
Each action available to the character should have conditions (requirements to be able to perform the action) and effects (results of performing the action). Actions are the building blocks of the plans that GOAP will create.
Planning Algorithm:
The planner takes the current state of the world (including the character's state) and a goal, and it generates a plan that outlines the sequence of actions needed to achieve that goal.
This involves searching through the space of possible actions to find a sequence that transitions the character from their current state to the goal state with minimal cost.
Integrating Graph Analysis
The graph analysis provides a dynamic view of the character’s world, including relationships, interests, and historical interactions, which are crucial for setting realistic goals and conditions for actions.

Example Steps for Integration:
Graph-Based Condition Setting:
Use the output from the graph analysis to set conditions for actions. For example, if the goal is to improve a relationship, the condition might be that the relationship strength is below a certain threshold.
Graph-Based Effect Prediction:
Predict the potential effects of actions on the character’s network by simulating changes in the graph. For instance, attending social events might strengthen certain relationships.
Feedback Loop:
Post-action, update the graph based on the outcomes, which then informs future GOAP planning.

Further Development
Action Definitions: Further detail actions with specific conditions and effects based on the character’s attributes and the graph analysis.
Cost Functions: Integrate a cost function to select the optimal path among several possibilities.
Real-Time Adjustments: Allow the GOAP system to adjust plans in real-time based on new information or changes in the game state, using continuous feedback from the graph analysis.

3. GOAP System and Graph Analysis
Where it happens: goap_system.py and graph_manager.py
What happens: The GOAP planner uses the graph to analyze relationships and preferences, and formulates a plan consisting of a sequence of actions that maximize the character’s utility for the day.
"""

from tiny_types import Goal, Character, GraphManager
from actions import Action, State

# from tiny_graph_manager import GraphManager

from heapq import heappush, heappop

import tiny_utility_functions as util_funcs

import logging
import importlib

logging.basicConfig(level=logging.DEBUG)

# Constants for utility calculations
UTILITY_SCALING_FACTOR = 0.1
UTILITY_INFLUENCE_FACTOR = 0.05


class Plan:
    """
    Represents a plan for a character in the game.

    Attributes:
        name (str): The name of the plan.
        goals (list): A list of goals that are part of the plan.
        actions (list): A list of actions that are part of the plan.
        current_goal_index (int): Index of the current goal being evaluated.
        current_action_index (int): Index of the current action being evaluated.
        completed_actions (set): Set of completed actions.
    """

    def __init__(self, name, goals=None, actions=None, graph_manager=None):
        self.name = name
        self.goals = goals if goals is not None else []
        self.action_queue = []
        self.graph_manager = graph_manager
        self.current_goal_index = 0
        self.completed_actions = set()
        self.current_action_index = 0
        self._action_counter = 0
        self._failure_count = {}
        self._max_retries = 3
        self._replan_count = 0
        self._max_replans = 5

        if actions is not None:
            for action in actions:
                self.add_action(
                    action["action"], action["priority"], action["dependencies"]
                )

    def add_goal(self, goal):
        self.goals.append(goal)

    def add_action(self, action, priority=0, dependencies=None):
        if dependencies is None:
            dependencies = []

        # Add counter to ensure unique ordering when priorities are equal
        counter = getattr(self, '_action_counter', 0)
        self._action_counter = counter + 1
        heappush(self.action_queue, (priority, counter, action, dependencies))
 

    def evaluate(self):
        """
        Evaluates the plan by checking the completion status of goals and actions.
        """
        for goal in self.goals:
            if not goal.check_completion():
                return False
        return True

    def replan(self):
        """

        Replans the sequence of actions based on the current game state with cost-aware prioritization.

        Replans the sequence of actions based on the current game state.
        Now generates alternative action sequences instead of just re-sorting.
 
        """
        self._replan_count += 1
        if self._replan_count > self._max_replans:
            print(f"Maximum replanning attempts ({self._max_replans}) reached for plan {self.name}")
            return False
            
        print(f"Replanning based on new game state... (attempt {self._replan_count})")

        # Clear current action queue to rebuild with updated priorities
        old_queue = list(self.action_queue)
        self.action_queue = []
        self._action_counter = 0

        # If we have a graph manager and goals, try to generate new action sequences
        if self.graph_manager and self.goals:
            try:
                current_goal = self.goals[self.current_goal_index] if self.current_goal_index < len(self.goals) else None
                if current_goal and hasattr(self.graph_manager, 'plan_actions'):
                    # Try to get new action plan from GOAP planner
                    from actions import State
                    # Construct a meaningful current state based on game data
                    current_state_data = {
                        "character_health": self.graph_manager.character.health,
                        "character_energy": self.graph_manager.character.energy,
                        "environment_conditions": self.graph_manager.get_environment_conditions(),
                        "goal_progress": {goal.name: goal.progress for goal in self.goals}
                    }
                    current_state = State(current_state_data)
                    available_actions = [action for _, _, action, _ in old_queue if action.name not in self.completed_actions]
                    
                    new_plan = self.graph_manager.plan_actions(None, current_goal, current_state, available_actions)
                    if new_plan:
                        print("Generated new action sequence from GOAP planner")
                        for i, action in enumerate(new_plan):
                            # Higher priority (lower number) for earlier actions in plan
                            self.add_action(action, priority=i+1)
                        return True
            except Exception as e:
                print(f"Failed to generate new action sequence: {e}")


        # Fallback: Re-evaluate and re-prioritize existing actions
        failed_actions = set()
        for priority, counter, action, dependencies in old_queue:
 
            # Skip actions that are already completed
            if action.name in self.completed_actions:
                continue
                
            # Track failed actions to deprioritize them
            failure_count = self._failure_count.get(action.name, 0)
            if failure_count >= self._max_retries:
                failed_actions.add(action.name)
                continue

 
            # Calculate new priority using utility functions
            new_priority = self._calculate_action_priority(action, priority)

            # Re-calculate priority based on current state
           # new_priority = priority
            
            # Penalize actions that have failed before
            if failure_count > 0:
                new_priority += failure_count * 2  # Increase priority number (lower priority)
 

            # Re-add action with updated priority
            heappush(self.action_queue, (new_priority, id(action), action, dependencies))

    def _calculate_action_priority(self, action, old_priority):
        """
        Calculate action priority using cost and utility functions.
        Lower priority number = higher actual priority in heapq.
        
        Args:
            action: Action to prioritize
            old_priority: Previous priority value
            
        Returns:
            float: New priority value (lower is better)
        """
        try:
            # Import utility functions
            import tiny_utility_functions as util_funcs
            
            # Get character state if available
            character_state = {}
            current_goal = None
            
            if self.goals and self.current_goal_index < len(self.goals):
                current_goal = self.goals[self.current_goal_index]
                
            # Use utility evaluation to determine priority
            if hasattr(action, 'cost'):
                base_cost = action.cost
            else:
                base_cost = 1.0
                
            # Calculate utility for this action
            utility = 0.0
            if character_state:  # Only if we have state information
                utility = util_funcs.calculate_action_utility(character_state, action, current_goal)
            
            # Convert to priority (lower utility = higher priority cost)
            # Combine base cost with utility consideration
            priority = base_cost - (utility * self.UTILITY_INFLUENCE_FACTOR)  # Small utility influence
            
            # Adjust priority based on action urgency and current goal progress
            if hasattr(action, "urgency"):
                priority = priority / max(action.urgency, 0.1)
                
            return max(0.1, priority)  # Ensure positive priority
            
        except Exception as e:
            print(f"Warning: Error calculating action priority: {e}")
            # Fallback to basic cost-based priority
            if hasattr(action, "cost") and hasattr(action, "urgency"):
 
                return action.cost / max(action.urgency, 0.1)
            else:
                return old_priority

                new_priority = (action.cost / max(action.urgency, 0.1)) + (failure_count * 2)

            # Re-add action with updated priority
            self.add_action(action, new_priority, dependencies)
            
        if failed_actions:
            print(f"Skipped permanently failed actions: {failed_actions}")
            
        return True
 

    def execute(self):
        """
        Execute the plan with enhanced robustness and retry mechanisms.
        """
        plan_start_time = getattr(self, '_start_time', 0)
        max_execution_time = 300  # 5 minutes max
        
        while self.current_goal_index < len(self.goals):
            current_goal = self.goals[self.current_goal_index]
 
            if not current_goal.check_completion():
                while self.action_queue:
                    priority, action_id, current_action, dependencies = heappop(self.action_queue)
                    if all(dep in self.completed_actions for dep in dependencies):
                        if current_action.preconditions_met():
                            success = current_action.execute(
                                target=current_action.target,
                                initiator=current_action.initiator,
                            )
                            if success:
                                self.completed_actions.add(current_action.name)
                                break
                            else:
                                self.handle_failure(current_action)
                                return False

            
            # Check if goal is already completed
            if current_goal.check_completion():
                print(f"Goal {current_goal.name if hasattr(current_goal, 'name') else 'unnamed'} already completed")
 
                self.current_goal_index += 1
                continue
            
            # Only replan if we have no actions or after failures
            if not self.action_queue or self._replan_count == 0:
                replan_success = self.replan()
                if not replan_success:
                    print(f"Failed to replan for goal {current_goal.name if hasattr(current_goal, 'name') else 'unnamed'}")
                    return False
            
            # Try to execute actions for current goal
            goal_achieved = False
            actions_attempted = 0
            max_actions_per_goal = 10
            
            while self.action_queue and not goal_achieved and actions_attempted < max_actions_per_goal:
                priority, counter, current_action, dependencies = heappop(self.action_queue)
                actions_attempted += 1
                
                # Check dependencies
                if not all(dep in self.completed_actions for dep in dependencies):
                    print(f"Action {current_action.name} dependencies not met: {dependencies}")
                    continue
                
                # Check preconditions
                if not current_action.preconditions_met():
                    print(f"Action {current_action.name} preconditions not met")
                    continue
                
                # Execute the action with retry logic
                success = self._execute_action_with_retry(current_action)
                
                if success:
                    self.completed_actions.add(current_action.name)
                    print(f"Action {current_action.name} completed successfully")
                    
                    # Check if goal is now completed
                    if current_goal.check_completion():
                        goal_achieved = True
                        print(f"Goal achieved after completing action {current_action.name}")
                        break
                else:
                    # Handle action failure
                    if not self._handle_action_failure(current_action):
                        print(f"Failed to handle failure of action {current_action.name}")
                        return False
            
            if goal_achieved or current_goal.check_completion():
                self.current_goal_index += 1
                self._replan_count = 0  # Reset replan count for next goal
            else:
                print(f"Could not achieve goal {current_goal.name if hasattr(current_goal, 'name') else 'unnamed'}")
                return False
                
        self.handle_success()
        return True
        
    def _execute_action_with_retry(self, action):
        """
        Execute an action with retry logic and exponential backoff.
        """
        max_retries = 3
        base_delay = 0.1  # Base delay in seconds
        
        for attempt in range(max_retries + 1):
            try:
                print(f"Executing action {action.name} (attempt {attempt + 1})")
                # Try different execute method signatures
                try:
                    success = action.execute()
                except TypeError:
                    # Fallback to execute with parameters
                    success = action.execute(
                        target=getattr(action, 'target', None),
                        initiator=getattr(action, 'initiator', None),
                    )
                
                if success:
                    # Reset failure count on success
                    if action.name in self._failure_count:
                        del self._failure_count[action.name]
                    return True
                else:
                    print(f"Action {action.name} returned failure")
                    
            except Exception as e:
                print(f"Action {action.name} raised exception: {e}")
            
            # Track failure
            self._failure_count[action.name] = self._failure_count.get(action.name, 0) + 1
            
            # If not the last attempt, wait before retrying
            if attempt < max_retries:
                import time
                delay = base_delay * (2 ** attempt)  # Exponential backoff
                print(f"Retrying action {action.name} in {delay:.2f} seconds...")
                time.sleep(delay)
        
        print(f"Action {action.name} failed after {max_retries + 1} attempts")
        return False
        
    def _handle_action_failure(self, action):
        """
        Handle action failure with intelligent recovery strategies.
        """
        failure_count = self._failure_count.get(action.name, 0)
        print(f"Handling failure of action {action.name} (failure count: {failure_count})")
        
        # If action has failed too many times, try to find alternative
        if failure_count >= self._max_retries:
            print(f"Action {action.name} has exceeded maximum retries, seeking alternative")
            alternative = self.find_alternative_action(action)
            if alternative:
                print(f"Found alternative action: {alternative['action'].name}")
                self.add_action(
                    alternative["action"],
                    alternative["priority"],
                    alternative["dependencies"],
                )
                return True
            else:
                print(f"No alternative found for action {action.name}")
                return False
        
        # Try replanning if we haven't exceeded replan limit
        if self._replan_count < self._max_replans:
            return self.replan()
        else:
            print(f"Maximum replanning attempts reached")
            return False

    def handle_failure(self, action):
        """
        Handles the failure of an action within the plan.
        This method is now mainly used for backward compatibility.
        The main failure handling is done in _handle_action_failure.
        """
        print(f"Action {action.name} failed. Re-evaluating plan.")
        return self._handle_action_failure(action)

    def handle_success(self):
        """
        Handles the successful completion of the plan.
        """
        print(f"Plan {self.name} successfully completed.")
        print(f"Total completed actions: {len(self.completed_actions)}")
        print(f"Total replanning attempts: {self._replan_count}")

    def find_alternative_action(self, failed_action):
        """
        Logic to find an alternative action for the failed action.
        Enhanced to use graph manager when available and prevent infinite loops.
        """
        print(f"Finding alternative action for {failed_action.name}")

        # Prevent infinite alternative creation
        if failed_action.name.count('alt_') >= 3:
            print(f"Too many alternative attempts for {failed_action.name}, stopping")
            return None

        # First try to use graph manager for intelligent alternatives
        if self.graph_manager and hasattr(self.graph_manager, 'find_alternative_actions'):
            try:
                alternatives = self.graph_manager.find_alternative_actions(failed_action)
                if alternatives:
                    print(f"Graph manager found {len(alternatives)} alternatives")
                    return alternatives[0]  # Return the best alternative
            except Exception as e:
                print(f"Graph manager alternative search failed: {e}")

        # Fallback: Create a mock alternative that just succeeds
        # This is a simple fallback for testing - in real implementation,
        # this would use more sophisticated alternative action generation
        alternative_name = f"alt_{failed_action.name}"

        try:
            # Create a simple mock alternative that succeeds
            class MockAlternativeAction:
                def __init__(self, name, original_action):
                    self.name = name
                    self.target = getattr(original_action, "target", None)
                    self.initiator = getattr(original_action, "initiator", None)
                    self.cost = getattr(original_action, "cost", 5) + 2
                    self.urgency = getattr(original_action, "urgency", 1)
                    self.effects = getattr(original_action, "effects", {})
                    self.related_skills = getattr(original_action, "related_skills", [])
                
                def preconditions_met(self):
                    return True
                
                def execute(self, target=None, initiator=None):
                    import random
                    success_probability = 0.8  # 80% chance of success
                    if random.random() < success_probability:
                        print(f"Mock alternative action {self.name} executed successfully")
                        return True
                    else:
                        print(f"Mock alternative action {self.name} failed")
                        return False

            alternative_action = MockAlternativeAction(alternative_name, failed_action)

            return {
                "action": alternative_action,
                "priority": 10,  # Lower priority than original (higher number)
                "dependencies": [],
            }
        except Exception as e:
            print(f"Could not create alternative action: {e}")
            return None

    def __str__(self):
        return f"Plan: {self.name} - Goals: {self.goals} - Actions: {self.action_queue} - Completed Actions: {self.completed_actions} - Current Goal Index: {self.current_goal_index} - Current Action Index: {self.current_action_index} - Completed: {self.evaluate()}"

    def __repr__(self):
        return f"Plan: {self.name} - Goals: {self.goals} - Actions: {self.action_queue} - Completed Actions: {self.completed_actions} - Current Goal Index: {self.current_goal_index} - Current Action Index: {self.current_action_index} - Completed: {self.evaluate()}"

    def __eq__(self, other):
        return (
            self.name == other.name
            and self.goals == other.goals
            and self.action_queue == other.action_queue
            and self.completed_actions == other.completed_actions
            and self.current_goal_index == other.current_goal_index
            and self.current_action_index == other.current_action_index
            and self.evaluate() == other.evaluate()
        )

    def __hash__(self):
        return hash(
            tuple(
                self.name,
                self.goals,
                self.action_queue,
                self.completed_actions,
                self.current_goal_index,
                self.current_action_index,
                self.evaluate(),
            )
        )


# # Example of using the Plan class with Goal and Action classes
# goal1 = Goal(
#     description="Find food",
#     character=character,
#     target=food_location,
#     score=10,
#     name="find_food",
#     completion_conditions=[...],
#     evaluate_utility=...,
#     difficulty=...,
#     completion_reward=...,
#     failure_penalty=...,
#     completion_message=...,
#     failure_message=...,
#     criteria=[...],
# )

# action1 = Action(
#     name="search_for_food",
#     preconditions={...},
#     effects={...},
#     cost=5,
#     target=food_location,
#     initiator=character,
# )

# action2 = Action(
#     name="hunt_for_animals",
#     preconditions={...},
#     effects={...},
#     cost=8,
#     target=forest_location,
#     initiator=character,
# )

# plan = Plan(name="Survival Plan")
# plan.add_goal(goal1)
# plan.add_action(action1, priority=2)
# plan.add_action(action2, priority=1, dependencies=["search_for_food"])

# plan.execute()


class GOAPPlanner:
    # Maximum length of plans to prevent overly complex planning
    MAX_PLAN_LENGTH = 10
    
    def __init__(self, graph_manager: "GraphManager"):
        try:
            GraphManager = importlib.import_module("tiny_graph_manager").GraphManager
        except ImportError:
            # Graph manager is optional for core GOAP functionality
            GraphManager = None
            
        self.graph_manager = graph_manager
        self.plans = {}

    def get_current_world_state(self, character):
        """
        Dynamically retrieves the current world state for a character.
        
        Args:
            character: The character object to get state for
            
        Returns:
            State: Current world state including character state and environment
        """
        try:
            # Get the character's current state
            character_state = character.get_state() if hasattr(character, 'get_state') else State({})
            
            # If we have a graph manager, enrich the state with world information
            if self.graph_manager:
                try:
                    # Get additional world context from graph manager
                    world_context = self.graph_manager.get_character_state(character.name)
                    
                    # Merge character state with world context
                    if hasattr(character_state, 'dict_or_obj'):
                        if isinstance(character_state.dict_or_obj, dict):
                            combined_state = character_state.dict_or_obj.copy()
                        else:
                            combined_state = {'character': character_state.dict_or_obj}
                    else:
                        combined_state = {'character': character}
                    
                    # Add world context
                    if isinstance(world_context, dict):
                        combined_state.update(world_context)
                    
                    return State(combined_state)
                except Exception as e:
                    logging.warning(f"Could not get world context from graph manager: {e}")
                    
            return character_state
            
        except Exception as e:
            logging.warning(f"Error getting current world state: {e}")
            # Return a minimal state as fallback
            return State({'character': character})

    def get_available_actions(self, character):
        """
        Dynamically retrieves available actions for a character based on current state.
        
        Args:
            character: The character object to get actions for
            
        Returns:
            list: List of Action objects available to the character
        """
        available_actions = []
        
        try:
            # Try to get actions from graph manager first (most comprehensive)
            if self.graph_manager and hasattr(self.graph_manager, 'get_possible_actions'):
                try:
                    graph_actions = self.graph_manager.get_possible_actions(character.name)
                    # Convert graph manager action format to Action objects if needed
                    for action_data in graph_actions:
                        if isinstance(action_data, dict):
                            # Convert dict format to action-like object
                            action_obj = ActionWrapper(
                                name=action_data.get('name', 'Unknown'),
                                cost=action_data.get('cost', 1),
                                effects=action_data.get('effects', []),
                                preconditions=action_data.get('preconditions', {}),
                                utility=action_data.get('utility', 0)
                            )
                            available_actions.append(action_obj)
                        else:
                            available_actions.append(action_data)
                except Exception as e:
                    logging.warning(f"Could not get actions from graph manager: {e}")
            
            # Try to get actions from strategy manager
            try:
                if self.strategy_manager:
                    strategy_actions = self.strategy_manager.get_daily_actions(character)
                    available_actions.extend(strategy_actions)
                else:
                    logging.warning("StrategyManager is not initialized.")
            except Exception as e:
                logging.warning(f"Could not get actions from strategy manager: {e}")
            
            # Add basic fallback actions if no actions were found
            if not available_actions:
                # Import Action class for fallback actions
                try:
                    Action = importlib.import_module("actions").Action
                    
                    # Create basic actions that any character can perform
                    rest_action = Action(
                        name="Rest",
                        preconditions={},
                        effects=[{"attribute": "energy", "change_value": 10}],
                        cost=0
                    )
                    available_actions.append(rest_action)
                    
                    idle_action = Action(
                        name="Idle", 
                        preconditions={},
                        effects=[],
                        cost=1
                    )
                    available_actions.append(idle_action)
                    
                except Exception as e:
                    logging.warning(f"Could not create fallback actions: {e}")
                    
        except Exception as e:
            logging.error(f"Error getting available actions: {e}")
            
        return available_actions

    def plan_actions(self, character, goal, current_state=None, actions=None):
        """

        Generates a plan of actions to achieve a goal from the current state using GOAP algorithm.
        Now dynamically retrieves current state and available actions if not provided.
 

        Args:
            character: The character for whom the plan is being generated.
            goal (Goal): The goal object with completion conditions.
            current_state (State, optional): The current state. If None, will be retrieved dynamically.
            actions (list, optional): A list of Action objects. If None, will be retrieved dynamically.

        Returns:
            list: A list of Action objects that form a plan to achieve the goal, or None if no plan found.
        """
 
        import heapq
        
        # Initialize the open list as a priority queue with (cost, counter, state, plan)
        # Counter ensures unique comparison for items with same cost
        open_list = [(0.0, 0, current_state, [])]
        visited_states = set()
        counter = 1  # Unique counter for each entry
        
        while open_list:
            current_cost, _, state, current_plan = heapq.heappop(open_list)

        # Dynamically retrieve current world state if not provided
        if current_state is None:
            current_state = self.get_current_world_state(character)
            logging.info(f"Dynamically retrieved world state for {getattr(character, 'name', 'character')}")
        
        # Dynamically retrieve available actions if not provided
        if actions is None:
            actions = self.get_available_actions(character)
            logging.info(f"Dynamically retrieved {len(actions)} available actions for {getattr(character, 'name', 'character')}")
        
        # Initialize the open list with the initial state
        open_list = [(current_state, [])]
        visited_states = set()
        max_iterations = 1000  # Prevent infinite loops
        iteration_count = 0

        while open_list and iteration_count < max_iterations:
            iteration_count += 1
            state, current_plan = open_list.pop(0)
 

            # Check if the current state satisfies the goal
            if self._goal_satisfied(goal, state):
                logging.info(f"Goal achieved with plan of {len(current_plan)} actions")
                return current_plan


        
            # Convert state to hashable format for visited check
            state_hash = self._hash_state(state)
            if state_hash in visited_states:
                continue
            visited_states.add(state_hash)

            # Limit plan length to prevent overly complex plans
            if len(current_plan) >= self.MAX_PLAN_LENGTH:
                continue
 

            for action in actions:
                # Check if action preconditions are met
                if self._action_applicable(action, state):
                    # Create new state by applying action effects
                    new_state = self._apply_action_effects(action, state)
                    new_plan = current_plan + [action]
                    
                    # Calculate cost using utility functions
                    action_cost = self._calculate_action_cost(action, state, character, goal)
                    total_cost = current_cost + action_cost
                    
                    # Add heuristic cost estimate to goal
                    heuristic_cost = self._estimate_cost_to_goal(new_state, goal, character)
                    priority_cost = total_cost + heuristic_cost
                    
                    heapq.heappush(open_list, (priority_cost, counter, new_state, new_plan))
                    counter += 1

 
        logging.warning(f"No plan found to achieve goal for {getattr(character, 'name', 'character')}")

        # If we exceeded max iterations or couldn't find a plan
        if iteration_count >= max_iterations:
            print(f"Warning: GOAP planning exceeded max iterations ({max_iterations})")
        
 
        return None  # If no plan is found

    def _goal_satisfied(self, goal, state):
        """Check if the goal is satisfied in the given state."""
        try:
            if hasattr(goal, 'check_completion'):
                return goal.check_completion(state)
            elif hasattr(goal, 'completion_conditions'):
                # Handle different types of completion conditions
                conditions = goal.completion_conditions
                if isinstance(conditions, dict):
                    return all(state.get(k, 0) >= v for k, v in conditions.items())
                elif isinstance(conditions, list):
                    return all(condition(state) if callable(condition) else True for condition in conditions)
            elif hasattr(goal, 'target_effects'):
 
                # Handle target_effects format - goal is satisfied when state reaches target values
                target_effects = goal.target_effects
                if isinstance(target_effects, dict):
                    for attribute, target_value in target_effects.items():
                        current_value = state.get(attribute, 0)
                        # Check if current value has reached the target
                        # The goal specifies the desired final value, not a change
                        if abs(current_value - target_value) > 0.1:  # Allow small tolerance
                            return False
                    return True

            return False
        except Exception as e:
            print(f"Warning: Error checking goal completion: {e}")
            return False

    def _action_applicable(self, action, state):
        """Check if an action's preconditions are met in the given state."""
        try:
            if hasattr(action, 'preconditions_met'):
                return action.preconditions_met()
            elif hasattr(action, 'preconditions'):
                # Handle different precondition formats
                preconditions = action.preconditions
                if isinstance(preconditions, list):
                    return all(
                        precond.check_condition(state) if hasattr(precond, 'check_condition')
                        else True for precond in preconditions
                    )
                elif isinstance(preconditions, dict):
                    return all(state.get(k, 0) >= v for k, v in preconditions.items())
            return True  # No preconditions means always applicable
        except Exception as e:
            print(f"Warning: Error checking action preconditions for {action.name}: {e}")
            return False

    def _apply_action_effects(self, action, state):
        """Apply action effects to create a new state."""
        try:
            # Create a copy of the current state
            new_state = State(state.dict_or_obj.copy() if hasattr(state, 'dict_or_obj') else state.copy())
            
            if hasattr(action, 'effects'):
                for effect in action.effects:
                    if isinstance(effect, dict):
                        attribute = effect.get('attribute')
                        change_value = effect.get('change_value', 0)
                        
                        if attribute:
                            current_value = new_state.get(attribute, 0)
                            if isinstance(change_value, (int, float)):
                                new_state[attribute] = current_value + change_value
                            elif isinstance(change_value, str) and change_value.startswith('set:'):
                                new_state[attribute] = change_value[4:]  # Remove 'set:' prefix
                            else:
                                new_state[attribute] = change_value
            
            return new_state
        except Exception as e:
            print(f"Warning: Error applying action effects for {action.name}: {e}")
            return state  # Return original state if effects can't be applied

    def _calculate_action_cost(self, action, state, character, goal):
        """
        Calculate the cost of an action using utility functions from tiny_utility_functions.
        Lower utility = higher cost (inverse relationship).
        
        Args:
            action: Action to evaluate
            state: Current state
            character: Character performing the action
            goal: Current goal (optional)
            
        Returns:
            float: Action cost (higher is worse)
        """
        try:
            # Import utility functions
            import tiny_utility_functions as util_funcs
            
            # Convert state to dictionary format if needed
            if hasattr(state, 'dict_or_obj'):
                state_dict = state.dict_or_obj if isinstance(state.dict_or_obj, dict) else {}
            elif hasattr(state, '__dict__'):
                state_dict = state.__dict__
            else:
                state_dict = {}
                
            # Create a goal object compatible with utility functions
            goal_obj = None
            if goal:
                if hasattr(goal, 'target_effects'):
                    goal_obj = goal
                else:
                    # Create a minimal goal object
                    goal_obj = util_funcs.Goal(
                        name=getattr(goal, 'name', 'UnknownGoal'),
                        target_effects=getattr(goal, 'target_effects', {}),
                        priority=getattr(goal, 'priority', 0.5)
                    )
            
            # Calculate utility using existing function
            utility = util_funcs.calculate_action_utility(state_dict, action, goal_obj)
            
            # Convert utility to cost (inverse relationship)
            # Add base cost to prevent negative costs
            base_cost = getattr(action, 'cost', 1.0)
            cost = base_cost - (utility * UTILITY_SCALING_FACTOR)  # Scale utility impact
            
            return max(0.1, cost)  # Ensure positive cost
            
        except Exception as e:
            # Fallback to simple cost if utility calculation fails
            return getattr(action, 'cost', 1.0)
    
    def _estimate_cost_to_goal(self, state, goal, character):
        """
        Estimate remaining cost to reach goal (heuristic for A* search).
        
        Args:
            state: Current state
            goal: Target goal
            character: Character
            
        Returns:
            float: Estimated cost to goal
        """
        try:
            if not goal or not hasattr(goal, 'target_effects') or not goal.target_effects:
                return 0.0
                
            # Convert state to dictionary format
            if hasattr(state, 'dict_or_obj'):
                state_dict = state.dict_or_obj if isinstance(state.dict_or_obj, dict) else {}
            elif hasattr(state, '__dict__'):
                state_dict = state.__dict__
            else:
                state_dict = {}
            
            # Calculate distance to goal based on target effects
            total_distance = 0.0
            for attribute, target_value in goal.target_effects.items():
                current_value = state_dict.get(attribute, 0.0)
                distance = abs(target_value - current_value)
                total_distance += distance
                
            # Simple heuristic: assume average action cost * rough number of actions needed
            if total_distance <= 0.1:  # Very close to goal
                return 0.0
                
            estimated_actions = max(1.0, total_distance / 0.5)  # Assume actions change ~0.5 per attribute
            average_action_cost = 1.0  # Conservative estimate
            
            return estimated_actions * average_action_cost
            
        except Exception:
            return 0.0  # Conservative fallback

    def _hash_state(self, state):
        """Convert state to a hashable format for visited state tracking."""
        try:
            if hasattr(state, '__hash__'):
                return hash(state)
            elif hasattr(state, 'dict_or_obj'):
                # For State objects, hash the underlying dict/object
                state_data = state.dict_or_obj
                if isinstance(state_data, dict):
                    return hash(tuple(sorted(state_data.items())))
                else:
                    return hash(str(state_data))  # Fallback to string representation
            else:
                return hash(str(state))  # Fallback to string representation
        except Exception as e:
            print(f"Warning: Error hashing state: {e}")
            return hash(str(state))  # Ultimate fallback

    def plan_for_character(self, character, goal):
        """
        Convenience method that automatically retrieves current world state and available actions
        for a character and generates a plan to achieve the specified goal.
        
        Args:
            character: The character for whom the plan is being generated.
            goal (Goal): The goal object with completion conditions.
            
        Returns:
            list: A list of Action objects that form a plan to achieve the goal, or None if no plan found.
        """
        return self.plan_actions(character, goal)

    @staticmethod
    def goap_planner(character, goal: Goal, char_state: State, actions: list):
        """
        Static method that delegates to instance method for backwards compatibility.
        
        Args:
            character: The character for whom the plan is being generated.
            goal (Goal): The goal object with completion conditions.
            char_state (State): The current state of the character.
            actions (list): A list of Action objects.

        Returns:
            list: A list of Action objects that form a plan to achieve the goal.
        """
        # Create a temporary planner instance with None graph_manager
        planner = GOAPPlanner(None)
        return planner.plan_actions(character, goal, char_state, actions)

    def calculate_goal_difficulty(self, character, goal: Goal):
        """
        Calculates the difficulty of achieving a given goal for a character.

        Args:
            character: The character for whom the goal difficulty is being calculated.
            goal (Goal): The goal for which the difficulty is being calculated.

        Returns:
            Dict: {
            "difficulty": difficulty,
            "calc_path_cost": calc_path_cost,
            "calc_goal_cost": calc_goal_cost,
            "action_viability_cost": action_viability_cost,
            "viable_paths": viable_paths,
            "shortest_path": shortest_path,
            "lowest_goal_cost_path": lowest_goal_cost_path,
            "shortest_path_goal_cost": shortest_path_goal_cost,
            "lowest_goal_cost_path_cost": lowest_goal_cost_path_cost,
        }
        """
        Character = importlib.import_module("tiny_characters").Character
        Goal = importlib.import_module("tiny_characters").Goal
        return self.graph_manager.calculate_goal_difficulty(goal, character)

    def evaluate_goal_importance(
        self, character: Character, goal: Goal, graph_manager: GraphManager, **kwargs
    ) -> float:
        """
        Evaluates the importance of a goal to a character based on the current game state, character's stats, and personal motives.

        :param character: Character object containing all attributes and current state.
        :param goal: Goal object containing the details of the goal.
        :param graph_manager: GraphManager object to access the game graph.
        :return: A float value representing the importance of the goal.
        """
        Character = importlib.import_module("tiny_characters").Character
        Goal = importlib.import_module("tiny_characters").Goal
        GraphManager = importlib.import_module("tiny_graph_manager").GraphManager
        logging.info(
            f"Evaluating importance of goal {goal.name} for character {character.name}"
        )
        # logging.debug(f"Character:\n {character}\n")
        # logging.debug(f"Goal:\n {goal}\n")
        for arg in kwargs:
            logging.debug(
                f"\nAdditional argument:\n {arg} \nof type {type(kwargs[arg])}"
            )
        # TODO: We need Machine Learning here
        # For now, implement a comprehensive heuristic-based approach

        # Fetch character attributes
        health = character.health_status
        hunger = character.hunger_level
        social_needs = character.social_wellbeing
        current_activity = (
            character.current_activity
        )  # Action class object of the current activity
        financial_status = character.wealth_money

        # Fetch goal attributes
        goal_benefit = goal.completion_reward
        goal_consequence = goal.failure_penalty
        goal_type = goal.goal_type  # Added to differentiate goal types

        # Fetch personal motives
        motives = character.motives
        social_factor = 0
        event_participation_factor = 0

        # Analyze character relationships if the character has been fully initialized
        if character._initialized:
            relationships = graph_manager.analyze_character_relationships(character)
            social_factor = sum(
                graph_manager.evaluate_relationship_strength(character, rel)
                for rel in relationships.keys()
            )

            # Implement the relationship analysis
            try:
                for rel_name, rel_data in relationships.items():
                    # Calculate how this goal impacts each relationship
                    if hasattr(graph_manager, "calculate_how_goal_impacts_character"):
                        impact = graph_manager.calculate_how_goal_impacts_character(
                            character, rel_name, goal
                        )

                        # Weight the impact by relationship strength
                        rel_strength = graph_manager.evaluate_relationship_strength(
                            character, rel_name
                        )
                        weighted_impact = impact * rel_strength

                        # Add to social factor (positive or negative)
                        social_factor += weighted_impact

                    # Consider relationship type and goals
                    if hasattr(rel_data, "relationship_type"):
                        rel_type = rel_data.relationship_type
                        if rel_type in ["family", "romantic"]:
                            # Family and romantic relationships have higher impact
                            social_factor *= 1.5
                        elif rel_type in ["friend", "colleague"]:
                            social_factor *= 1.2
                        elif rel_type in ["enemy", "rival"]:
                            # Negative relationships might actually motivate certain goals
                            if goal_type in ["competitive", "achievement"]:
                                social_factor += 10  # Boost competitive goals
            except Exception as e:
                logging.warning(
                    f"Error in relationship analysis for goal evaluation: {e}"
                )
                # Continue with basic social factor calculation
            #         goal, character
            #     )

            # Analyze location relevance and safety
            # location = graph_manager.G.nodes[character.name].get(
            #     "coordinates_location", None
            # )
            # location_factor = 0
            # safety_factor = 0
            # if location and goal.target_location:
            #     path = graph_manager.find_shortest_path(location, goal.target_location)
            #     location_factor = (
            #         1 / (len(path) + 1) if path else 0
            #     )  # Simplified proximity impact
            #     safety_factor = (
            #         1
            #         if graph_manager.check_safety_of_locations(goal.target_location)
            #         else 0
            #     )

            # Analyze event impact and participation
            current_events = [
                event for event in graph_manager.events.values() if event.is_active()
            ]
            event_participation_factor = sum(
                event.importance
                for event in current_events
                if self.graph_manager.G[character.name][event.name][
                    "participation_status"
                ]
                == True
            )

        # # Check if the path will achieve the goal
        # path_achieves_goal = graph_manager.will_path_achieve_goal(character.name, goal)

        # Add specific criteria based on goal type and personal motives
        goal_importance = 0
        if goal_type == "Basic Needs":
            goal_importance = self.calculate_basic_needs_importance(
                health, hunger, motives
            )
        elif goal_type == "Social":
            goal_importance = self.calculate_social_goal_importance(
                social_needs, social_factor, motives
            )
        elif goal_type == "Career":
            goal_importance = self.calculate_career_goal_importance(
                character, goal, graph_manager, motives
            )
        elif goal_type == "Personal Development":
            goal_importance = self.calculate_personal_development_importance(
                character, goal, graph_manager, motives
            )
        elif goal_type == "Economic":
            goal_importance = self.calculate_economic_goal_importance(
                financial_status, goal, graph_manager, motives
            )
        elif goal_type == "Health":
            goal_importance = self.calculate_health_goal_importance(
                health, goal, graph_manager, motives
            )
        elif goal_type == "Safety":
            goal_importance = self.calculate_safety_goal_importance(goal, motives)
        elif goal_type == "Long-term Aspiration":
            goal_importance = self.calculate_long_term_goal_importance(
                character, goal, graph_manager, motives
            )

        # Combine general and specific criteria
        importance_score = util_funcs.calculate_importance(
            health=health,
            hunger=hunger,
            social_needs=social_needs,
            current_activity=current_activity,
            social_factor=social_factor,
            event_participation_factor=event_participation_factor,
            goal_importance=goal_importance,  # Specific to the goal type
        )

        return importance_score

    def calculate_basic_needs_importance(self, health, hunger, motives):
        # Calculate the importance of basic needs goals
        return (
            0.3 * health
            + 0.4 * hunger
            + 0.2 * motives.hunger_motive.value
            + 0.1 * motives.health_motive.value
        )

    def calculate_social_goal_importance(self, social_needs, social_factor, motives):
        # Calculate the importance of social goals
        return (
            0.5 * social_needs
            + 0.3 * social_factor
            + 0.2 * motives.social_wellbeing_motive.value
        )

    def calculate_career_goal_importance(self, character, goal, graph_manager, motives):
        # Calculate the importance of career goals
        job_opportunities = graph_manager.explore_career_opportunities(character.name)
        career_impact = graph_manager.analyze_career_impact(character.name, goal)
        return (
            0.4 * character.skills
            + 0.4 * job_opportunities
            + 0.2 * motives.job_performance_motive.value
        )

    def calculate_personal_development_importance(
        self, character, goal, graph_manager, motives
    ):
        # Calculate the importance of personal development goals
        current_skill_level = character.skills.get(goal.skill, 0)
        potential_benefits = graph_manager.calculate_potential_utility_of_plan(
            character.name, goal
        )
        return 0.5 * current_skill_level + 0.5 * motives.happiness_motive.value

    def calculate_economic_goal_importance(
        self, financial_status, goal, graph_manager, motives
    ):
        # Calculate the importance of economic goals
        trade_opportunities = graph_manager.evaluate_trade_opportunities_for_item(
            goal.required_resource
        )
        return 0.5 * financial_status + 0.5 * motives.wealth_motive.value

    def calculate_health_goal_importance(self, health, goal, graph_manager, motives):
        # Calculate the importance of health goals
        nearest_health_facility = graph_manager.get_nearest_resource(
            goal.target_location, "health"
        )
        return 0.7 * health + 0.3 * motives.health_motive.value

    def calculate_safety_goal_importance(self, goal, motives):
        # Calculate the importance of safety goals
        return safety_factor * goal.urgency + motives.stability_motive.value

    def calculate_long_term_goal_importance(
        self, character, goal, graph_manager, motives
    ):
        # Calculate the importance of long-term goals
        progress = graph_manager.calculate_goal_progress(character.name, goal)
        return progress * goal.urgency + motives.hope_motive.value

    def calculate_utility(self, action, character):
<<<<<<< HEAD
        """Calculate action utility based on multiple factors using integrated utility functions"""
        try:
            # Import utility functions
            import tiny_utility_functions as util_funcs
            
            # Get character state
            character_state = {}
            if hasattr(character, "get_state"):
                char_state_obj = character.get_state()
                if hasattr(char_state_obj, 'dict_or_obj'):
                    character_state = char_state_obj.dict_or_obj if isinstance(char_state_obj.dict_or_obj, dict) else {}
                elif hasattr(char_state_obj, '__dict__'):
                    character_state = char_state_obj.__dict__
            elif hasattr(character, '__dict__'):
                character_state = character.__dict__
            
            # Get current goal if available
            current_goal = None
            if self.goals and self.current_goal_index < len(self.goals):
                current_goal = self.goals[self.current_goal_index]
                
            # Use the comprehensive utility calculation
            if character_state:
                utility = util_funcs.calculate_action_utility(character_state, action, current_goal)
                return utility
            
        except Exception as e:
            print(f"Warning: Error in utility calculation, falling back to basic method: {e}")
        
        # Fallback to basic utility calculation
=======
        """
        Calculate action utility based on multiple factors.
        Fixed to properly use character state instead of empty dictionary.
        """
>>>>>>> 665d19cf
        if isinstance(action, dict):
            # Handle dictionary format
            satisfaction = action.get("satisfaction", 0)
            energy_cost = action.get("energy_cost", 0)
            urgency = action.get("urgency", 1)
            base_utility = satisfaction - energy_cost
        else:
            # Handle Action object format
            satisfaction = getattr(action, "satisfaction", 0)
            energy_cost = getattr(action, "cost", 0)
            urgency = getattr(action, "urgency", 1)
            base_utility = satisfaction - energy_cost

        # Get character state properly instead of using empty dictionary
        character_state = {}
        if hasattr(character, "get_state"):
<<<<<<< HEAD
            try:
                char_state = character.get_state()
                # Adjust utility based on character's current needs
                if hasattr(char_state, 'dict_or_obj') and isinstance(char_state.dict_or_obj, dict):
                    state_dict = char_state.dict_or_obj
                    if "energy" in state_dict and energy_cost > 0:
                        energy_factor = state_dict["energy"] / 100.0  # Normalize to 0-1
                        base_utility *= energy_factor
            except Exception:
                pass  # Continue with base utility if state access fails
=======
            char_state_obj = character.get_state()
            if hasattr(char_state_obj, 'dict_or_obj'):
                character_state = char_state_obj.dict_or_obj if isinstance(char_state_obj.dict_or_obj, dict) else {}
            elif hasattr(char_state_obj, '__getitem__'):
                # Handle State object with dictionary-like access
                try:
                    character_state = {"energy": char_state_obj.get("energy", 100)}
                except:
                    character_state = {}
        
        # Adjust utility based on character's current needs using the populated character_state
        if character_state and energy_cost > 0:
            energy = character_state.get("energy", 100)
            if energy > 0:
                energy_factor = energy / 100.0  # Normalize to 0-1
                base_utility *= energy_factor
            
            # Consider other character state factors
            health = character_state.get("health", 100)
            if health < 50:  # Low health reduces utility for high-cost actions
                health_factor = health / 100.0
                base_utility *= health_factor
>>>>>>> 665d19cf

        # Apply urgency multiplier
        final_utility = base_utility * urgency

        return final_utility

    def evaluate_utility(self, plan, character):
<<<<<<< HEAD
        """Evaluate the utility of a plan using integrated utility functions"""
=======
        """
        Evaluate the utility of a plan by finding the action with highest utility.
        Fixed to properly use character state instead of empty dictionary.
        """
>>>>>>> 665d19cf
        if not plan:
            return None

        # Get character state properly instead of using empty dictionary
        character_state = {}
        if hasattr(character, "get_state"):
            char_state_obj = character.get_state()
            if hasattr(char_state_obj, 'dict_or_obj'):
                character_state = char_state_obj.dict_or_obj if isinstance(char_state_obj.dict_or_obj, dict) else {}

        try:
<<<<<<< HEAD
            # Import utility functions
            import tiny_utility_functions as util_funcs
            
            # Get character state
            character_state = {}
            if hasattr(character, "get_state"):
                char_state_obj = character.get_state()
                if hasattr(char_state_obj, 'dict_or_obj'):
                    character_state = char_state_obj.dict_or_obj if isinstance(char_state_obj.dict_or_obj, dict) else {}
                elif hasattr(char_state_obj, '__dict__'):
                    character_state = char_state_obj.__dict__
            elif hasattr(character, '__dict__'):
                character_state = character.__dict__
                
            # Get current goal if available
            current_goal = None
            if self.goals and self.current_goal_index < len(self.goals):
                current_goal = self.goals[self.current_goal_index]
            
            # Use comprehensive plan utility calculation if we have character state
            if character_state:
                plan_utility = util_funcs.calculate_plan_utility(
                    character_state, plan, current_goal, simulate_effects=True
                )
                
                # Return the action with highest individual utility within the plan
                best_action = None
                best_utility = float('-inf')
                
                for action in plan:
                    action_utility = util_funcs.calculate_action_utility(character_state, action, current_goal)
                    if action_utility > best_utility:
                        best_utility = action_utility
                        best_action = action
                        
                return best_action if best_action else plan[0]
                
        except Exception as e:
            print(f"Warning: Error in plan utility evaluation, falling back to basic method: {e}")

        # Fallback to basic utility evaluation
        try:
=======
            # Use the improved calculate_utility method which now properly handles character state
>>>>>>> 665d19cf
            return max(plan, key=lambda x: self.calculate_utility(x, character))
        except (TypeError, ValueError) as e:
            print(f"Error evaluating plan utility: {e}")
            return plan[0] if plan else None

    def evaluate_feasibility_of_goal(self, goal, state):
        """Evaluate if a goal is feasible given the current state"""
        if not goal or not state:
            return False

        # Handle different goal formats
        if hasattr(goal, "completion_conditions"):
            # Goal object with completion conditions
            conditions = goal.completion_conditions
            if isinstance(conditions, dict):
                return all(state.get(k, 0) >= v for k, v in conditions.items())
            elif isinstance(conditions, list):
                # Assume conditions are callable functions
                return all(
                    condition(state) if callable(condition) else True
                    for condition in conditions
                )
        elif isinstance(goal, dict):
            # Dictionary format goal
            return all(
                state.get(k, 0) >= v
                for k, v in goal.items()
                if isinstance(v, (int, float))
            )

        # Default to feasible if we can't determine otherwise
        return True

    def _calculate_action_cost(self, action, character):
        """
        Calculate action cost with utility influence.
        Replaces magic number 0.1 with UTILITY_SCALING_FACTOR constant.
        """
        base_cost = getattr(action, 'cost', 1.0)
        utility = self.calculate_utility(action, character)
        
        # Apply utility scaling factor - higher utility reduces effective cost
        adjusted_cost = base_cost - (utility * UTILITY_SCALING_FACTOR)
        
        # Ensure cost is not negative
        return max(adjusted_cost, 0.1)

    def _calculate_action_priority(self, action, character):
        """
        Calculate action priority based on cost and utility.
        Replaces magic number 0.05 with UTILITY_INFLUENCE_FACTOR constant.
        Uses character state properly instead of empty dictionary.
        """
        # Get character state instead of using empty dictionary
        character_state = {}
        if hasattr(character, 'get_state'):
            char_state_obj = character.get_state()
            if hasattr(char_state_obj, 'dict_or_obj'):
                character_state = char_state_obj.dict_or_obj if isinstance(char_state_obj.dict_or_obj, dict) else {}
        
        cost = self._calculate_action_cost(action, character)
        utility = self.calculate_utility(action, character)
        
        # Calculate priority with utility influence
        # Lower priority number means higher priority
        base_priority = cost
        utility_adjustment = utility * UTILITY_INFLUENCE_FACTOR
        
        # Higher utility should result in lower priority number (higher actual priority)
        priority = base_priority - utility_adjustment
        
        return max(priority, 0.1)  # Ensure priority is not negative

    def _estimate_cost_to_goal(self, current_state, goal):
        """
        Heuristic function to estimate the cost to reach a goal from current state.
        Used in A* search for GOAP planning.
        """
        if not goal:
            return 0.0
            
        # Handle different goal formats
        if hasattr(goal, 'completion_conditions'):
            conditions = goal.completion_conditions
            if isinstance(conditions, dict):
                # Calculate how far we are from each condition
                total_cost = 0.0
                for attribute, target_value in conditions.items():
                    current_value = current_state.get(attribute, 0) if current_state else 0
                    if isinstance(target_value, (int, float)) and isinstance(current_value, (int, float)):
                        if current_value < target_value:
                            # Cost increases with the gap to target
                            total_cost += (target_value - current_value) * HEURISTIC_SCALING_FACTOR
                return total_cost
            elif isinstance(conditions, list):
                # Assume each condition has a base cost of 1.0
                return len(conditions) * 1.0
        elif isinstance(goal, dict):
            # Dictionary format goal
            total_cost = 0.0
            for attribute, target_value in goal.items():
                if isinstance(target_value, (int, float)):
                    current_value = current_state.get(attribute, 0) if current_state else 0
                    if isinstance(current_value, (int, float)) and current_value < target_value:
                        total_cost += (target_value - current_value) * HEURISTIC_SCALING_FACTOR
            return total_cost
        
        # Default heuristic if goal format is unknown
        return 1.0<|MERGE_RESOLUTION|>--- conflicted
+++ resolved
@@ -1269,7 +1269,7 @@
         return progress * goal.urgency + motives.hope_motive.value
 
     def calculate_utility(self, action, character):
-<<<<<<< HEAD
+ 
         """Calculate action utility based on multiple factors using integrated utility functions"""
         try:
             # Import utility functions
@@ -1300,12 +1300,7 @@
             print(f"Warning: Error in utility calculation, falling back to basic method: {e}")
         
         # Fallback to basic utility calculation
-=======
-        """
-        Calculate action utility based on multiple factors.
-        Fixed to properly use character state instead of empty dictionary.
-        """
->>>>>>> 665d19cf
+
         if isinstance(action, dict):
             # Handle dictionary format
             satisfaction = action.get("satisfaction", 0)
@@ -1322,7 +1317,8 @@
         # Get character state properly instead of using empty dictionary
         character_state = {}
         if hasattr(character, "get_state"):
-<<<<<<< HEAD
+
+          
             try:
                 char_state = character.get_state()
                 # Adjust utility based on character's current needs
@@ -1333,7 +1329,7 @@
                         base_utility *= energy_factor
             except Exception:
                 pass  # Continue with base utility if state access fails
-=======
+
             char_state_obj = character.get_state()
             if hasattr(char_state_obj, 'dict_or_obj'):
                 character_state = char_state_obj.dict_or_obj if isinstance(char_state_obj.dict_or_obj, dict) else {}
@@ -1356,7 +1352,8 @@
             if health < 50:  # Low health reduces utility for high-cost actions
                 health_factor = health / 100.0
                 base_utility *= health_factor
->>>>>>> 665d19cf
+ 
+
 
         # Apply urgency multiplier
         final_utility = base_utility * urgency
@@ -1364,14 +1361,12 @@
         return final_utility
 
     def evaluate_utility(self, plan, character):
-<<<<<<< HEAD
-        """Evaluate the utility of a plan using integrated utility functions"""
-=======
+
         """
         Evaluate the utility of a plan by finding the action with highest utility.
         Fixed to properly use character state instead of empty dictionary.
         """
->>>>>>> 665d19cf
+ 
         if not plan:
             return None
 
@@ -1383,7 +1378,7 @@
                 character_state = char_state_obj.dict_or_obj if isinstance(char_state_obj.dict_or_obj, dict) else {}
 
         try:
-<<<<<<< HEAD
+ 
             # Import utility functions
             import tiny_utility_functions as util_funcs
             
@@ -1426,9 +1421,7 @@
 
         # Fallback to basic utility evaluation
         try:
-=======
-            # Use the improved calculate_utility method which now properly handles character state
->>>>>>> 665d19cf
+
             return max(plan, key=lambda x: self.calculate_utility(x, character))
         except (TypeError, ValueError) as e:
             print(f"Error evaluating plan utility: {e}")
